--- conflicted
+++ resolved
@@ -8,15 +8,12 @@
 pub const DEFAULT_MAX_ASSOCIATED_KEYS: u32 = 100;
 /// Default value for maximum runtime call stack height configuration option.
 pub const DEFAULT_MAX_RUNTIME_CALL_STACK_HEIGHT: u32 = 12;
-<<<<<<< HEAD
-=======
 /// Default value for maximum StoredValue serialized size configuration option.
 pub const DEFAULT_MAX_STORED_VALUE_SIZE: u32 = 8 * 1024 * 1024;
 /// Default value for maximum delegators per validator.
 pub const DEFAULT_MAX_DELEGATOR_SIZE_LIMIT: u32 = 950;
 /// Default value for minimum delegation amount in motes.
 pub const DEFAULT_MINIMUM_DELEGATION_AMOUNT: u64 = 500 * 1_000_000_000;
->>>>>>> a7f6a648
 
 /// The runtime configuration of the execution engine
 #[derive(Debug, Copy, Clone)]
@@ -28,12 +25,9 @@
     /// [`Weight`](casper_types::account::Weight)s) for a single account.
     max_associated_keys: u32,
     max_runtime_call_stack_height: u32,
-<<<<<<< HEAD
-=======
     max_stored_value_size: u32,
     max_delegator_size_limit: u32,
     minimum_delegation_amount: u64,
->>>>>>> a7f6a648
     wasm_config: WasmConfig,
     system_config: SystemConfig,
 }
@@ -44,12 +38,9 @@
             max_query_depth: DEFAULT_MAX_QUERY_DEPTH,
             max_associated_keys: DEFAULT_MAX_ASSOCIATED_KEYS,
             max_runtime_call_stack_height: DEFAULT_MAX_RUNTIME_CALL_STACK_HEIGHT,
-<<<<<<< HEAD
-=======
             max_stored_value_size: DEFAULT_MAX_STORED_VALUE_SIZE,
             max_delegator_size_limit: DEFAULT_MAX_DELEGATOR_SIZE_LIMIT,
             minimum_delegation_amount: DEFAULT_MINIMUM_DELEGATION_AMOUNT,
->>>>>>> a7f6a648
             wasm_config: WasmConfig::default(),
             system_config: SystemConfig::default(),
         }
@@ -63,12 +54,9 @@
         max_query_depth: u64,
         max_associated_keys: u32,
         max_runtime_call_stack_height: u32,
-<<<<<<< HEAD
-=======
         max_stored_value_size: u32,
         max_delegator_size_limit: u32,
         minimum_delegation_amount: u64,
->>>>>>> a7f6a648
         wasm_config: WasmConfig,
         system_config: SystemConfig,
     ) -> EngineConfig {
@@ -76,12 +64,9 @@
             max_query_depth,
             max_associated_keys,
             max_runtime_call_stack_height,
-<<<<<<< HEAD
-=======
             max_stored_value_size,
             max_delegator_size_limit,
             minimum_delegation_amount,
->>>>>>> a7f6a648
             wasm_config,
             system_config,
         }
@@ -97,8 +82,11 @@
         self.max_runtime_call_stack_height
     }
 
-<<<<<<< HEAD
-=======
+    /// Returns the current max runtime call stack height config.
+    pub fn max_runtime_call_stack_height(&self) -> u32 {
+        self.max_runtime_call_stack_height
+    }
+
     /// Returns the current max runtime call stack height config.
     pub fn max_stored_value_size(&self) -> u32 {
         self.max_stored_value_size
@@ -109,7 +97,6 @@
         self.max_delegator_size_limit
     }
 
->>>>>>> a7f6a648
     /// Returns the current wasm config.
     pub fn wasm_config(&self) -> &WasmConfig {
         &self.wasm_config
