--- conflicted
+++ resolved
@@ -35,107 +35,70 @@
 )]
 pub enum ExecutableDeployItem {
     ModuleBytes {
-<<<<<<< HEAD
-        #[serde(with = "HexForm::<Vec<u8>>")]
+        #[serde(with = "HexForm")]
         #[schemars(with = "String", description = "Hex-encoded raw Wasm bytes.")]
-        module_bytes: Vec<u8>,
+        module_bytes: Bytes,
         // assumes implicit `call` noarg entrypoint
-        #[serde(with = "HexForm::<Vec<u8>>")]
+        #[serde(with = "HexForm")]
         #[schemars(
             with = "String",
             description = "Hex-encoded contract args, serialized using ToBytes."
         )]
-        args: Vec<u8>,
+        args: Bytes,
     },
     StoredContractByHash {
-        #[serde(with = "HexForm::<[u8; KEY_HASH_LENGTH]>")]
+        #[serde(with = "HexForm")]
         #[schemars(with = "String", description = "Hex-encoded hash.")]
         hash: ContractHash,
         entry_point: String,
-        #[serde(with = "HexForm::<Vec<u8>>")]
+        #[serde(with = "HexForm")]
         #[schemars(
             with = "String",
             description = "Hex-encoded contract args, serialized using ToBytes."
         )]
-        args: Vec<u8>,
-=======
-        #[serde(with = "HexForm")]
-        module_bytes: Bytes,
-        // assumes implicit `call` noarg entrypoint
-        #[serde(with = "HexForm")]
         args: Bytes,
-    },
-    StoredContractByHash {
-        #[serde(with = "HexForm")]
-        hash: ContractHash,
-        entry_point: String,
-        #[serde(with = "HexForm")]
-        args: Bytes,
->>>>>>> 40effcd3
     },
     StoredContractByName {
         name: String,
         entry_point: String,
-<<<<<<< HEAD
-        #[serde(with = "HexForm::<Vec<u8>>")]
+        #[serde(with = "HexForm")]
         #[schemars(
             with = "String",
             description = "Hex-encoded contract args, serialized using ToBytes."
         )]
-        args: Vec<u8>,
+        args: Bytes,
     },
     StoredVersionedContractByHash {
-        #[serde(with = "HexForm::<[u8; KEY_HASH_LENGTH]>")]
+        #[serde(with = "HexForm")]
         #[schemars(with = "String", description = "Hex-encoded hash.")]
         hash: ContractPackageHash,
         version: Option<ContractVersion>, // defaults to highest enabled version
         entry_point: String,
-        #[serde(with = "HexForm::<Vec<u8>>")]
+        #[serde(with = "HexForm")]
         #[schemars(
             with = "String",
             description = "Hex-encoded contract args, serialized using ToBytes."
         )]
-        args: Vec<u8>,
-=======
-        #[serde(with = "HexForm")]
         args: Bytes,
-    },
-    StoredVersionedContractByHash {
-        #[serde(with = "HexForm")]
-        hash: ContractPackageHash,
-        version: Option<ContractVersion>, // defaults to highest enabled version
-        entry_point: String,
-        #[serde(with = "HexForm")]
-        args: Bytes,
->>>>>>> 40effcd3
     },
     StoredVersionedContractByName {
         name: String,
         version: Option<ContractVersion>, // defaults to highest enabled version
         entry_point: String,
-<<<<<<< HEAD
-        #[serde(with = "HexForm::<Vec<u8>>")]
+        #[serde(with = "HexForm")]
         #[schemars(
             with = "String",
             description = "Hex-encoded contract args, serialized using ToBytes."
         )]
-        args: Vec<u8>,
+        args: Bytes,
     },
     Transfer {
-        #[serde(with = "HexForm::<Vec<u8>>")]
+        #[serde(with = "HexForm")]
         #[schemars(
             with = "String",
             description = "Hex-encoded contract args, serialized using ToBytes."
         )]
-        args: Vec<u8>,
-=======
-        #[serde(with = "HexForm")]
         args: Bytes,
-    },
-    Transfer {
-        #[serde(with = "HexForm")]
-        args: Bytes,
->>>>>>> 40effcd3
     },
 }
 
