--- conflicted
+++ resolved
@@ -37,24 +37,16 @@
 }
 
 impl GetEraValidatorsRequest {
-<<<<<<< HEAD
     /// Creates a new [`GetEraValidatorsRequest`].
-    pub fn new(state_hash: Blake2bHash, protocol_version: ProtocolVersion) -> Self {
-=======
     pub fn new(state_hash: Digest, protocol_version: ProtocolVersion) -> Self {
->>>>>>> ca029425
         GetEraValidatorsRequest {
             state_hash,
             protocol_version,
         }
     }
 
-<<<<<<< HEAD
     /// Returns the state root hash.
-    pub fn state_hash(&self) -> Blake2bHash {
-=======
     pub fn state_hash(&self) -> Digest {
->>>>>>> ca029425
         self.state_hash
     }
 
