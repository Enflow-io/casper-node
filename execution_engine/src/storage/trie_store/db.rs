--- conflicted
+++ resolved
@@ -20,28 +20,6 @@
     trie_store::TrieStore,
 };
 
-<<<<<<< HEAD
-=======
-/// Relative location (to storage) where rocksdb data will be stored.
-pub const ROCKS_DB_DATA_DIR: &str = "rocksdb-data";
-
-const ROCKS_DB_BLOCK_SIZE_BYTES: usize = 256 * 1024;
-const ROCKS_DB_COMPRESSION_TYPE: rocksdb::DBCompressionType = rocksdb::DBCompressionType::Zstd;
-const ROCKS_DB_COMPACTION_STYLE: rocksdb::DBCompactionStyle = rocksdb::DBCompactionStyle::Level;
-const ROCKS_DB_ZSTD_MAX_DICT_BYTES: i32 = 256 * 1024;
-const ROCKS_DB_MAX_LEVEL_FILE_SIZE_BYTES: u64 = 512 * 1024 * 1024;
-const ROCKS_DB_MAX_OPEN_FILES: i32 = 768;
-const ROCKS_DB_ZSTD_COMPRESSION_LEVEL: i32 = 3; // Default compression level
-const ROCKS_DB_ZSTD_STRATEGY: i32 = 4; // 4: Lazy
-const ROCKS_DB_WINDOW_BITS: i32 = -14;
-
-/// Column family name for the v1 trie data store.
-const TRIE_V1_COLUMN_FAMILY: &str = "trie_v1_column";
-
-/// Column family name for tracking progress of data migration.
-const LMDB_MIGRATED_STATE_ROOTS_COLUMN_FAMILY: &str = "lmdb_migrated_state_roots_column";
-
->>>>>>> c77f155f
 /// Cache used by the scratch trie.  The keys represent the hash of the trie being cached.  The
 /// values represent:  1) A boolean, where `false` means the trie was _not_ written and `true` means
 /// it was 2) A deserialized trie
@@ -142,8 +120,50 @@
     }
 }
 
-<<<<<<< HEAD
-=======
+impl ErrorSource for ScratchTrieStore {
+    type Error = error::Error;
+}
+
+impl Readable for ScratchTrieStore {
+    fn read(&self, digest: &[u8]) -> Result<Option<Bytes>, Self::Error> {
+        self.store.read(digest)
+    }
+}
+
+impl Writable for ScratchTrieStore {
+    fn write(&self, digest: &[u8], trie: &[u8]) -> Result<(), Self::Error> {
+        self.store.write(digest, trie)
+    }
+}
+
+impl ErrorSource for RocksDbTrieStore {
+    type Error = error::Error;
+}
+
+impl Readable for RocksDbTrieStore {
+    fn read(&self, digest: &[u8]) -> Result<Option<Bytes>, Self::Error> {
+        let cf = self.store.trie_column_family()?;
+        Ok(self.store.db.get_cf(&cf, digest)?.map(|some| {
+            let value = some.as_ref();
+            Bytes::from(value)
+        }))
+    }
+}
+
+impl Writable for RocksDbTrieStore {
+    fn write(&self, digest: &[u8], trie: &[u8]) -> Result<(), Self::Error> {
+        let cf = self.store.trie_column_family()?;
+        let _result = self.store.db.put_cf(&cf, digest, trie)?;
+        Ok(())
+    }
+}
+
+/// Trie store.
+#[derive(Clone)]
+pub struct RocksDbTrieStore {
+    store: DbStore,
+}
+
 /// Represents the state of a migration of a state root from lmdb to rocksdb.
 pub enum RootMigration {
     /// Has the migration been not yet been started or completed
@@ -169,83 +189,6 @@
     }
 }
 
->>>>>>> c77f155f
-impl ErrorSource for ScratchTrieStore {
-    type Error = error::Error;
-}
-
-impl Readable for ScratchTrieStore {
-    fn read(&self, digest: &[u8]) -> Result<Option<Bytes>, Self::Error> {
-        self.store.read(digest)
-    }
-}
-
-impl Writable for ScratchTrieStore {
-    fn write(&self, digest: &[u8], trie: &[u8]) -> Result<(), Self::Error> {
-        self.store.write(digest, trie)
-    }
-}
-
-impl ErrorSource for RocksDbTrieStore {
-    type Error = error::Error;
-}
-
-impl Readable for RocksDbTrieStore {
-    fn read(&self, digest: &[u8]) -> Result<Option<Bytes>, Self::Error> {
-        let cf = self.store.trie_column_family()?;
-        Ok(self.store.db.get_cf(&cf, digest)?.map(|some| {
-            let value = some.as_ref();
-            Bytes::from(value)
-        }))
-    }
-}
-
-impl Writable for RocksDbTrieStore {
-    fn write(&self, digest: &[u8], trie: &[u8]) -> Result<(), Self::Error> {
-        let cf = self.store.trie_column_family()?;
-        let _result = self.store.db.put_cf(&cf, digest, trie)?;
-        Ok(())
-    }
-}
-
-/// Trie store.
-#[derive(Clone)]
-pub struct RocksDbTrieStore {
-    store: DbStore,
-}
-
-<<<<<<< HEAD
-/// Represents the state of a migration of a state root from lmdb to rocksdb.
-pub enum RootMigration {
-    /// Has the migration been not yet been started or completed
-    NotStarted,
-    /// Has the migration been left incomplete
-    Partial,
-    /// Has the migration been completed
-    Complete,
-}
-=======
-const ACTIVE_COLUMN_FAMILIES: &[&str] = &[
-    TRIE_V1_COLUMN_FAMILY,
-    LMDB_MIGRATED_STATE_ROOTS_COLUMN_FAMILY,
-];
->>>>>>> c77f155f
-
-impl RootMigration {
-    /// Has the migration been not yet been started or completed
-    pub fn is_not_started(&self) -> bool {
-        matches!(self, RootMigration::NotStarted)
-    }
-    /// Has the migration been partially completed
-    pub fn is_partial(&self) -> bool {
-        matches!(self, RootMigration::Partial)
-    }
-    /// Has the migration been completed
-    pub fn is_complete(&self) -> bool {
-        matches!(self, RootMigration::Complete)
-    }
-}
-
 impl RocksDbTrieStore {
     /// Create a new trie store backed by RocksDB.
     pub fn new(path: impl AsRef<Path>) -> Result<Self, rocksdb::Error> {
@@ -262,7 +205,8 @@
         Ok(Self { store })
     }
 
-    pub(crate) fn get_db_store(&self) -> &DbStore {
+    /// Access the underlying DbStore.
+    pub fn get_db_store(&self) -> &DbStore {
         &self.store
     }
 
@@ -303,41 +247,6 @@
             .put_cf(&lmdb_migration_column, state_root, &[])?;
         Ok(())
     }
-<<<<<<< HEAD
-=======
-
-    /// Trie V1 column family.
-    fn trie_column_family(&self) -> Result<Arc<BoundColumnFamily<'_>>, error::Error> {
-        self.db.cf_handle(TRIE_V1_COLUMN_FAMILY).ok_or_else(|| {
-            error::Error::UnableToOpenColumnFamily(TRIE_V1_COLUMN_FAMILY.to_string())
-        })
-    }
-
-    /// Column family tracking state roots migrated from lmdb (supports safely resuming if the node
-    /// were to be stopped during a migration).
-    fn lmdb_tries_migrated_column(&self) -> Result<Arc<BoundColumnFamily<'_>>, error::Error> {
-        self.db
-            .cf_handle(LMDB_MIGRATED_STATE_ROOTS_COLUMN_FAMILY)
-            .ok_or_else(|| {
-                error::Error::UnableToOpenColumnFamily(
-                    LMDB_MIGRATED_STATE_ROOTS_COLUMN_FAMILY.to_string(),
-                )
-            })
-    }
-
-    /// Trie store iterator.
-    pub fn trie_store_iterator<'a: 'b, 'b>(
-        &'a self,
-    ) -> Result<DBIteratorWithThreadMode<'b, DBWithThreadMode<MultiThreaded>>, error::Error> {
-        let cf_handle = self.trie_column_family()?;
-        Ok(self.db.iterator_cf(&cf_handle, IteratorMode::Start))
-    }
-
-    /// Return the path to the backing rocksdb files.
-    pub(crate) fn path(&self) -> PathBuf {
-        self.path.clone()
-    }
->>>>>>> c77f155f
 }
 
 impl TrieStore<Key, StoredValue> for ScratchTrieStore {}
