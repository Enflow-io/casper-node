mod merge_mismatch_error;
mod state;

use std::sync::Arc;

use datasize::DataSize;
use serde::Serialize;

use casper_types::{execution::ExecutionResult, ActivationPoint, Block, DeployHash, DeployHeader};

pub(crate) use merge_mismatch_error::MergeMismatchError;
pub(crate) use state::State;

/// A block along with its execution results and state recording which actions have been taken
/// related to the block.
///
/// Some or all of these actions should be taken after a block is formed on a node via:
/// * execution (ContractRuntime executing a FinalizedBlock)
/// * accumulation (BlockAccumulator receiving a gossiped block and its finality signatures)
/// * historical sync (BlockSynchronizer fetching all data relating to a block)
#[derive(Clone, Eq, PartialEq, Serialize, Debug, DataSize)]
pub(crate) struct MetaBlock {
    pub(crate) block: Arc<Block>,
    pub(crate) execution_results: Vec<(DeployHash, DeployHeader, ExecutionResult)>,
    pub(crate) state: State,
}

impl MetaBlock {
    pub(crate) fn new(
        block: Arc<Block>,
        execution_results: Vec<(DeployHash, DeployHeader, ExecutionResult)>,
        state: State,
    ) -> Self {
        MetaBlock {
            block,
            execution_results,
            state,
        }
    }

    pub(crate) fn merge(mut self, other: MetaBlock) -> Result<Self, MergeMismatchError> {
        if self.block != other.block {
            return Err(MergeMismatchError::Block);
        }

        if self.execution_results.is_empty() {
            if !other.execution_results.is_empty() {
                self.execution_results = other.execution_results;
            }
        } else if !other.execution_results.is_empty()
            && self.execution_results != other.execution_results
        {
            return Err(MergeMismatchError::ExecutionResults);
        }

        self.state = self.state.merge(other.state)?;

        Ok(self)
    }

    /// Is this a switch block?
    pub(crate) fn is_switch_block(&self) -> bool {
        self.block.is_switch_block()
    }

    /// Is this the last block before a protocol version upgrade?
    pub(crate) fn is_upgrade_boundary(&self, activation_point: ActivationPoint) -> bool {
        match activation_point {
            ActivationPoint::EraId(era_id) => {
                self.is_switch_block() && self.block.era_id().successor() == era_id
            }
            ActivationPoint::Genesis(_) => false,
        }
    }
}

#[cfg(test)]
mod tests {
<<<<<<< HEAD
    use std::iter;

    use casper_types::{execution::ExecutionResultV2, testing::TestRng, Deploy};
=======
    use rand::Rng;

    use casper_types::{testing::TestRng, Deploy};
>>>>>>> 5386d130

    use crate::types::TestBlockBuilder;

    use super::*;

    #[test]
    fn should_merge_when_same_non_empty_execution_results() {
<<<<<<< HEAD
        let rng = &mut TestRng::new();

        let block = Arc::new(Block::random(rng));
        let deploy = Deploy::random(rng);
        let execution_results = vec![(
            *deploy.hash(),
            deploy.take_header(),
            ExecutionResult::from(ExecutionResultV2::random(rng)),
        )];
=======
        let mut rng = TestRng::new();

        let block = Arc::new(TestBlockBuilder::new().build(&mut rng));
        let deploy = Deploy::random(&mut rng);
        let execution_results = vec![(*deploy.hash(), deploy.take_header(), rng.gen())];
>>>>>>> 5386d130
        let state = State::new_already_stored();

        let meta_block1 = MetaBlock::new(Arc::clone(&block), execution_results.clone(), state);
        let meta_block2 = MetaBlock::new(Arc::clone(&block), execution_results.clone(), state);

        let merged = meta_block1.clone().merge(meta_block2.clone()).unwrap();

        assert_eq!(merged.block, block);
        assert_eq!(merged.execution_results, execution_results);
        assert_eq!(merged.state, State::new_already_stored());
        assert_eq!(meta_block2.merge(meta_block1).unwrap(), merged)
    }

    #[test]
    fn should_merge_when_both_empty_execution_results() {
        let rng = &mut TestRng::new();

<<<<<<< HEAD
        let block = Arc::new(Block::random(rng));
=======
        let block = Arc::new(TestBlockBuilder::new().build(&mut rng));
>>>>>>> 5386d130
        let state = State::new();

        let meta_block1 = MetaBlock::new(Arc::clone(&block), vec![], state);
        let meta_block2 = MetaBlock::new(Arc::clone(&block), vec![], state);

        let merged = meta_block1.clone().merge(meta_block2.clone()).unwrap();

        assert_eq!(merged.block, block);
        assert!(merged.execution_results.is_empty());
        assert_eq!(merged.state, state);
        assert_eq!(meta_block2.merge(meta_block1).unwrap(), merged)
    }

    #[test]
    fn should_merge_when_one_empty_execution_results() {
<<<<<<< HEAD
        let rng = &mut TestRng::new();

        let block = Arc::new(Block::random(rng));
        let deploy = Deploy::random(rng);
        let execution_results = vec![(
            *deploy.hash(),
            deploy.take_header(),
            ExecutionResult::from(ExecutionResultV2::random(rng)),
        )];
=======
        let mut rng = TestRng::new();

        let block = Arc::new(TestBlockBuilder::new().build(&mut rng));
        let deploy = Deploy::random(&mut rng);
        let execution_results = vec![(*deploy.hash(), deploy.take_header(), rng.gen())];
>>>>>>> 5386d130
        let state = State::new_not_to_be_gossiped();

        let meta_block1 = MetaBlock::new(Arc::clone(&block), execution_results.clone(), state);
        let meta_block2 = MetaBlock::new(Arc::clone(&block), vec![], state);

        let merged = meta_block1.clone().merge(meta_block2.clone()).unwrap();

        assert_eq!(merged.block, block);
        assert_eq!(merged.execution_results, execution_results);
        assert_eq!(merged.state, state);
        assert_eq!(meta_block2.merge(meta_block1).unwrap(), merged)
    }

    #[test]
    fn should_fail_to_merge_different_blocks() {
        let rng = &mut TestRng::new();

<<<<<<< HEAD
        let block1 = Arc::new(Block::random(rng));
        let block2 = Arc::new(Block::random_with_specifics(
            rng,
            block1.era_id().successor(),
            block1.height() + 1,
            block1.protocol_version(),
            true,
            iter::empty(),
        ));
        let deploy = Deploy::random(rng);
        let execution_results = vec![(
            *deploy.hash(),
            deploy.take_header(),
            ExecutionResult::from(ExecutionResultV2::random(rng)),
        )];
=======
        let block1 = Arc::new(TestBlockBuilder::new().build(rng));
        let block2 = Arc::new(
            TestBlockBuilder::new()
                .era(block1.era_id().successor())
                .height(block1.height() + 1)
                .switch_block(true)
                .build(rng),
        );
        let deploy = Deploy::random(rng);
        let execution_results = vec![(*deploy.hash(), deploy.take_header(), rng.gen())];
>>>>>>> 5386d130
        let state = State::new();

        let meta_block1 = MetaBlock::new(block1, execution_results.clone(), state);
        let meta_block2 = MetaBlock::new(block2, execution_results, state);

        assert!(matches!(
            meta_block1.clone().merge(meta_block2.clone()),
            Err(MergeMismatchError::Block)
        ));
        assert!(matches!(
            meta_block2.merge(meta_block1),
            Err(MergeMismatchError::Block)
        ));
    }

    #[test]
    fn should_fail_to_merge_different_execution_results() {
<<<<<<< HEAD
        let rng = &mut TestRng::new();

        let block = Arc::new(Block::random(rng));
        let deploy1 = Deploy::random(rng);
        let execution_results1 = vec![(
            *deploy1.hash(),
            deploy1.take_header(),
            ExecutionResult::from(ExecutionResultV2::random(rng)),
        )];
        let deploy2 = Deploy::random(rng);
        let execution_results2 = vec![(
            *deploy2.hash(),
            deploy2.take_header(),
            ExecutionResult::from(ExecutionResultV2::random(rng)),
        )];
=======
        let mut rng = TestRng::new();

        let block = Arc::new(TestBlockBuilder::new().build(&mut rng));
        let deploy1 = Deploy::random(&mut rng);
        let execution_results1 = vec![(*deploy1.hash(), deploy1.take_header(), rng.gen())];
        let deploy2 = Deploy::random(&mut rng);
        let execution_results2 = vec![(*deploy2.hash(), deploy2.take_header(), rng.gen())];
>>>>>>> 5386d130
        let state = State::new();

        let meta_block1 = MetaBlock::new(Arc::clone(&block), execution_results1, state);
        let meta_block2 = MetaBlock::new(Arc::clone(&block), execution_results2, state);

        assert!(matches!(
            meta_block1.clone().merge(meta_block2.clone()),
            Err(MergeMismatchError::ExecutionResults)
        ));
        assert!(matches!(
            meta_block2.merge(meta_block1),
            Err(MergeMismatchError::ExecutionResults)
        ));
    }
}<|MERGE_RESOLUTION|>--- conflicted
+++ resolved
@@ -76,39 +76,22 @@
 
 #[cfg(test)]
 mod tests {
-<<<<<<< HEAD
-    use std::iter;
-
     use casper_types::{execution::ExecutionResultV2, testing::TestRng, Deploy};
-=======
-    use rand::Rng;
-
-    use casper_types::{testing::TestRng, Deploy};
->>>>>>> 5386d130
-
+
+    use super::*;
     use crate::types::TestBlockBuilder;
 
-    use super::*;
-
     #[test]
     fn should_merge_when_same_non_empty_execution_results() {
-<<<<<<< HEAD
-        let rng = &mut TestRng::new();
-
-        let block = Arc::new(Block::random(rng));
+        let rng = &mut TestRng::new();
+
+        let block = Arc::new(TestBlockBuilder::new().build(rng));
         let deploy = Deploy::random(rng);
         let execution_results = vec![(
             *deploy.hash(),
             deploy.take_header(),
             ExecutionResult::from(ExecutionResultV2::random(rng)),
         )];
-=======
-        let mut rng = TestRng::new();
-
-        let block = Arc::new(TestBlockBuilder::new().build(&mut rng));
-        let deploy = Deploy::random(&mut rng);
-        let execution_results = vec![(*deploy.hash(), deploy.take_header(), rng.gen())];
->>>>>>> 5386d130
         let state = State::new_already_stored();
 
         let meta_block1 = MetaBlock::new(Arc::clone(&block), execution_results.clone(), state);
@@ -126,11 +109,7 @@
     fn should_merge_when_both_empty_execution_results() {
         let rng = &mut TestRng::new();
 
-<<<<<<< HEAD
-        let block = Arc::new(Block::random(rng));
-=======
-        let block = Arc::new(TestBlockBuilder::new().build(&mut rng));
->>>>>>> 5386d130
+        let block = Arc::new(TestBlockBuilder::new().build(rng));
         let state = State::new();
 
         let meta_block1 = MetaBlock::new(Arc::clone(&block), vec![], state);
@@ -146,23 +125,15 @@
 
     #[test]
     fn should_merge_when_one_empty_execution_results() {
-<<<<<<< HEAD
-        let rng = &mut TestRng::new();
-
-        let block = Arc::new(Block::random(rng));
+        let rng = &mut TestRng::new();
+
+        let block = Arc::new(TestBlockBuilder::new().build(rng));
         let deploy = Deploy::random(rng);
         let execution_results = vec![(
             *deploy.hash(),
             deploy.take_header(),
             ExecutionResult::from(ExecutionResultV2::random(rng)),
         )];
-=======
-        let mut rng = TestRng::new();
-
-        let block = Arc::new(TestBlockBuilder::new().build(&mut rng));
-        let deploy = Deploy::random(&mut rng);
-        let execution_results = vec![(*deploy.hash(), deploy.take_header(), rng.gen())];
->>>>>>> 5386d130
         let state = State::new_not_to_be_gossiped();
 
         let meta_block1 = MetaBlock::new(Arc::clone(&block), execution_results.clone(), state);
@@ -180,23 +151,6 @@
     fn should_fail_to_merge_different_blocks() {
         let rng = &mut TestRng::new();
 
-<<<<<<< HEAD
-        let block1 = Arc::new(Block::random(rng));
-        let block2 = Arc::new(Block::random_with_specifics(
-            rng,
-            block1.era_id().successor(),
-            block1.height() + 1,
-            block1.protocol_version(),
-            true,
-            iter::empty(),
-        ));
-        let deploy = Deploy::random(rng);
-        let execution_results = vec![(
-            *deploy.hash(),
-            deploy.take_header(),
-            ExecutionResult::from(ExecutionResultV2::random(rng)),
-        )];
-=======
         let block1 = Arc::new(TestBlockBuilder::new().build(rng));
         let block2 = Arc::new(
             TestBlockBuilder::new()
@@ -206,8 +160,11 @@
                 .build(rng),
         );
         let deploy = Deploy::random(rng);
-        let execution_results = vec![(*deploy.hash(), deploy.take_header(), rng.gen())];
->>>>>>> 5386d130
+        let execution_results = vec![(
+            *deploy.hash(),
+            deploy.take_header(),
+            ExecutionResult::from(ExecutionResultV2::random(rng)),
+        )];
         let state = State::new();
 
         let meta_block1 = MetaBlock::new(block1, execution_results.clone(), state);
@@ -225,10 +182,9 @@
 
     #[test]
     fn should_fail_to_merge_different_execution_results() {
-<<<<<<< HEAD
-        let rng = &mut TestRng::new();
-
-        let block = Arc::new(Block::random(rng));
+        let rng = &mut TestRng::new();
+
+        let block = Arc::new(TestBlockBuilder::new().build(rng));
         let deploy1 = Deploy::random(rng);
         let execution_results1 = vec![(
             *deploy1.hash(),
@@ -241,15 +197,6 @@
             deploy2.take_header(),
             ExecutionResult::from(ExecutionResultV2::random(rng)),
         )];
-=======
-        let mut rng = TestRng::new();
-
-        let block = Arc::new(TestBlockBuilder::new().build(&mut rng));
-        let deploy1 = Deploy::random(&mut rng);
-        let execution_results1 = vec![(*deploy1.hash(), deploy1.take_header(), rng.gen())];
-        let deploy2 = Deploy::random(&mut rng);
-        let execution_results2 = vec![(*deploy2.hash(), deploy2.take_header(), rng.gen())];
->>>>>>> 5386d130
         let state = State::new();
 
         let meta_block1 = MetaBlock::new(Arc::clone(&block), execution_results1, state);
