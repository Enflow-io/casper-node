use rand::Rng;
use tempfile::TempDir;

use casper_execution_engine::{
    core::engine_state::genesis::{GenesisAccount, GenesisConfig},
    shared::motes::Motes,
};

use crate::{
<<<<<<< HEAD
    components::{consensus::EraId, in_memory_network::NodeId, storage},
    crypto::asymmetric_key::{PublicKey, SecretKey},
    reactor::{initializer, validator, Runner},
    testing::{init_logging, network::Network, ConditionCheckReactor, TestRng},
    types::NodeConfig,
=======
    components::{consensus::EraId, storage},
    crypto::asymmetric_key::SecretKey,
    reactor::{initializer, validator, Runner},
    testing::{init_logging, network::Network, ConditionCheckReactor, TestRng},
    types::Motes,
>>>>>>> de32c9f6
    utils::{External, Loadable, WithDir, RESOURCES_PATH},
    Chainspec,
};
use anyhow::bail;
use casper_types::U512;
use std::{collections::HashSet, time::Duration};

struct TestChain {
    keys: Vec<SecretKey>,
    storages: Vec<TempDir>,
    chainspec: Chainspec,
}

type Nodes = crate::testing::network::Nodes<validator::Reactor<TestRng>>;

impl TestChain {
    /// Instantiates a new test chain configuration.
    ///
    /// Generates secret keys for `size` validators and creates a matching chainspec.
    fn new(rng: &mut TestRng, size: usize) -> Self {
        // Create a secret key for each validator.
        let keys: Vec<SecretKey> = (0..size).map(|_| SecretKey::random(rng)).collect();

        // Load the `local` chainspec.
        let mut chainspec = Chainspec::from_resources("local/chainspec.toml");

        // Override accounts with those generated from the keys.
        chainspec.genesis.accounts = keys
            .iter()
            .map(|secret_key| {
                let public_key: PublicKey = secret_key.into();
                GenesisAccount::new(
                    public_key.into(),
                    public_key.to_account_hash(),
                    Motes::new(U512::from(rng.gen_range(10000, 99999999))),
                    Motes::new(U512::from(rng.gen_range(100, 999))),
                )
            })
            .collect();

        TestChain {
            keys,
            chainspec,
            storages: Vec::new(),
        }
    }

    /// Creates an initializer/validator configuration for the `idx`th validator.
    fn create_node_config(&mut self, idx: usize) -> validator::Config {
        // Start with a default configuration.
        let mut cfg = validator::Config::default();

        // We need to set the correct chainspec...
        cfg.node.chainspec_config_path = External::value(self.chainspec.clone());

        // ...and the secret key for our validator.
        cfg.consensus.secret_key_path = External::value(self.keys[idx].duplicate());

        // Additionally set up storage in a temporary directory.
        let (storage_cfg, temp_dir) = storage::Config::default_for_tests();
        self.storages.push(temp_dir);
        cfg.storage = storage_cfg;

        cfg
    }

    async fn create_initialized_network(
        &mut self,
        rng: &mut TestRng,
    ) -> anyhow::Result<Network<validator::Reactor<TestRng>>> {
        let root = RESOURCES_PATH.join("local");

        let mut network: Network<validator::Reactor<TestRng>> = Network::new();

        for idx in 0..self.keys.len() {
            let cfg = self.create_node_config(idx);

            // We create an initializer reactor here and run it to completion.
            let mut runner =
                Runner::<initializer::Reactor, TestRng>::new(WithDir::new(root.clone(), cfg), rng)
                    .await?;
            runner.run(rng).await;

            // Now we can construct the actual node.
            let initializer = runner.into_inner();
            if !initializer.stopped_successfully() {
                bail!("failed to initialize successfully");
            }

            network
                .add_node_with_config(WithDir::new(root.clone(), initializer), rng)
                .await
                .expect("could not add node to reactor");
        }

        Ok(network)
    }
}

/// Get the set of era IDs from a runner.
fn era_ids(
    runner: &Runner<ConditionCheckReactor<validator::Reactor<TestRng>>, TestRng>,
) -> HashSet<EraId> {
    runner
        .reactor()
        .inner()
        .consensus()
        .active_eras()
        .keys()
        .cloned()
        .collect()
}

#[tokio::test]
async fn run_validator_network() {
    init_logging();

    let mut rng = TestRng::new();

    // Instantiate a new chain with a fixed size.
    const NETWORK_SIZE: usize = 5;
    let mut chain = TestChain::new(&mut rng, NETWORK_SIZE);

    let mut net = chain
        .create_initialized_network(&mut rng)
        .await
        .expect("network initialization failed");

    let is_in_era = |era_num| {
        move |nodes: &Nodes| {
            let first_node = nodes.values().next().expect("need at least one node");

            // Get a list of eras from the first node.
            let expected_eras = era_ids(&first_node);

            // Return if not in expected era yet.
            if expected_eras.len() <= era_num {
                return false;
            }

            // Ensure eras are all the same for all other nodes.
            nodes
                .values()
                .map(era_ids)
                .all(|eras| eras == expected_eras)
        }
    };

    // Wait for all nodes to agree on one era.
    net.settle_on(&mut rng, is_in_era(1), Duration::from_secs(60))
        .await;

    net.settle_on(&mut rng, is_in_era(2), Duration::from_secs(60))
        .await;
}<|MERGE_RESOLUTION|>--- conflicted
+++ resolved
@@ -1,31 +1,23 @@
+use std::{collections::HashSet, time::Duration};
+
 use rand::Rng;
 use tempfile::TempDir;
+use anyhow::bail;
 
 use casper_execution_engine::{
-    core::engine_state::genesis::{GenesisAccount, GenesisConfig},
+    core::engine_state::genesis::GenesisAccount,
     shared::motes::Motes,
 };
+use casper_types::U512;
 
 use crate::{
-<<<<<<< HEAD
-    components::{consensus::EraId, in_memory_network::NodeId, storage},
+    components::{consensus::EraId, storage},
     crypto::asymmetric_key::{PublicKey, SecretKey},
     reactor::{initializer, validator, Runner},
     testing::{init_logging, network::Network, ConditionCheckReactor, TestRng},
-    types::NodeConfig,
-=======
-    components::{consensus::EraId, storage},
-    crypto::asymmetric_key::SecretKey,
-    reactor::{initializer, validator, Runner},
-    testing::{init_logging, network::Network, ConditionCheckReactor, TestRng},
-    types::Motes,
->>>>>>> de32c9f6
     utils::{External, Loadable, WithDir, RESOURCES_PATH},
     Chainspec,
 };
-use anyhow::bail;
-use casper_types::U512;
-use std::{collections::HashSet, time::Duration};
 
 struct TestChain {
     keys: Vec<SecretKey>,
