--- conflicted
+++ resolved
@@ -46,14 +46,11 @@
     },
     protocol::Message,
     reactor::ReactorEvent,
-<<<<<<< HEAD
     types::{
         ApprovalsHashes, Block, BlockExecutionResultsOrChunk, BlockHeader, FinalitySignature,
         LegacyDeploy, SyncLeap, TrieOrChunk, VersionedBlock,
     },
-=======
     types::{ApprovalsHashes, BlockExecutionResultsOrChunk, LegacyDeploy, SyncLeap, TrieOrChunk},
->>>>>>> 44babf93
 };
 
 // Enforce an upper bound for the `MainEvent` size, which is already quite hefty.
