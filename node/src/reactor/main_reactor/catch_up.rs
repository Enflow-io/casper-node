use either::Either;
use std::time::Duration;
use tracing::{debug, info, warn};

use casper_types::{TimeDiff, Timestamp};

use crate::{
    components::{
        block_accumulator::{SyncIdentifier, SyncInstruction},
        block_synchronizer::BlockSynchronizerProgress,
        sync_leaper,
        sync_leaper::{LeapActivityError, LeapStatus},
        ValidatorBoundComponent,
    },
    effect::{requests::BlockSynchronizerRequest, EffectBuilder, EffectExt, Effects},
    reactor::main_reactor::{MainEvent, MainReactor},
    types::{ActivationPoint, BlockHash, NodeId, SyncLeap, SyncLeapIdentifier},
    NodeRng,
};

pub(super) enum CatchUpInstruction {
    Do(Duration, Effects<MainEvent>),
    CheckLater(String, Duration),
    Fatal(String),
    ShutdownForUpgrade,
    CaughtUp,
    CommitGenesis,
    CommitUpgrade,
}

impl MainReactor {
    pub(super) fn catch_up_instruction(
        &mut self,
        effect_builder: EffectBuilder<MainEvent>,
        rng: &mut NodeRng,
    ) -> CatchUpInstruction {
        // if there is instruction, return to start working on it
        // else fall thru with the current best available id for block syncing
        let sync_identifier = match self.catch_up_process() {
            Either::Right(catch_up_instruction) => return catch_up_instruction,
            Either::Left(sync_identifier) => sync_identifier,
        };
        debug!(
            ?sync_identifier,
            block_hash = ?sync_identifier.block_hash(),
            "CatchUp: sync identifier"
        );
        // we check with the block accumulator before doing sync work as it may be aware of one or
        // more blocks that are higher than our current highest block
        let sync_instruction = self.block_accumulator.sync_instruction(sync_identifier);
        debug!(
            ?sync_instruction,
            block_hash = ?sync_instruction.block_hash(),
            "CatchUp: sync_instruction"
        );
        if let Some(catch_up_instruction) =
            self.catch_up_sync_instruction(effect_builder, rng, sync_instruction)
        {
            // do necessary work to catch up
            return catch_up_instruction;
        }
        // there are no catch up or shutdown instructions, so we must be caught up
        CatchUpInstruction::CaughtUp
    }

    fn catch_up_process(&mut self) -> Either<SyncIdentifier, CatchUpInstruction> {
        let catch_up_progress = self.block_synchronizer.historical_progress();
        self.update_last_progress(&catch_up_progress, false);
        match catch_up_progress {
            BlockSynchronizerProgress::Idle => {
                // not working on syncing a block (ready to start a new one)
                match self.trusted_hash {
                    Some(trusted_hash) => self.catch_up_trusted_hash(trusted_hash),
                    None => self.catch_up_no_trusted_hash(),
                }
            }
            BlockSynchronizerProgress::Syncing(block_hash, maybe_block_height, last_progress) => {
                // working on syncing a block
                self.catch_up_syncing(block_hash, maybe_block_height, last_progress)
            }
            BlockSynchronizerProgress::Synced(block_hash, block_height, era_id) => Either::Left(
                // for a synced CatchUp block -> we have header, body, global state, any execution
                // effects, any referenced deploys, & sufficient finality (by weight) of signatures
                SyncIdentifier::SyncedBlockIdentifier(block_hash, block_height, era_id),
            ),
        }
    }

    fn catch_up_no_trusted_hash(&mut self) -> Either<SyncIdentifier, CatchUpInstruction> {
        // no trusted hash provided, we will attempt to use local tip if available
        match self.storage.read_highest_complete_block() {
            Ok(Some(block)) => {
                // this is typically a restart scenario; if a node stops and restarts
                // quickly enough they can rejoin the network from their highest local block
                // if too much time has passed, the node will shutdown and require a
                // trusted block hash to be provided via the config file
                info!("CatchUp: local tip detected, no trusted hash");
                if block.header().is_switch_block() {
                    self.switch_block = Some(block.header().clone());
                }
                Either::Left(SyncIdentifier::LocalTip(
                    *block.hash(),
                    block.height(),
                    block.header().era_id(),
                ))
            }
            Ok(None) if self.switch_block.is_none() => {
                // no trusted hash, no local block, might be genesis
                self.catch_up_check_genesis()
            }
            Ok(None) => {
                // no trusted hash, no local block, no error, must be waiting for genesis
                info!("CatchUp: waiting to store genesis immediate switch block");
                Either::Right(CatchUpInstruction::CheckLater(
                    "waiting for genesis immediate switch block to be stored".to_string(),
                    self.control_logic_default_delay.into(),
                ))
            }
            Err(err) => Either::Right(CatchUpInstruction::Fatal(format!(
                "CatchUp: fatal block store error when attempting to read \
                                    highest complete block: {}",
                err
            ))),
        }
    }

    fn catch_up_check_genesis(&mut self) -> Either<SyncIdentifier, CatchUpInstruction> {
        match self.chainspec.protocol_config.activation_point {
            ActivationPoint::Genesis(timestamp) => {
                // this bootstraps a network; it only occurs once ever on a given network but is
                // very load-bearing as errors in this logic can prevent the network from coming
                // into existence or surviving its initial existence.

                let now = Timestamp::now();
                let grace_period = timestamp.saturating_add(TimeDiff::from_seconds(180));
                if now > grace_period {
                    return Either::Right(CatchUpInstruction::Fatal(
                        "CatchUp: late for genesis; cannot proceed without trusted hash"
                            .to_string(),
                    ));
                }
                let time_remaining = timestamp.saturating_diff(now);
                if time_remaining > TimeDiff::default() {
                    return Either::Right(CatchUpInstruction::CheckLater(
                        format!("waiting for genesis activation at {}", timestamp),
                        Duration::from(time_remaining),
                    ));
                }
                Either::Right(CatchUpInstruction::CommitGenesis)
            }
            ActivationPoint::EraId(_) => {
                // no trusted hash, no local block, not genesis
                Either::Right(CatchUpInstruction::Fatal(
                    "CatchUp: cannot proceed without trusted hash".to_string(),
                ))
            }
        }
    }

    fn catch_up_trusted_hash(
        &mut self,
        trusted_hash: BlockHash,
    ) -> Either<SyncIdentifier, CatchUpInstruction> {
        // if we have a configured trusted hash and we have the header for that block,
        // use the higher block height of the local tip and the trusted header
        match self.storage.read_block_header(&trusted_hash) {
            Ok(Some(trusted_header)) => {
                match self.storage.read_highest_complete_block() {
                    Ok(Some(block)) => {
                        // leap w/ the higher of local tip or trusted hash
                        let trusted_height = trusted_header.height();
                        if trusted_height > block.height() {
                            Either::Left(SyncIdentifier::BlockIdentifier(
                                trusted_hash,
                                trusted_height,
                            ))
                        } else {
                            Either::Left(SyncIdentifier::LocalTip(
                                *block.hash(),
                                block.height(),
                                block.header().era_id(),
                            ))
                        }
                    }
                    Ok(None) => Either::Left(SyncIdentifier::BlockHash(trusted_hash)),
                    Err(_) => Either::Right(CatchUpInstruction::Fatal(
                        "CatchUp: fatal block store error when attempting to \
                                            read highest complete block"
                            .to_string(),
                    )),
                }
            }
            Ok(None) => {
                // we do not have the header for the trusted hash. we may have local tip,
                // but we start with the configured trusted hash in this scenario as it is
                // necessary to allow a node to re-join if their local state is stale
                Either::Left(SyncIdentifier::BlockHash(trusted_hash))
            }
            Err(err) => Either::Right(CatchUpInstruction::Fatal(format!(
                "CatchUp: fatal block store error when attempting to read \
                                    highest complete block: {}",
                err
            ))),
        }
    }

    fn catch_up_syncing(
        &mut self,
        block_hash: BlockHash,
        maybe_block_height: Option<u64>,
        last_progress: Timestamp,
    ) -> Either<SyncIdentifier, CatchUpInstruction> {
        // if any progress has been made, reset attempts
        if last_progress > self.last_progress {
            debug!(%last_progress, "CatchUp: syncing");
            self.last_progress = last_progress;
            self.attempts = 0;
        }
        // if we have not made progress on our attempt to catch up with the network, increment
        // attempts counter and try again; the crank logic will shut the node down on the next
        // crank if we've exceeded our reattempts
        let idleness = Timestamp::now().saturating_diff(last_progress);
        if idleness > self.idle_tolerance {
            self.attempts += 1;
            warn!(
                %last_progress,
                remaining_attempts = self.max_attempts.saturating_sub(self.attempts),
                "CatchUp: idleness detected"
            );
        }
        match maybe_block_height {
            None => Either::Left(SyncIdentifier::BlockHash(block_hash)),
            Some(block_height) => {
                Either::Left(SyncIdentifier::BlockIdentifier(block_hash, block_height))
            }
        }
    }

    fn catch_up_sync_instruction(
        &mut self,
        effect_builder: EffectBuilder<MainEvent>,
        rng: &mut NodeRng,
        sync_instruction: SyncInstruction,
    ) -> Option<CatchUpInstruction> {
        match sync_instruction {
            SyncInstruction::Leap { block_hash } => {
                Some(self.catch_up_leap(effect_builder, rng, block_hash))
            }
            SyncInstruction::BlockSync { block_hash } => {
                Some(self.catch_up_block_sync(effect_builder, block_hash))
            }
            SyncInstruction::CaughtUp { .. } => self.catch_up_check_transition(),
        }
    }

    fn catch_up_leap(
        &mut self,
        effect_builder: EffectBuilder<MainEvent>,
        rng: &mut NodeRng,
        block_hash: BlockHash,
    ) -> CatchUpInstruction {
        // register block builder so that control logic can tell that block is Syncing,
        // otherwise block_synchronizer detects as Idle which can cause unnecessary churn
        // on subsequent cranks while leaper is awaiting responses.
        self.block_synchronizer.register_block_by_hash(
            block_hash,
            true,
            true,
            self.chainspec.core_config.simultaneous_peer_requests,
        );
        let leap_status = self.sync_leaper.leap_status();
        info!(?block_hash, ?leap_status, "CatchUp: status");
        match leap_status {
            LeapStatus::Idle => self.catch_up_leaper_idle(effect_builder, rng, block_hash),
            LeapStatus::Awaiting { .. } => CatchUpInstruction::CheckLater(
                "sync leaper is awaiting response".to_string(),
                self.control_logic_default_delay.into(),
            ),
            LeapStatus::Received {
                best_available,
                from_peers,
                ..
            } => self.catch_up_leap_received(effect_builder, best_available, from_peers),
            LeapStatus::Failed { error, .. } => {
                self.catch_up_leap_failed(effect_builder, rng, block_hash, error)
            }
        }
    }

    fn catch_up_leap_failed(
        &mut self,
        effect_builder: EffectBuilder<MainEvent>,
        rng: &mut NodeRng,
        block_hash: BlockHash,
        error: LeapActivityError,
    ) -> CatchUpInstruction {
        self.attempts += 1;
        warn!(
            %error,
            remaining_attempts = self.max_attempts.saturating_sub(self.attempts),
            "CatchUp: failed leap",
        );
        self.catch_up_leaper_idle(effect_builder, rng, block_hash)
    }

    fn catch_up_leaper_idle(
        &mut self,
        effect_builder: EffectBuilder<MainEvent>,
        rng: &mut NodeRng,
        block_hash: BlockHash,
    ) -> CatchUpInstruction {
<<<<<<< HEAD
        let sync_leap_identifier = SyncLeapIdentifier::sync_to_tip(block_hash);
        let peers_wanted = self.chainspec.core_config.simultaneous_peer_requests as usize;
        let peers_to_ask = self.net.fully_connected_peers_random(rng, peers_wanted);
        if peers_to_ask.len() < peers_wanted {
            warn!(
                peers_available = peers_to_ask.len(),
                %peers_wanted,
                "CatchUp: attempting to Leap with less connected peers than wanted"
            );
        }
=======
        // we get a random sampling of peers to ask.
        let peers_to_ask = self.net.fully_connected_peers_random(
            rng,
            self.chainspec.core_config.simultaneous_peer_requests as usize,
        );
        if peers_to_ask.is_empty() {
            return CatchUpInstruction::CheckLater(
                "no peers".to_string(),
                self.chainspec.core_config.minimum_block_time.into(),
            );
        }
        let sync_leap_identifier = SyncLeapIdentifier::sync_to_tip(block_hash);
>>>>>>> 0d8b781f
        let effects = effect_builder.immediately().event(move |_| {
            MainEvent::SyncLeaper(sync_leaper::Event::AttemptLeap {
                sync_leap_identifier,
                peers_to_ask,
            })
        });
        CatchUpInstruction::Do(self.control_logic_default_delay.into(), effects)
    }

    fn catch_up_leap_received(
        &mut self,
        effect_builder: EffectBuilder<MainEvent>,
        best_available: Box<SyncLeap>,
        from_peers: Vec<NodeId>,
    ) -> CatchUpInstruction {
        let block_hash = best_available.highest_block_hash();
        let block_height = best_available.highest_block_height();
        info!(
            ?best_available,
            ?block_height,
            ?block_hash,
            "CatchUp: leap received"
        );

        if let Err(msg) = self.update_highest_switch_block() {
            return CatchUpInstruction::Fatal(msg);
        }

        for validator_weights in
            best_available.era_validator_weights(self.validator_matrix.fault_tolerance_threshold())
        {
            self.validator_matrix
                .register_era_validator_weights(validator_weights);
        }

        self.block_synchronizer.register_sync_leap(
            &*best_available,
            from_peers,
            true,
            self.chainspec.core_config.simultaneous_peer_requests,
        );
        self.block_accumulator.handle_validators(effect_builder);
        let effects = effect_builder
            .immediately()
            .event(|_| MainEvent::BlockSynchronizerRequest(BlockSynchronizerRequest::NeedNext));
        CatchUpInstruction::Do(self.control_logic_default_delay.into(), effects)
    }

    fn catch_up_block_sync(
        &mut self,
        effect_builder: EffectBuilder<MainEvent>,
        block_hash: BlockHash,
    ) -> CatchUpInstruction {
        if self.block_synchronizer.register_block_by_hash(
            block_hash,
            true,
            true,
            self.chainspec.core_config.simultaneous_peer_requests,
        ) {
            // NeedNext will self perpetuate until nothing is needed for this block
            let mut effects = Effects::new();
            effects.extend(effect_builder.immediately().event(|_| {
                MainEvent::BlockSynchronizerRequest(BlockSynchronizerRequest::NeedNext)
            }));
            CatchUpInstruction::Do(Duration::ZERO, effects)
        } else {
            CatchUpInstruction::CheckLater(
                format!("block_synchronizer unable to register block {}", block_hash),
                self.control_logic_default_delay.into(),
            )
        }
    }

    fn catch_up_check_transition(&mut self) -> Option<CatchUpInstruction> {
        // we may be starting back up after a shutdown for upgrade; if so we need to
        // commit upgrade now before proceeding further
        if self.should_commit_upgrade() {
            return Some(CatchUpInstruction::CommitUpgrade);
        }
        // we may need to shutdown to go thru an upgrade
        if self.should_shutdown_for_upgrade() {
            Some(CatchUpInstruction::ShutdownForUpgrade)
        } else {
            None
        }
    }
}<|MERGE_RESOLUTION|>--- conflicted
+++ resolved
@@ -309,18 +309,6 @@
         rng: &mut NodeRng,
         block_hash: BlockHash,
     ) -> CatchUpInstruction {
-<<<<<<< HEAD
-        let sync_leap_identifier = SyncLeapIdentifier::sync_to_tip(block_hash);
-        let peers_wanted = self.chainspec.core_config.simultaneous_peer_requests as usize;
-        let peers_to_ask = self.net.fully_connected_peers_random(rng, peers_wanted);
-        if peers_to_ask.len() < peers_wanted {
-            warn!(
-                peers_available = peers_to_ask.len(),
-                %peers_wanted,
-                "CatchUp: attempting to Leap with less connected peers than wanted"
-            );
-        }
-=======
         // we get a random sampling of peers to ask.
         let peers_to_ask = self.net.fully_connected_peers_random(
             rng,
@@ -333,7 +321,6 @@
             );
         }
         let sync_leap_identifier = SyncLeapIdentifier::sync_to_tip(block_hash);
->>>>>>> 0d8b781f
         let effects = effect_builder.immediately().event(move |_| {
             MainEvent::SyncLeaper(sync_leaper::Event::AttemptLeap {
                 sync_leap_identifier,
