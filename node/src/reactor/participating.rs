--- conflicted
+++ resolved
@@ -69,7 +69,7 @@
     },
     protocol::Message,
     reactor::{self, event_queue_metrics::EventQueueMetrics, EventQueueHandle, ReactorExit},
-    types::{Deploy, DeployHash, ExitCode, NodeId},
+    types::{Deploy, DeployHash, ExitCode},
     utils::{Source, WithDir},
     NodeRng,
 };
@@ -174,12 +174,6 @@
     /// Control announcement.
     #[from]
     ControlAnnouncement(ControlAnnouncement),
-<<<<<<< HEAD
-=======
-    /// Network announcement.
-    #[from]
-    NetworkAnnouncement(#[serde(skip_serializing)] NetworkAnnouncement<Message>),
->>>>>>> 53ff12a5
     /// API server announcement.
     #[from]
     RpcServerAnnouncement(#[serde(skip_serializing)] RpcServerAnnouncement),
@@ -206,11 +200,10 @@
     ChainspecLoaderAnnouncement(#[serde(skip_serializing)] ChainspecLoaderAnnouncement),
     /// Blocklist announcement.
     #[from]
-<<<<<<< HEAD
-    BlocklistAnnouncement(BlocklistAnnouncement<NodeId>),
+    BlocklistAnnouncement(BlocklistAnnouncement),
     /// Incoming consensus network message.
     #[from]
-    ConsensusMessageIncoming(ConsensusMessageIncoming<NodeId>),
+    ConsensusMessageIncoming(ConsensusMessageIncoming),
     /// Incoming deploy gossiper network message.
     #[from]
     DeployGossiperIncoming(GossiperIncoming<Deploy>),
@@ -232,9 +225,6 @@
     /// Incoming finality signature network message.
     #[from]
     FinalitySignatureIncoming(FinalitySignatureIncoming),
-=======
-    BlocklistAnnouncement(BlocklistAnnouncement),
->>>>>>> 53ff12a5
     /// Block proposer announcement.
     #[from]
     BlockProposerAnnouncement(#[serde(skip_serializing)] BlockProposerAnnouncement),
@@ -302,19 +292,8 @@
     }
 }
 
-<<<<<<< HEAD
-impl From<RpcRequest<NodeId>> for ParticipatingEvent {
-    fn from(request: RpcRequest<NodeId>) -> Self {
-=======
-impl From<ContractRuntimeRequest> for ParticipatingEvent {
-    fn from(contract_runtime_request: ContractRuntimeRequest) -> Self {
-        ParticipatingEvent::ContractRuntime(Box::new(contract_runtime_request))
-    }
-}
-
 impl From<RpcRequest> for ParticipatingEvent {
     fn from(request: RpcRequest) -> Self {
->>>>>>> 53ff12a5
         ParticipatingEvent::RpcServer(rpc_server::Event::RpcRequest(request))
     }
 }
@@ -349,15 +328,6 @@
     }
 }
 
-<<<<<<< HEAD
-=======
-impl From<LinearChainRequest> for ParticipatingEvent {
-    fn from(request: LinearChainRequest) -> Self {
-        ParticipatingEvent::LinearChain(linear_chain::Event::Request(request))
-    }
-}
-
->>>>>>> 53ff12a5
 impl Display for ParticipatingEvent {
     fn fmt(&self, f: &mut Formatter<'_>) -> fmt::Result {
         match self {
@@ -885,119 +855,6 @@
             ParticipatingEvent::ControlAnnouncement(ctrl_ann) => {
                 unreachable!("unhandled control announcement: {}", ctrl_ann)
             }
-<<<<<<< HEAD
-=======
-            ParticipatingEvent::NetworkAnnouncement(NetworkAnnouncement::MessageReceived {
-                sender,
-                payload,
-            }) => {
-                let reactor_event = match payload {
-                    Message::Consensus(msg) => {
-                        ParticipatingEvent::Consensus(consensus::Event::MessageReceived {
-                            sender,
-                            msg,
-                        })
-                    }
-                    Message::DeployGossiper(message) => {
-                        ParticipatingEvent::DeployGossiper(gossiper::Event::MessageReceived {
-                            sender,
-                            message,
-                        })
-                    }
-                    Message::AddressGossiper(message) => {
-                        ParticipatingEvent::AddressGossiper(gossiper::Event::MessageReceived {
-                            sender,
-                            message,
-                        })
-                    }
-                    Message::GetRequest { tag, serialized_id } => {
-                        return self.handle_get_request(
-                            effect_builder,
-                            rng,
-                            sender,
-                            tag,
-                            &serialized_id,
-                        )
-                    }
-                    Message::GetResponse {
-                        tag,
-                        serialized_item,
-                    } => match tag {
-                        Tag::Deploy => {
-                            let deploy = match bincode::deserialize(&serialized_item) {
-                                Ok(deploy) => Box::new(deploy),
-                                Err(error) => {
-                                    error!("failed to decode deploy from {}: {}", sender, error);
-                                    return Effects::new();
-                                }
-                            };
-                            ParticipatingEvent::DeployAcceptor(deploy_acceptor::Event::Accept {
-                                deploy,
-                                source: Source::Peer(sender),
-                                maybe_responder: None,
-                            })
-                        }
-                        Tag::Block => {
-                            error!(
-                                "cannot handle get response for block-by-hash from {}",
-                                sender
-                            );
-                            return Effects::new();
-                        }
-                        Tag::BlockByHeight => {
-                            error!(
-                                "cannot handle get response for block-by-height from {}",
-                                sender
-                            );
-                            return Effects::new();
-                        }
-                        Tag::GossipedAddress => {
-                            error!(
-                                "cannot handle get response for gossiped-address from {}",
-                                sender
-                            );
-                            return Effects::new();
-                        }
-                        Tag::BlockHeaderByHash => {
-                            error!(
-                                "cannot handle get response for block-header-by-hash from {}",
-                                sender
-                            );
-                            return Effects::new();
-                        }
-                        Tag::BlockHeaderAndFinalitySignaturesByHeight => {
-                            error!(
-                                "cannot handle get response for \
-                                 block-header-and-finality-signatures-by-height from {}",
-                                sender
-                            );
-                            return Effects::new();
-                        }
-                    },
-                    Message::FinalitySignature(fs) => ParticipatingEvent::LinearChain(
-                        linear_chain::Event::FinalitySignatureReceived(fs, true),
-                    ),
-                };
-                self.dispatch_event(effect_builder, rng, reactor_event)
-            }
-            ParticipatingEvent::NetworkAnnouncement(NetworkAnnouncement::GossipOurAddress(
-                gossiped_address,
-            )) => {
-                let event = gossiper::Event::ItemReceived {
-                    item_id: gossiped_address,
-                    source: Source::Ourself,
-                };
-                self.dispatch_event(
-                    effect_builder,
-                    rng,
-                    ParticipatingEvent::AddressGossiper(event),
-                )
-            }
-            ParticipatingEvent::NetworkAnnouncement(NetworkAnnouncement::NewPeer(_peer_id)) => {
-                trace!("new peer announcement not handled in the participating reactor");
-                Effects::new()
-            }
->>>>>>> 53ff12a5
             ParticipatingEvent::RpcServerAnnouncement(RpcServerAnnouncement::DeployReceived {
                 deploy,
                 responder,
