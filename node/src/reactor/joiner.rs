//! Reactor used to join the network.

mod memory_metrics;

use std::{
    fmt::{self, Display, Formatter},
    path::PathBuf,
    sync::Arc,
    time::Instant,
};

use datasize::DataSize;
use derive_more::From;
use memory_metrics::MemoryMetrics;
use prometheus::Registry;
use reactor::ReactorEvent;
use serde::Serialize;
use tracing::{debug, error, info, warn};

#[cfg(test)]
use crate::testing::network::NetworkedReactor;
use crate::{
    components::{
        block_validator::{self, BlockValidator},
        chainspec_loader::{self, ChainspecLoader},
        contract_runtime::{ContractRuntime, ContractRuntimeAnnouncement},
        deploy_acceptor::{self, DeployAcceptor},
        event_stream_server,
        event_stream_server::{DeployGetter, EventStreamServer},
        fetcher::{self, Fetcher},
        gossiper::{self, Gossiper},
        linear_chain,
        linear_chain_sync::{self, LinearChainSync},
        metrics::Metrics,
        rest_server::{self, RestServer},
        small_network::{self, GossipedAddress, SmallNetwork, SmallNetworkIdentity},
        storage::{self, Storage},
        Component,
    },
    effect::{
        announcements::{
            ChainspecLoaderAnnouncement, ControlAnnouncement, DeployAcceptorAnnouncement,
            GossiperAnnouncement, LinearChainAnnouncement, LinearChainBlock, NetworkAnnouncement,
        },
        requests::{
            BlockProposerRequest, BlockValidationRequest, ChainspecLoaderRequest, ConsensusRequest,
            ContractRuntimeRequest, FetcherRequest, LinearChainRequest, MetricsRequest,
            NetworkInfoRequest, NetworkRequest, RestRequest, StateStoreRequest, StorageRequest,
        },
        EffectBuilder, EffectExt, Effects,
    },
    protocol::Message,
    reactor::{
        self,
        event_queue_metrics::EventQueueMetrics,
        initializer,
        participating::{self, Error, ParticipatingInitConfig},
        EventQueueHandle, Finalize, ReactorExit,
    },
    types::{
        Block, BlockByHeight, BlockHeader, BlockHeaderWithMetadata, Deploy, ExitCode, NodeId, Tag,
        Timestamp,
    },
    utils::{Source, WithDir},
    NodeRng,
};

/// Top-level event for the reactor.
#[allow(clippy::large_enum_variant)]
#[derive(Debug, From, Serialize)]
#[must_use]
pub(crate) enum JoinerEvent {
    /// Small Network event.
    #[from]
    SmallNetwork(small_network::Event<Message>),

    /// Storage event.
    #[from]
    Storage(#[serde(skip_serializing)] storage::Event),

    #[from]
    /// REST server event.
    RestServer(#[serde(skip_serializing)] rest_server::Event),

    #[from]
    /// Event stream server event.
    EventStreamServer(#[serde(skip_serializing)] event_stream_server::Event),

    /// Metrics request.
    #[from]
    MetricsRequest(#[serde(skip_serializing)] MetricsRequest),

    #[from]
    /// Chainspec Loader event.
    ChainspecLoader(#[serde(skip_serializing)] chainspec_loader::Event),

    /// Chainspec info request
    #[from]
    ChainspecLoaderRequest(#[serde(skip_serializing)] ChainspecLoaderRequest),

    /// Network info request.
    #[from]
    NetworkInfoRequest(#[serde(skip_serializing)] NetworkInfoRequest<NodeId>),

    /// Linear chain fetcher event.
    #[from]
    BlockFetcher(#[serde(skip_serializing)] fetcher::Event<Block>),

    /// Linear chain (by height) fetcher event.
    #[from]
    BlockByHeightFetcher(#[serde(skip_serializing)] fetcher::Event<BlockByHeight>),

    /// Deploy fetcher event.
    #[from]
    DeployFetcher(#[serde(skip_serializing)] fetcher::Event<Deploy>),

    /// Deploy acceptor event.
    #[from]
    DeployAcceptor(#[serde(skip_serializing)] deploy_acceptor::Event),

    /// Block validator event.
    #[from]
    BlockValidator(#[serde(skip_serializing)] block_validator::Event<NodeId>),

    /// Linear chain event.
    #[from]
    LinearChainSync(#[serde(skip_serializing)] linear_chain_sync::Event<NodeId>),

    /// Contract Runtime event.
    #[from]
    ContractRuntime(#[serde(skip_serializing)] ContractRuntimeRequest),

    /// Linear chain event.
    #[from]
    LinearChain(#[serde(skip_serializing)] linear_chain::Event<NodeId>),

    /// Address gossiper event.
    #[from]
    AddressGossiper(gossiper::Event<GossipedAddress>),

    /// Requests.
    /// Linear chain block by hash fetcher request.
    #[from]
    BlockFetcherRequest(#[serde(skip_serializing)] FetcherRequest<NodeId, Block>),

    /// Linear chain block by height fetcher request.
    #[from]
    BlockByHeightFetcherRequest(#[serde(skip_serializing)] FetcherRequest<NodeId, BlockByHeight>),

    /// Deploy fetcher request.
    #[from]
    DeployFetcherRequest(#[serde(skip_serializing)] FetcherRequest<NodeId, Deploy>),

    /// Block validation request.
    #[from]
    BlockValidatorRequest(#[serde(skip_serializing)] BlockValidationRequest<NodeId>),

    /// Block proposer request.
    #[from]
    BlockProposerRequest(#[serde(skip_serializing)] BlockProposerRequest),

    /// Request for state storage.
    #[from]
    StateStoreRequest(#[serde(skip_serializing)] StateStoreRequest),

    // Announcements
    /// A control announcement.
    #[from]
    ControlAnnouncement(ControlAnnouncement),

    /// Network announcement.
    #[from]
    NetworkAnnouncement(#[serde(skip_serializing)] NetworkAnnouncement<NodeId, Message>),

    /// Block executor announcement.
    #[from]
    ContractRuntimeAnnouncement(#[serde(skip_serializing)] ContractRuntimeAnnouncement),

    /// Address Gossiper announcement.
    #[from]
    AddressGossiperAnnouncement(#[serde(skip_serializing)] GossiperAnnouncement<GossipedAddress>),

    /// DeployAcceptor announcement.
    #[from]
    DeployAcceptorAnnouncement(#[serde(skip_serializing)] DeployAcceptorAnnouncement<NodeId>),

    /// Linear chain announcement.
    #[from]
    LinearChainAnnouncement(#[serde(skip_serializing)] LinearChainAnnouncement),

    /// Chainspec loader announcement.
    #[from]
    ChainspecLoaderAnnouncement(#[serde(skip_serializing)] ChainspecLoaderAnnouncement),

    /// Consensus request.
    #[from]
    ConsensusRequest(#[serde(skip_serializing)] ConsensusRequest),
}

impl ReactorEvent for JoinerEvent {
    fn as_control(&self) -> Option<&ControlAnnouncement> {
        if let Self::ControlAnnouncement(ref ctrl_ann) = self {
            Some(ctrl_ann)
        } else {
            None
        }
    }
}

impl From<LinearChainRequest<NodeId>> for JoinerEvent {
    fn from(req: LinearChainRequest<NodeId>) -> Self {
        JoinerEvent::LinearChain(linear_chain::Event::Request(req))
    }
}

impl From<StorageRequest> for JoinerEvent {
    fn from(request: StorageRequest) -> Self {
        JoinerEvent::Storage(request.into())
    }
}

impl From<NetworkRequest<NodeId, Message>> for JoinerEvent {
    fn from(request: NetworkRequest<NodeId, Message>) -> Self {
        JoinerEvent::SmallNetwork(small_network::Event::from(request))
    }
}

impl From<NetworkRequest<NodeId, gossiper::Message<GossipedAddress>>> for JoinerEvent {
    fn from(request: NetworkRequest<NodeId, gossiper::Message<GossipedAddress>>) -> Self {
        JoinerEvent::SmallNetwork(small_network::Event::from(
            request.map_payload(Message::from),
        ))
    }
}

impl From<RestRequest<NodeId>> for JoinerEvent {
    fn from(request: RestRequest<NodeId>) -> Self {
        JoinerEvent::RestServer(rest_server::Event::RestRequest(request))
    }
}

impl Display for JoinerEvent {
    fn fmt(&self, f: &mut Formatter<'_>) -> fmt::Result {
        match self {
            JoinerEvent::SmallNetwork(event) => write!(f, "small network: {}", event),
            JoinerEvent::NetworkAnnouncement(event) => write!(f, "network announcement: {}", event),
            JoinerEvent::Storage(request) => write!(f, "storage: {}", request),
            JoinerEvent::RestServer(event) => write!(f, "rest server: {}", event),
            JoinerEvent::EventStreamServer(event) => write!(f, "event stream server: {}", event),
            JoinerEvent::MetricsRequest(req) => write!(f, "metrics request: {}", req),
            JoinerEvent::ChainspecLoader(event) => write!(f, "chainspec loader: {}", event),
            JoinerEvent::ChainspecLoaderRequest(req) => {
                write!(f, "chainspec loader request: {}", req)
            }
            JoinerEvent::NetworkInfoRequest(req) => write!(f, "network info request: {}", req),
            JoinerEvent::BlockFetcherRequest(request) => {
                write!(f, "block fetcher request: {}", request)
            }
            JoinerEvent::BlockValidatorRequest(request) => {
                write!(f, "block validator request: {}", request)
            }
            JoinerEvent::DeployFetcherRequest(request) => {
                write!(f, "deploy fetcher request: {}", request)
            }
            JoinerEvent::LinearChainSync(event) => write!(f, "linear chain: {}", event),
            JoinerEvent::BlockFetcher(event) => write!(f, "block fetcher: {}", event),
            JoinerEvent::BlockByHeightFetcherRequest(request) => {
                write!(f, "block by height fetcher request: {}", request)
            }
            JoinerEvent::BlockValidator(event) => write!(f, "block validator event: {}", event),
            JoinerEvent::DeployFetcher(event) => write!(f, "deploy fetcher event: {}", event),
            JoinerEvent::BlockProposerRequest(req) => write!(f, "block proposer request: {}", req),
            JoinerEvent::ContractRuntime(event) => write!(f, "contract runtime event: {:?}", event),
            JoinerEvent::LinearChain(event) => write!(f, "linear chain event: {}", event),
            JoinerEvent::ContractRuntimeAnnouncement(announcement) => {
                write!(f, "block executor announcement: {}", announcement)
            }
            JoinerEvent::AddressGossiper(event) => write!(f, "address gossiper: {}", event),
            JoinerEvent::AddressGossiperAnnouncement(ann) => {
                write!(f, "address gossiper announcement: {}", ann)
            }
            JoinerEvent::BlockByHeightFetcher(event) => {
                write!(f, "block by height fetcher event: {}", event)
            }
            JoinerEvent::DeployAcceptorAnnouncement(ann) => {
                write!(f, "deploy acceptor announcement: {}", ann)
            }
            JoinerEvent::DeployAcceptor(event) => write!(f, "deploy acceptor: {}", event),
            JoinerEvent::ControlAnnouncement(ctrl_ann) => write!(f, "control: {}", ctrl_ann),
            JoinerEvent::LinearChainAnnouncement(ann) => {
                write!(f, "linear chain announcement: {}", ann)
            }
            JoinerEvent::ChainspecLoaderAnnouncement(ann) => {
                write!(f, "chainspec loader announcement: {}", ann)
            }
            JoinerEvent::StateStoreRequest(req) => write!(f, "state store request: {}", req),
            JoinerEvent::ConsensusRequest(req) => write!(f, "consensus request: {:?}", req),
        }
    }
}

/// Joining node reactor.
#[derive(DataSize)]
pub(crate) struct Reactor {
    root: PathBuf,
    metrics: Metrics,
    small_network: SmallNetwork<JoinerEvent, Message>,
    address_gossiper: Gossiper<GossipedAddress, JoinerEvent>,
    config: participating::Config,
    chainspec_loader: ChainspecLoader,
    storage: Storage,
    contract_runtime: ContractRuntime,
    linear_chain_fetcher: Fetcher<Block>,
    linear_chain_sync: LinearChainSync<NodeId>,
    block_validator: BlockValidator<NodeId>,
    deploy_fetcher: Fetcher<Deploy>,
    linear_chain: linear_chain::LinearChainComponent<NodeId>,
    // Handles request for linear chain block by height.
    block_by_height_fetcher: Fetcher<BlockByHeight>,
    pub(super) block_header_by_hash_fetcher: Fetcher<BlockHeader>,
    pub(super) block_header_with_metadata_fetcher: Fetcher<BlockHeaderWithMetadata>,
    #[data_size(skip)]
    deploy_acceptor: DeployAcceptor,
    #[data_size(skip)]
    event_queue_metrics: EventQueueMetrics,
    #[data_size(skip)]
    rest_server: RestServer,
    #[data_size(skip)]
    event_stream_server: EventStreamServer,
    // Attach memory metrics for the joiner.
    #[data_size(skip)] // Never allocates data on the heap.
    memory_metrics: MemoryMetrics,
    node_startup_instant: Instant,
}

impl reactor::Reactor for Reactor {
    type Event = JoinerEvent;

    // The "configuration" is in fact the whole state of the initializer reactor, which we
    // deconstruct and reuse.
    type Config = WithDir<initializer::Reactor>;
    type Error = Error;

    fn new(
        initializer: Self::Config,
        registry: &Registry,
        event_queue: EventQueueHandle<Self::Event>,
        _rng: &mut NodeRng,
    ) -> Result<(Self, Effects<Self::Event>), Self::Error> {
        let (root, initializer) = initializer.into_parts();

        let initializer::Reactor {
            config,
            chainspec_loader,
            storage,
            mut contract_runtime,
            small_network_identity,
        } = initializer;

        // We don't need to be super precise about the startup time, i.e.
        // we can skip the time spent in `initializer` for the sake of code simplicity.
        let node_startup_instant = Instant::now();

        // TODO: Remove wrapper around Reactor::Config instead.
        let (_, config) = config.into_parts();

        let memory_metrics = MemoryMetrics::new(registry.clone())?;

        let event_queue_metrics = EventQueueMetrics::new(registry.clone(), event_queue)?;

        let metrics = Metrics::new(registry.clone());

        let (small_network, small_network_effects) = SmallNetwork::new(
            event_queue,
            config.network.clone(),
            Some(WithDir::new(&root, &config.consensus)),
            registry,
            small_network_identity,
            chainspec_loader.chainspec().as_ref(),
        )?;

        let linear_chain_fetcher = Fetcher::new("linear_chain", config.fetcher, registry)?;

        let mut effects = reactor::wrap_effects(JoinerEvent::SmallNetwork, small_network_effects);

        let address_gossiper =
            Gossiper::new_for_complete_items("address_gossiper", config.gossip, registry)?;

        let effect_builder = EffectBuilder::new(event_queue);

        let trusted_hash = config.node.trusted_hash;

        match trusted_hash {
            None => {
                let chainspec = chainspec_loader.chainspec();
                let era_duration = chainspec.core_config.era_duration;
                if let Some(start_time) = chainspec
                    .protocol_config
                    .activation_point
                    .genesis_timestamp()
                {
                    if Timestamp::now() > start_time + era_duration {
                        error!(
                            "Node started with no trusted hash after the expected end of \
                             the genesis era! Please specify a trusted hash and restart. \
                             Time: {}, End of genesis era: {}",
                            Timestamp::now(),
                            start_time + era_duration
                        );
                        panic!("should have trusted hash after genesis era")
                    }
                }
            }
            Some(hash) => info!(trusted_hash=%hash, "synchronizing linear chain"),
        }

        let protocol_version = &chainspec_loader.chainspec().protocol_config.version;
        let rest_server = RestServer::new(
            config.rest_server.clone(),
            effect_builder,
            *protocol_version,
            node_startup_instant,
        )?;

        let event_stream_server = EventStreamServer::new(
            config.event_stream_server.clone(),
            storage.root_path().to_path_buf(),
            *protocol_version,
            DeployGetter::new(effect_builder),
        )?;

        let block_validator = BlockValidator::new(Arc::clone(chainspec_loader.chainspec()));

        let deploy_fetcher = Fetcher::new("deploy", config.fetcher, registry)?;

        let block_by_height_fetcher = Fetcher::new("block_by_height", config.fetcher, registry)?;

        let block_header_and_finality_signatures_by_height_fetcher: Fetcher<
            BlockHeaderWithMetadata,
        > = Fetcher::new(
            "block_header_and_finality_signatures_by_height",
            config.fetcher,
            registry,
        )?;

        let block_header_by_hash_fetcher: Fetcher<BlockHeader> =
            Fetcher::new("block_header_by_hash", config.fetcher, registry)?;

        let deploy_acceptor =
            DeployAcceptor::new(config.deploy_acceptor, &*chainspec_loader.chainspec());

        contract_runtime.set_initial_state(chainspec_loader.initial_execution_pre_state());
        let linear_chain = linear_chain::LinearChainComponent::new(
            registry,
            *protocol_version,
            chainspec_loader.chainspec().core_config.auction_delay,
            chainspec_loader.chainspec().core_config.unbonding_delay,
        )?;

        let maybe_next_activation_point = chainspec_loader
            .next_upgrade()
            .map(|next_upgrade| next_upgrade.activation_point());
        let (linear_chain_sync, init_sync_effects) = LinearChainSync::new::<JoinerEvent, Error>(
            registry,
            effect_builder,
            chainspec_loader.chainspec(),
            &storage,
            trusted_hash,
            chainspec_loader.initial_block().cloned(),
            chainspec_loader.after_upgrade(),
            maybe_next_activation_point,
            chainspec_loader.initial_execution_pre_state(),
            config.linear_chain_sync,
        )?;

        effects.extend(reactor::wrap_effects(
            JoinerEvent::LinearChainSync,
            init_sync_effects,
        ));
        effects.extend(reactor::wrap_effects(
            JoinerEvent::ChainspecLoader,
            chainspec_loader.start_checking_for_upgrades(effect_builder),
        ));

        Ok((
            Self {
                root,
                metrics,
                small_network,
                address_gossiper,
                config,
                chainspec_loader,
                storage,
                contract_runtime,
                linear_chain_sync,
                linear_chain_fetcher,
                block_validator,
                deploy_fetcher,
                linear_chain,
                block_by_height_fetcher,
                block_header_by_hash_fetcher,
                block_header_with_metadata_fetcher:
                    block_header_and_finality_signatures_by_height_fetcher,
                deploy_acceptor,
                event_queue_metrics,
                rest_server,
                event_stream_server,
                memory_metrics,
                node_startup_instant,
            },
            effects,
        ))
    }

    fn dispatch_event(
        &mut self,
        effect_builder: EffectBuilder<Self::Event>,
        rng: &mut NodeRng,
        event: Self::Event,
    ) -> Effects<Self::Event> {
        match event {
            JoinerEvent::SmallNetwork(event) => reactor::wrap_effects(
                JoinerEvent::SmallNetwork,
                self.small_network.handle_event(effect_builder, rng, event),
            ),
            JoinerEvent::ControlAnnouncement(ctrl_ann) => {
                unreachable!("unhandled control announcement: {}", ctrl_ann)
            }
            JoinerEvent::NetworkAnnouncement(NetworkAnnouncement::NewPeer(id)) => {
                reactor::wrap_effects(
                    JoinerEvent::LinearChainSync,
                    self.linear_chain_sync.handle_event(
                        effect_builder,
                        rng,
                        linear_chain_sync::Event::NewPeerConnected(id),
                    ),
                )
            }
            JoinerEvent::NetworkAnnouncement(NetworkAnnouncement::GossipOurAddress(
                gossiped_address,
            )) => {
                let event = gossiper::Event::ItemReceived {
                    item_id: gossiped_address,
                    source: Source::<NodeId>::Ourself,
                };
                self.dispatch_event(effect_builder, rng, JoinerEvent::AddressGossiper(event))
            }
            JoinerEvent::NetworkAnnouncement(NetworkAnnouncement::MessageReceived {
                sender,
                payload,
            }) => match payload {
                Message::GetResponse {
                    tag: Tag::Block,
                    serialized_item,
                } => {
                    let block = match bincode::deserialize(&serialized_item) {
                        Ok(block) => Box::new(block),
                        Err(err) => {
                            error!("failed to decode block from {}: {}", sender, err);
                            return Effects::new();
                        }
                    };
                    let event = fetcher::Event::GotRemotely {
                        item: block,
                        source: Source::Peer(sender),
                    };
                    self.dispatch_event(effect_builder, rng, JoinerEvent::BlockFetcher(event))
                }
                Message::GetResponse {
                    tag: Tag::BlockByHeight,
                    serialized_item,
                } => {
                    let block_at_height: BlockByHeight =
                        match bincode::deserialize(&serialized_item) {
                            Ok(maybe_block) => maybe_block,
                            Err(err) => {
                                error!("failed to decode block from {}: {}", sender, err);
                                return Effects::new();
                            }
                        };

                    let event = match block_at_height {
                        BlockByHeight::Absent(block_height) => fetcher::Event::AbsentRemotely {
                            id: block_height,
                            peer: sender,
                        },
                        BlockByHeight::Block(block) => fetcher::Event::GotRemotely {
                            item: Box::new(BlockByHeight::Block(block)),
                            source: Source::Peer(sender),
                        },
                    };
                    self.dispatch_event(
                        effect_builder,
                        rng,
                        JoinerEvent::BlockByHeightFetcher(event),
                    )
                }
                Message::GetResponse {
                    tag: Tag::Deploy,
                    serialized_item,
                } => {
                    let deploy = match bincode::deserialize(&serialized_item) {
                        Ok(deploy) => Box::new(deploy),
                        Err(err) => {
                            error!("failed to decode deploy from {}: {}", sender, err);
                            return Effects::new();
                        }
                    };
                    let event = JoinerEvent::DeployAcceptor(deploy_acceptor::Event::Accept {
                        deploy,
                        source: Source::Peer(sender),
                        responder: None,
                    });
                    self.dispatch_event(effect_builder, rng, event)
                }
                Message::AddressGossiper(message) => {
                    let event = JoinerEvent::AddressGossiper(gossiper::Event::MessageReceived {
                        sender,
                        message,
                    });
                    self.dispatch_event(effect_builder, rng, event)
                }
                Message::FinalitySignature(_) => {
                    debug!("finality signatures not handled in joiner reactor");
                    Effects::new()
                }
                other => {
                    debug!(?other, "network announcement ignored.");
                    Effects::new()
                }
            },
            JoinerEvent::DeployAcceptorAnnouncement(
                DeployAcceptorAnnouncement::AcceptedNewDeploy { deploy, source },
            ) => {
                let event = event_stream_server::Event::DeployAccepted(*deploy.id());
                let mut effects =
                    self.dispatch_event(effect_builder, rng, JoinerEvent::EventStreamServer(event));

                let event = fetcher::Event::GotRemotely {
                    item: deploy,
                    source,
                };
                effects.extend(self.dispatch_event(
                    effect_builder,
                    rng,
                    JoinerEvent::DeployFetcher(event),
                ));

                effects
            }
            JoinerEvent::DeployAcceptorAnnouncement(
                DeployAcceptorAnnouncement::InvalidDeploy { deploy, source },
            ) => {
                let deploy_hash = *deploy.id();
                let peer = source;
                warn!(?deploy_hash, ?peer, "Invalid deploy received from a peer.");
                Effects::new()
            }
            JoinerEvent::Storage(event) => reactor::wrap_effects(
                JoinerEvent::Storage,
                self.storage.handle_event(effect_builder, rng, event),
            ),
            JoinerEvent::BlockFetcherRequest(request) => self.dispatch_event(
                effect_builder,
                rng,
                JoinerEvent::BlockFetcher(request.into()),
            ),
            JoinerEvent::BlockValidatorRequest(request) => self.dispatch_event(
                effect_builder,
                rng,
                JoinerEvent::BlockValidator(request.into()),
            ),
            JoinerEvent::DeployAcceptor(event) => reactor::wrap_effects(
                JoinerEvent::DeployAcceptor,
                self.deploy_acceptor
                    .handle_event(effect_builder, rng, event),
            ),
            JoinerEvent::LinearChainSync(event) => reactor::wrap_effects(
                JoinerEvent::LinearChainSync,
                self.linear_chain_sync
                    .handle_event(effect_builder, rng, event),
            ),
            JoinerEvent::BlockFetcher(event) => reactor::wrap_effects(
                JoinerEvent::BlockFetcher,
                self.linear_chain_fetcher
                    .handle_event(effect_builder, rng, event),
            ),
            JoinerEvent::BlockValidator(event) => reactor::wrap_effects(
                JoinerEvent::BlockValidator,
                self.block_validator
                    .handle_event(effect_builder, rng, event),
            ),
            JoinerEvent::DeployFetcher(event) => reactor::wrap_effects(
                JoinerEvent::DeployFetcher,
                self.deploy_fetcher.handle_event(effect_builder, rng, event),
            ),
            JoinerEvent::BlockByHeightFetcher(event) => reactor::wrap_effects(
                JoinerEvent::BlockByHeightFetcher,
                self.block_by_height_fetcher
                    .handle_event(effect_builder, rng, event),
            ),
            JoinerEvent::DeployFetcherRequest(request) => self.dispatch_event(
                effect_builder,
                rng,
                JoinerEvent::DeployFetcher(request.into()),
            ),
            JoinerEvent::BlockByHeightFetcherRequest(request) => self.dispatch_event(
                effect_builder,
                rng,
                JoinerEvent::BlockByHeightFetcher(request.into()),
            ),
            JoinerEvent::ContractRuntime(event) => reactor::wrap_effects(
                JoinerEvent::ContractRuntime,
                self.contract_runtime
                    .handle_event(effect_builder, rng, event),
            ),
            JoinerEvent::ContractRuntimeAnnouncement(
                ContractRuntimeAnnouncement::LinearChainBlock(linear_chain_block),
            ) => {
                let LinearChainBlock {
                    block,
                    execution_results,
                } = *linear_chain_block;
                let mut effects = Effects::new();
                let block_hash = *block.hash();

                // send to linear chain
                let reactor_event =
                    JoinerEvent::LinearChain(linear_chain::Event::NewLinearChainBlock {
                        block: Box::new(block),
                        execution_results: execution_results
                            .iter()
                            .map(|(hash, (_header, results))| (*hash, results.clone()))
                            .collect(),
                    });
                effects.extend(self.dispatch_event(effect_builder, rng, reactor_event));

                // send to event stream
                for (deploy_hash, (deploy_header, execution_result)) in execution_results {
                    let reactor_event = JoinerEvent::EventStreamServer(
                        event_stream_server::Event::DeployProcessed {
                            deploy_hash,
                            deploy_header: Box::new(deploy_header),
                            block_hash,
                            execution_result: Box::new(execution_result),
                        },
                    );
                    effects.extend(self.dispatch_event(effect_builder, rng, reactor_event));
                }

                effects
            }
            JoinerEvent::ContractRuntimeAnnouncement(
                ContractRuntimeAnnouncement::StepSuccess {
                    era_id,
                    execution_effect,
                },
            ) => self.dispatch_event(
                effect_builder,
                rng,
                JoinerEvent::EventStreamServer(event_stream_server::Event::Step {
                    era_id,
                    execution_effect,
                }),
            ),
            JoinerEvent::LinearChain(event) => reactor::wrap_effects(
                JoinerEvent::LinearChain,
                self.linear_chain.handle_event(effect_builder, rng, event),
            ),
            JoinerEvent::BlockProposerRequest(request) => {
                // Consensus component should not be trying to create new blocks during joining
                // phase.
                error!("ignoring block proposer request {}", request);
                Effects::new()
            }
            JoinerEvent::AddressGossiper(event) => reactor::wrap_effects(
                JoinerEvent::AddressGossiper,
                self.address_gossiper
                    .handle_event(effect_builder, rng, event),
            ),
            JoinerEvent::AddressGossiperAnnouncement(GossiperAnnouncement::NewCompleteItem(
                gossiped_address,
            )) => {
                let reactor_event = JoinerEvent::SmallNetwork(
                    small_network::Event::PeerAddressReceived(gossiped_address),
                );
                self.dispatch_event(effect_builder, rng, reactor_event)
            }
            JoinerEvent::AddressGossiperAnnouncement(GossiperAnnouncement::FinishedGossiping(
                _,
            )) => {
                // We don't care about completion of gossiping an address.
                Effects::new()
            }

            JoinerEvent::LinearChainAnnouncement(LinearChainAnnouncement::BlockAdded(block)) => {
                let mut effects = reactor::wrap_effects(
                    JoinerEvent::EventStreamServer,
                    self.event_stream_server.handle_event(
                        effect_builder,
                        rng,
                        event_stream_server::Event::BlockAdded(block.clone()),
                    ),
                );
                let reactor_event =
                    JoinerEvent::LinearChainSync(linear_chain_sync::Event::BlockHandled(block));
                effects.extend(self.dispatch_event(effect_builder, rng, reactor_event));

                effects
            }
            JoinerEvent::LinearChainAnnouncement(
                LinearChainAnnouncement::NewFinalitySignature(fs),
            ) => {
                let reactor_event = JoinerEvent::EventStreamServer(
                    event_stream_server::Event::FinalitySignature(fs),
                );
                self.dispatch_event(effect_builder, rng, reactor_event)
            }
            JoinerEvent::RestServer(event) => reactor::wrap_effects(
                JoinerEvent::RestServer,
                self.rest_server.handle_event(effect_builder, rng, event),
            ),
            JoinerEvent::EventStreamServer(event) => reactor::wrap_effects(
                JoinerEvent::EventStreamServer,
                self.event_stream_server
                    .handle_event(effect_builder, rng, event),
            ),
            JoinerEvent::MetricsRequest(req) => reactor::wrap_effects(
                JoinerEvent::MetricsRequest,
                self.metrics.handle_event(effect_builder, rng, req),
            ),
            JoinerEvent::ChainspecLoader(event) => reactor::wrap_effects(
                JoinerEvent::ChainspecLoader,
                self.chainspec_loader
                    .handle_event(effect_builder, rng, event),
            ),
            JoinerEvent::ChainspecLoaderRequest(req) => self.dispatch_event(
                effect_builder,
                rng,
                JoinerEvent::ChainspecLoader(req.into()),
            ),
            JoinerEvent::StateStoreRequest(req) => {
                self.dispatch_event(effect_builder, rng, JoinerEvent::Storage(req.into()))
            }
            JoinerEvent::NetworkInfoRequest(req) => {
                let event = JoinerEvent::SmallNetwork(small_network::Event::from(req));
                self.dispatch_event(effect_builder, rng, event)
            }
            JoinerEvent::ChainspecLoaderAnnouncement(
                ChainspecLoaderAnnouncement::UpgradeActivationPointRead(next_upgrade),
            ) => {
                let reactor_event = JoinerEvent::ChainspecLoader(
                    chainspec_loader::Event::GotNextUpgrade(next_upgrade.clone()),
                );
                let mut effects = self.dispatch_event(effect_builder, rng, reactor_event);

                let reactor_event = JoinerEvent::LinearChainSync(
                    linear_chain_sync::Event::GotUpgradeActivationPoint(
                        next_upgrade.activation_point(),
                    ),
                );
                effects.extend(self.dispatch_event(effect_builder, rng, reactor_event));
                effects
            }
            // This is done to handle status requests from the RestServer
            JoinerEvent::ConsensusRequest(ConsensusRequest::Status(responder)) => {
                // no consensus, respond with None
                responder.respond(None).ignore()
            }
            JoinerEvent::ContractRuntimeAnnouncement(
                ContractRuntimeAnnouncement::UpcomingEraValidators { .. },
            ) => {
                // Upcoming validators are not used by joiner reactor
                Effects::new()
            }
        }
    }

    fn maybe_exit(&self) -> Option<ReactorExit> {
        if self.linear_chain_sync.stopped_for_upgrade() {
            Some(ReactorExit::ProcessShouldExit(ExitCode::Success))
        } else if self.linear_chain_sync.is_synced() {
            Some(ReactorExit::ProcessShouldContinue)
        } else {
            None
        }
    }

    fn update_metrics(&mut self, event_queue_handle: EventQueueHandle<Self::Event>) {
        self.memory_metrics.estimate(self);
        self.event_queue_metrics
            .record_event_queue_counts(&event_queue_handle);
    }
}

impl Reactor {
    /// Deconstructs the reactor into config useful for creating a Validator reactor. Shuts down
    /// the network, closing all incoming and outgoing connections, and frees up the listening
    /// socket.
    pub(crate) async fn into_participating_config(self) -> Result<ParticipatingInitConfig, Error> {
        let maybe_latest_block_header = self.linear_chain_sync.into_maybe_latest_block_header();
        // Clean the state of the linear_chain_sync before shutting it down.
        #[cfg(not(feature = "fast-sync"))]
        linear_chain_sync::clean_linear_chain_state(
            &self.storage,
            self.chainspec_loader.chainspec(),
        )?;
        let config = ParticipatingInitConfig {
            root: self.root,
            chainspec_loader: self.chainspec_loader,
            config: self.config,
            contract_runtime: self.contract_runtime,
            storage: self.storage,
            maybe_latest_block_header,
            event_stream_server: self.event_stream_server,
            small_network_identity: SmallNetworkIdentity::from(&self.small_network),
<<<<<<< HEAD
=======
            network_identity: NetworkIdentity::from(&self.network),
            node_startup_instant: self.node_startup_instant,
>>>>>>> b6d63487
        };
        self.small_network.finalize().await;
        self.rest_server.finalize().await;
        Ok(config)
    }
}

#[cfg(test)]
impl NetworkedReactor for Reactor {
    type NodeId = NodeId;
    fn node_id(&self) -> Self::NodeId {
        self.small_network.node_id()
    }
}

#[cfg(test)]
impl Reactor {
    /// Inspect storage.
    pub(crate) fn storage(&self) -> &Storage {
        &self.storage
    }
}<|MERGE_RESOLUTION|>--- conflicted
+++ resolved
@@ -914,11 +914,7 @@
             maybe_latest_block_header,
             event_stream_server: self.event_stream_server,
             small_network_identity: SmallNetworkIdentity::from(&self.small_network),
-<<<<<<< HEAD
-=======
-            network_identity: NetworkIdentity::from(&self.network),
             node_startup_instant: self.node_startup_instant,
->>>>>>> b6d63487
         };
         self.small_network.finalize().await;
         self.rest_server.finalize().await;
