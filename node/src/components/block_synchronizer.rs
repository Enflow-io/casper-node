mod block_acquisition;
mod block_acquisition_action;
mod block_builder;
mod block_synchronizer_progress;
mod config;
mod deploy_acquisition;
mod error;
mod event;
mod execution_results_acquisition;
mod global_state_synchronizer;
mod metrics;
mod need_next;
mod peer_list;
mod signature_acquisition;
mod trie_accumulator;

#[cfg(test)]
mod tests;

use std::sync::Arc;

use datasize::DataSize;
use either::Either;
use futures::FutureExt;
use once_cell::sync::Lazy;
use prometheus::Registry;
use schemars::JsonSchema;
use serde::{Deserialize, Serialize};
use tracing::{debug, error, info, trace, warn};

use casper_execution_engine::engine_state;
use casper_types::{
    Block, BlockHash, BlockHeader, BlockSignatures, Chainspec, Deploy, Digest, FinalitySignature,
    FinalitySignatureId, Timestamp, VersionedBlock,
};

use super::network::blocklist::BlocklistJustification;
use crate::{
    components::{
        fetcher::{
            EmptyValidationMetadata, Error as FetcherError, FetchItem, FetchResult, FetchedData,
        },
        Component, ComponentState, InitializedComponent, ValidatorBoundComponent,
    },
    effect::{
        announcements::{MetaBlockAnnouncement, PeerBehaviorAnnouncement},
        requests::{
            BlockAccumulatorRequest, BlockSynchronizerRequest, ContractRuntimeRequest,
            FetcherRequest, MakeBlockExecutableRequest, MarkBlockCompletedRequest,
            NetworkInfoRequest, StorageRequest, SyncGlobalStateRequest, TrieAccumulatorRequest,
        },
        EffectBuilder, EffectExt, EffectResultExt, Effects,
    },
    reactor::{self, main_reactor::MainEvent},
    rpcs::docs::DocExample,
    types::{
        sync_leap_validation_metadata::SyncLeapValidationMetaData, ApprovalsHashes,
        BlockExecutionResultsOrChunk, FinalizedBlock, LegacyDeploy, MetaBlock, MetaBlockState,
        NodeId, SyncLeap, SyncLeapIdentifier, TrieOrChunk, ValidatorMatrix,
    },
    NodeRng,
};

use block_builder::BlockBuilder;
pub(crate) use block_synchronizer_progress::BlockSynchronizerProgress;
pub(crate) use config::Config;
pub(crate) use error::BlockAcquisitionError;
pub(crate) use event::Event;
use execution_results_acquisition::ExecutionResultsAcquisition;
pub(crate) use execution_results_acquisition::ExecutionResultsChecksum;
use global_state_synchronizer::GlobalStateSynchronizer;
pub(crate) use global_state_synchronizer::{
    Error as GlobalStateSynchronizerError, Event as GlobalStateSynchronizerEvent,
    Response as GlobalStateSynchronizerResponse,
};
use metrics::Metrics;
pub(crate) use need_next::NeedNext;
use trie_accumulator::TrieAccumulator;
pub(crate) use trie_accumulator::{
    Error as TrieAccumulatorError, Event as TrieAccumulatorEvent,
    Response as TrieAccumulatorResponse,
};

static BLOCK_SYNCHRONIZER_STATUS: Lazy<BlockSynchronizerStatus> = Lazy::new(|| {
    BlockSynchronizerStatus::new(
        Some(BlockSyncStatus {
            block_hash: BlockHash::new(
                Digest::from_hex(
                    "16ddf28e2b3d2e17f4cef36f8b58827eca917af225d139b0c77df3b4a67dc55e",
                )
                .unwrap(),
            ),
            block_height: Some(40),
            acquisition_state: "have strict finality(40) for: block hash 16dd..c55e".to_string(),
        }),
        Some(BlockSyncStatus {
            block_hash: BlockHash::new(
                Digest::from_hex(
                    "59907b1e32a9158169c4d89d9ce5ac9164fc31240bfcfb0969227ece06d74983",
                )
                .unwrap(),
            ),
            block_height: Some(6701),
            acquisition_state: "have block body(6701) for: block hash 5990..4983".to_string(),
        }),
    )
});

const COMPONENT_NAME: &str = "block_synchronizer";

pub(crate) trait ReactorEvent:
    From<FetcherRequest<ApprovalsHashes>>
    + From<NetworkInfoRequest>
    + From<FetcherRequest<VersionedBlock>>
    + From<FetcherRequest<BlockHeader>>
    + From<FetcherRequest<LegacyDeploy>>
    + From<FetcherRequest<Deploy>>
    + From<FetcherRequest<FinalitySignature>>
    + From<FetcherRequest<TrieOrChunk>>
    + From<FetcherRequest<BlockExecutionResultsOrChunk>>
    + From<FetcherRequest<SyncLeap>>
    + From<BlockAccumulatorRequest>
    + From<PeerBehaviorAnnouncement>
    + From<StorageRequest>
    + From<TrieAccumulatorRequest>
    + From<ContractRuntimeRequest>
    + From<SyncGlobalStateRequest>
    + From<MarkBlockCompletedRequest>
    + From<MakeBlockExecutableRequest>
    + From<MetaBlockAnnouncement>
    + Send
    + 'static
{
}

impl<REv> ReactorEvent for REv where
    REv: From<FetcherRequest<ApprovalsHashes>>
        + From<NetworkInfoRequest>
        + From<FetcherRequest<VersionedBlock>>
        + From<FetcherRequest<BlockHeader>>
        + From<FetcherRequest<LegacyDeploy>>
        + From<FetcherRequest<Deploy>>
        + From<FetcherRequest<FinalitySignature>>
        + From<FetcherRequest<TrieOrChunk>>
        + From<FetcherRequest<BlockExecutionResultsOrChunk>>
        + From<FetcherRequest<SyncLeap>>
        + From<BlockAccumulatorRequest>
        + From<PeerBehaviorAnnouncement>
        + From<StorageRequest>
        + From<TrieAccumulatorRequest>
        + From<ContractRuntimeRequest>
        + From<SyncGlobalStateRequest>
        + From<MarkBlockCompletedRequest>
        + From<MakeBlockExecutableRequest>
        + From<MetaBlockAnnouncement>
        + Send
        + 'static
{
}

/// The status of syncing an individual block.
#[derive(Clone, Default, PartialEq, Eq, Serialize, Deserialize, Debug, JsonSchema)]
#[serde(deny_unknown_fields)]
pub(crate) struct BlockSyncStatus {
    /// The block hash.
    block_hash: BlockHash,
    /// The height of the block, if known.
    block_height: Option<u64>,
    /// The state of acquisition of the data associated with the block.
    acquisition_state: String,
}

/// The status of the block synchronizer.
#[derive(Clone, Default, PartialEq, Eq, Serialize, Deserialize, Debug, JsonSchema)]
#[serde(deny_unknown_fields)]
pub struct BlockSynchronizerStatus {
    /// The status of syncing a historical block, if any.
    historical: Option<BlockSyncStatus>,
    /// The status of syncing a forward block, if any.
    forward: Option<BlockSyncStatus>,
}

impl BlockSynchronizerStatus {
    pub(crate) fn new(
        historical: Option<BlockSyncStatus>,
        forward: Option<BlockSyncStatus>,
    ) -> Self {
        Self {
            historical,
            forward,
        }
    }
}

impl DocExample for BlockSynchronizerStatus {
    fn doc_example() -> &'static Self {
        &BLOCK_SYNCHRONIZER_STATUS
    }
}

#[derive(DataSize, Debug)]
pub(crate) struct BlockSynchronizer {
    state: ComponentState,
    config: Config,
    chainspec: Arc<Chainspec>,
    max_simultaneous_peers: u8,
    validator_matrix: ValidatorMatrix,

    // execute forward block (do not get global state or execution effects)
    forward: Option<BlockBuilder>,
    // either sync-to-genesis or sync-leaped block (get global state and execution effects)
    historical: Option<BlockBuilder>,
    // deals with global state acquisition for historical blocks
    global_sync: GlobalStateSynchronizer,
    #[data_size(skip)]
    metrics: Metrics,
}

impl BlockSynchronizer {
    pub(crate) fn new(
        config: Config,
        chainspec: Arc<Chainspec>,
        max_simultaneous_peers: u8,
        validator_matrix: ValidatorMatrix,
        registry: &Registry,
    ) -> Result<Self, prometheus::Error> {
        Ok(BlockSynchronizer {
            state: ComponentState::Uninitialized,
            config,
            chainspec,
            max_simultaneous_peers,
            validator_matrix,
            forward: None,
            historical: None,
            global_sync: GlobalStateSynchronizer::new(config.max_parallel_trie_fetches as usize),
            metrics: Metrics::new(registry)?,
        })
    }

    /// Returns the progress being made on the historical syncing.
    pub(crate) fn historical_progress(&mut self) -> BlockSynchronizerProgress {
        match &self.historical {
            None => BlockSynchronizerProgress::Idle,
            Some(builder) => self.progress(builder),
        }
    }

    /// Returns the progress being made on the forward syncing.
    pub(crate) fn forward_progress(&mut self) -> BlockSynchronizerProgress {
        match &self.forward {
            None => BlockSynchronizerProgress::Idle,
            Some(builder) => self.progress(builder),
        }
    }

    pub(crate) fn purge(&mut self) {
        self.purge_historical();
        self.purge_forward();
    }

    pub(crate) fn purge_historical(&mut self) {
        if let Some(builder) = &self.historical {
            debug!(%builder, "BlockSynchronizer: purging block builder");
        }
        self.historical = None;
    }

    pub(crate) fn purge_forward(&mut self) {
        if let Some(builder) = &self.forward {
            debug!(%builder, "BlockSynchronizer: purging block builder");
        }
        self.forward = None;
    }

    /// Registers a block for synchronization.
    ///
    /// Returns `true` if a block was registered for synchronization successfully.
    /// Will return `false` if there was an attempt to register the same block hash
    /// again while the synchronizer was working on the same block. The synchronizer
    /// will continue work on the block in that case.
    pub(crate) fn register_block_by_hash(
        &mut self,
        block_hash: BlockHash,
        should_fetch_execution_state: bool,
    ) -> bool {
        if let (true, Some(builder), _) | (false, _, Some(builder)) = (
            should_fetch_execution_state,
            &self.historical,
            &self.forward,
        ) {
            if builder.block_hash() == block_hash && !builder.is_failed() {
                return false;
            }
        }
        let builder = BlockBuilder::new(
            block_hash,
            should_fetch_execution_state,
            self.max_simultaneous_peers,
            self.config.peer_refresh_interval,
            self.chainspec.core_config.legacy_required_finality,
            self.chainspec
                .core_config
                .start_protocol_version_with_strict_finality_signatures_required,
        );
        if should_fetch_execution_state {
            self.historical.replace(builder);
        } else {
            self.forward.replace(builder);
        }
        true
    }

    /// Registers a sync leap result, if able.
    pub(crate) fn register_sync_leap(
        &mut self,
        sync_leap: &SyncLeap,
        peers: Vec<NodeId>,
        should_fetch_execution_state: bool,
    ) {
        fn apply_sigs(builder: &mut BlockBuilder, maybe_sigs: Option<&BlockSignatures>) {
            if let Some(signatures) = maybe_sigs {
                for finality_signature in signatures.finality_signatures() {
                    if let Err(error) =
                        builder.register_finality_signature(finality_signature, None)
                    {
                        debug!(%error, "BlockSynchronizer: failed to register finality signature");
                    }
                }
            }
        }

        let (block_header, maybe_sigs) = sync_leap.highest_block_header_and_signatures();
        if let Some(builder) = self.get_builder(block_header.block_hash(), true) {
            debug!(%builder, "BlockSynchronizer: register_sync_leap update builder");
            apply_sigs(builder, maybe_sigs);
            builder.register_peers(peers);
        } else {
            let era_id = block_header.era_id();
            if let Some(validator_weights) = self.validator_matrix.validator_weights(era_id) {
                let mut builder = BlockBuilder::new_from_sync_leap(
                    block_header,
                    maybe_sigs,
                    validator_weights,
                    peers,
                    should_fetch_execution_state,
                    self.max_simultaneous_peers,
                    self.config.peer_refresh_interval,
                    self.chainspec.core_config.legacy_required_finality,
                    self.chainspec
                        .core_config
                        .start_protocol_version_with_strict_finality_signatures_required,
                );
                apply_sigs(&mut builder, maybe_sigs);
                if should_fetch_execution_state {
                    self.historical = Some(builder);
                } else {
                    self.forward = Some(builder);
                }
            } else {
                warn!(
                    block_hash = %block_header.block_hash(),
                    "BlockSynchronizer: register_sync_leap unable to create block builder",
                );
            }
        }
    }

    /// Registers peers to a block builder by `BlockHash`.
    pub(crate) fn register_peers(&mut self, block_hash: BlockHash, peers: Vec<NodeId>) {
        if let Some(builder) = self.get_builder(block_hash, false) {
            builder.register_peers(peers);
        }
    }

    /* EVENT LOGIC */

    fn register_made_finalized_block(
        &mut self,
        block_hash: &BlockHash,
        result: Option<(FinalizedBlock, Vec<Deploy>)>,
    ) {
        if let Some(builder) = &self.historical {
            if builder.block_hash() == *block_hash {
                error!(%block_hash, "historical block should not have been converted for execution");
            }
        }

        match &mut self.forward {
            Some(builder) if builder.block_hash() == *block_hash => {
                if let Some((finalized_block, deploys)) = result {
                    builder.register_made_finalized_block(finalized_block, deploys);
                } else {
                    // Could not create finalized block, abort
                    builder.abort();
                }
            }
            _ => {
                trace!(%block_hash, "BlockSynchronizer: not currently synchronizing forward block");
            }
        }
    }

    fn register_block_execution_enqueued(&mut self, block_hash: &BlockHash) {
        if let Some(builder) = &self.historical {
            if builder.block_hash() == *block_hash {
                error!(%block_hash, "historical block should not be enqueued for execution");
            }
        }

        match &mut self.forward {
            Some(builder) if builder.block_hash() == *block_hash => {
                builder.register_block_execution_enqueued();
                self.metrics
                    .forward_block_sync_duration
                    .observe(builder.sync_start_time().elapsed().as_secs_f64());
            }
            _ => {
                trace!(%block_hash, "BlockSynchronizer: not currently synchronizing forward block");
            }
        }
    }

    fn register_block_executed(&mut self, block_hash: &BlockHash) {
        if let Some(builder) = &self.historical {
            if builder.block_hash() == *block_hash {
                error!(%block_hash, "historical block should not be executed");
            }
        }

        match &mut self.forward {
            Some(builder) if builder.block_hash() == *block_hash => {
                builder.register_block_executed();
                self.metrics
                    .forward_block_sync_duration
                    .observe(builder.sync_start_time().elapsed().as_secs_f64());
            }
            _ => {
                trace!(%block_hash, "BlockSynchronizer: not currently synchronizing forward block");
            }
        }
    }

    fn register_marked_complete<REv>(
        &mut self,
        effect_builder: EffectBuilder<REv>,
        block_hash: &BlockHash,
        is_new: bool,
    ) -> Effects<Event>
    where
        REv: From<StorageRequest>
            + From<MetaBlockAnnouncement>
            + From<MarkBlockCompletedRequest>
            + Send,
    {
        if let Some(builder) = &self.forward {
            if builder.block_hash() == *block_hash {
                error!(
                    %block_hash,
                    "forward block should not be marked complete in block synchronizer"
                );
            }
        }

        let mut effects = Effects::new();
        match &mut self.historical {
            Some(builder) if builder.block_hash() == *block_hash => {
                builder.register_marked_complete();
                if !is_new {
                    warn!(%block_hash, "marked complete an already-complete block");
                    return effects;
                }
                // other components need to know that we've added an historical block
                // that they may be interested in
                if let Some(block) = builder.maybe_block() {
                    effects.extend(
                        effect_builder
                            .get_execution_results_from_storage(*block.hash())
                            .then(move |maybe_execution_results| async move {
                                match maybe_execution_results {
                                    Some(execution_results) => {
                                        let meta_block = MetaBlock::new(
                                            Arc::new(*block),
                                            execution_results,
                                            MetaBlockState::new_after_historical_sync(),
                                        );
                                        effect_builder.announce_meta_block(meta_block).await
                                    }
                                    None => {
                                        error!(
                                            "should have execution results for {}",
                                            block.hash()
                                        );
                                    }
                                }
                            })
                            .ignore(),
                    );
                }
                self.metrics
                    .historical_block_sync_duration
                    .observe(builder.sync_start_time().elapsed().as_secs_f64());
            }
            _ => {
                trace!(%block_hash, "BlockSynchronizer: not currently synchronizing historical block");
            }
        }
        effects
    }

    fn dishonest_peers(&self) -> Vec<NodeId> {
        let mut ret = vec![];
        if let Some(builder) = &self.forward {
            ret.extend(builder.dishonest_peers());
        }
        if let Some(builder) = &self.historical {
            ret.extend(builder.dishonest_peers());
        }
        ret
    }

    fn flush_dishonest_peers(&mut self) {
        if let Some(builder) = &mut self.forward {
            builder.flush_dishonest_peers();
        }
        if let Some(builder) = &mut self.historical {
            builder.flush_dishonest_peers();
        }
    }

    fn need_next<REv>(
        &mut self,
        effect_builder: EffectBuilder<REv>,
        rng: &mut NodeRng,
    ) -> Effects<Event>
    where
        REv: ReactorEvent + From<FetcherRequest<VersionedBlock>> + From<MarkBlockCompletedRequest>,
    {
        let latch_reset_interval = self.config.latch_reset_interval;
        let need_next_interval = self.config.need_next_interval.into();
        let mut results = Effects::new();
        let max_simultaneous_peers = self.max_simultaneous_peers;
        let mut builder_needs_next = |builder: &mut BlockBuilder, chainspec: Arc<Chainspec>| {
            if builder.check_latch(latch_reset_interval)
                || builder.is_finished()
                || builder.is_failed()
            {
                return;
            }
            let action = builder.block_acquisition_action(rng, max_simultaneous_peers);
            let peers = action.peers_to_ask();
            let need_next = action.need_next();
            info!(
                "BlockSynchronizer: {} with {} peers",
                need_next,
                peers.len()
            );
            match need_next {
                NeedNext::Nothing(_) => {
                    // currently idle or waiting, check back later
                    results.extend(
                        effect_builder
                            .set_timeout(need_next_interval)
                            .event(|_| Event::Request(BlockSynchronizerRequest::NeedNext)),
                    );
                }
                NeedNext::BlockHeader(block_hash) => {
                    builder.latch_by(peers.len());
                    results.extend(peers.into_iter().flat_map(|node_id| {
                        effect_builder
                            .fetch::<BlockHeader>(
                                block_hash,
                                node_id,
                                Box::new(EmptyValidationMetadata),
                            )
                            .event(Event::BlockHeaderFetched)
                    }))
                }
                NeedNext::BlockBody(block_hash) => {
                    builder.latch_by(peers.len());
                    results.extend(peers.into_iter().flat_map(|node_id| {
                        effect_builder
                            .fetch::<VersionedBlock>(
                                block_hash,
                                node_id,
                                Box::new(EmptyValidationMetadata),
                            )
                            .event(Event::BlockFetched)
                    }))
                }
                NeedNext::FinalitySignatures(block_hash, era_id, validators) => {
                    builder.latch_by(std::cmp::min(
                        validators.len(),
                        max_simultaneous_peers as usize,
                    ));
                    for (validator, peer) in validators
                        .into_iter()
                        .take(max_simultaneous_peers as usize)
                        .zip(peers.into_iter().cycle())
                    {
                        debug!(%validator, %peer, "attempting to fetch FinalitySignature");
                        builder.register_finality_signature_pending(validator.clone());
                        let id = Box::new(FinalitySignatureId::new(block_hash, era_id, validator));
                        results.extend(
                            effect_builder
                                .fetch::<FinalitySignature>(
                                    id,
                                    peer,
                                    Box::new(EmptyValidationMetadata),
                                )
                                .event(Event::FinalitySignatureFetched),
                        );
                    }
                }
                NeedNext::GlobalState(block_hash, global_state_root_hash) => {
                    builder.latch();
                    results.extend(
                        effect_builder
                            .sync_global_state(block_hash, global_state_root_hash)
                            .event(move |result| Event::GlobalStateSynced { block_hash, result }),
                    );
                }
                NeedNext::ExecutionResultsChecksum(block_hash, global_state_root_hash) => {
                    builder.latch();
                    results.extend(
                        effect_builder
                            .get_execution_results_checksum(global_state_root_hash)
                            .event(move |result| Event::GotExecutionResultsChecksum {
                                block_hash,
                                result,
                            }),
                    );
                }
                NeedNext::ExecutionResults(block_hash, id, checksum) => {
                    builder.latch_by(peers.len());
                    results.extend(peers.into_iter().flat_map(|node_id| {
                        debug!("attempting to fetch BlockExecutionResultsOrChunk");
                        effect_builder
                            .fetch::<BlockExecutionResultsOrChunk>(id, node_id, Box::new(checksum))
                            .event(move |result| Event::ExecutionResultsFetched {
                                block_hash,
                                result,
                            })
                    }))
                }
                NeedNext::ApprovalsHashes(block_hash, block) => {
                    builder.latch_by(peers.len());
                    results.extend(peers.into_iter().flat_map(|node_id| {
                        effect_builder
                            .fetch::<ApprovalsHashes>(block_hash, node_id, block.clone())
                            .event(Event::ApprovalsHashesFetched)
                    }))
                }
                NeedNext::DeployByHash(block_hash, deploy_hash) => {
                    builder.latch_by(peers.len());
                    results.extend(peers.into_iter().flat_map(|node_id| {
                        effect_builder
                            .fetch::<LegacyDeploy>(
                                deploy_hash,
                                node_id,
                                Box::new(EmptyValidationMetadata),
                            )
                            .event(move |result| Event::DeployFetched {
                                block_hash,
                                result: Either::Left(result),
                            })
                    }))
                }
                NeedNext::DeployById(block_hash, deploy_id) => {
                    builder.latch_by(peers.len());
                    results.extend(peers.into_iter().flat_map(|node_id| {
                        effect_builder
                            .fetch::<Deploy>(deploy_id, node_id, Box::new(EmptyValidationMetadata))
                            .event(move |result| Event::DeployFetched {
                                block_hash,
                                result: Either::Right(result),
                            })
                    }))
                }
                NeedNext::MakeExecutableBlock(block_hash, _) => {
                    let need_to_execute = false == builder.should_fetch_execution_state()
                        && builder.execution_unattempted();
                    if need_to_execute {
                        builder.latch();
                        results.extend(
                            effect_builder
                                .make_block_executable(block_hash)
                                .event(move |result| Event::MadeFinalizedBlock {
                                    block_hash,
                                    result,
                                }),
                        )
                    }
                }
                NeedNext::EnqueueForExecution(block_hash, _, finalized_block, deploys) => {
                    builder.latch();
                    results.extend(
                        effect_builder
                            .enqueue_block_for_execution(
                                *finalized_block,
                                deploys,
                                MetaBlockState::new_already_stored(),
                            )
                            .event(move |_| Event::MarkBlockExecutionEnqueued(block_hash)),
                    )
                }
                NeedNext::BlockMarkedComplete(block_hash, block_height) => {
                    // Only mark the block complete if we're syncing historical
                    // because we have global state and execution effects (if
                    // any).
                    if builder.should_fetch_execution_state() {
                        builder.latch();
                        results.extend(
                            effect_builder.mark_block_completed(block_height).event(
                                move |is_new| Event::MarkBlockCompleted { block_hash, is_new },
                            ),
                        )
                    }
                }
                NeedNext::Peers(block_hash) => {
                    if builder.should_fetch_execution_state() {
                        builder.latch();
                        // the accumulator may or may not have peers for an older block,
                        // so we're going to also get a random sampling from networking
                        results.extend(
                            effect_builder
                                .get_fully_connected_peers(max_simultaneous_peers as usize)
                                .event(move |peers| Event::NetworkPeers(block_hash, peers)),
                        )
                    }
                    builder.latch();
                    results.extend(
                        effect_builder
                            .get_block_accumulated_peers(block_hash)
                            .event(move |maybe_peers| {
                                Event::AccumulatedPeers(block_hash, maybe_peers)
                            }),
                    )
                }
                NeedNext::EraValidators(era_id) => {
                    warn!(
                        "BlockSynchronizer: does not have era_validators for era_id: {}",
                        era_id
                    );
                    builder.latch_by(peers.len());
                    results.extend(peers.into_iter().flat_map(|node_id| {
                        effect_builder
                            .fetch::<SyncLeap>(
                                SyncLeapIdentifier::sync_to_historical(builder.block_hash()),
                                node_id,
                                Box::new(SyncLeapValidationMetaData::from_chainspec(
                                    chainspec.as_ref(),
                                )),
                            )
                            .event(Event::SyncLeapFetched)
                    }))
                }
                NeedNext::SwitchToHaveStrictFinality(block_hash, _) => {
                    // Don't set the latch since this is an internal state transition
                    if builder.block_hash() != block_hash {
                        debug!(%block_hash, "BlockSynchronizer: not currently synchronizing block");
                    } else if let Err(error) = builder.switch_to_have_strict_finality(block_hash) {
                        error!(%error, "BlockSynchronizer: failed to advance acquisition state");
                    } else {
                        results.extend(
                            effect_builder
                                .set_timeout(need_next_interval)
                                .event(|_| Event::Request(BlockSynchronizerRequest::NeedNext)),
                        );
                    }
                }
            }
        };

        if let Some(builder) = &mut self.forward {
            builder_needs_next(builder, Arc::clone(&self.chainspec));
        }
        if let Some(builder) = &mut self.historical {
            builder_needs_next(builder, Arc::clone(&self.chainspec));
        }
        results
    }

    fn peers_accumulated(&mut self, block_hash: BlockHash, peers: Vec<NodeId>) {
        if let Some(builder) = self.get_builder(block_hash, true) {
            builder.register_peers(peers);
        }
    }

    fn block_header_fetched(
        &mut self,
        result: Result<FetchedData<BlockHeader>, FetcherError<BlockHeader>>,
    ) {
        let (block_hash, maybe_block_header, maybe_peer_id): (
            BlockHash,
            Option<Box<BlockHeader>>,
            Option<NodeId>,
        ) = match result {
            Ok(FetchedData::FromPeer { item, peer }) => (item.fetch_id(), Some(item), Some(peer)),
            Ok(FetchedData::FromStorage { item }) => (item.fetch_id(), Some(item), None),
            Err(err) => {
                debug!(%err, "BlockSynchronizer: failed to fetch block header");
                if err.is_peer_fault() {
                    (*err.id(), None, Some(*err.peer()))
                } else {
                    (*err.id(), None, None)
                }
            }
        };

        let validator_matrix = &self.validator_matrix.clone();
        if let Some(builder) = self.get_builder(block_hash, true) {
            match maybe_block_header {
                None => {
                    if let Some(peer_id) = maybe_peer_id {
                        builder.demote_peer(peer_id);
                    }
                }
                Some(block_header) => {
                    if let Err(error) = builder.register_block_header(*block_header, maybe_peer_id)
                    {
                        error!(%error, "BlockSynchronizer: failed to apply block header");
                    } else {
                        builder.register_era_validator_weights(validator_matrix);
                    }
                }
            }
        }
    }

    fn block_fetched(
        &mut self,
        result: Result<FetchedData<VersionedBlock>, FetcherError<VersionedBlock>>,
    ) {
        let (block_hash, maybe_block, maybe_peer_id): (
            BlockHash,
            Option<Box<VersionedBlock>>,
            Option<NodeId>,
        ) = match result {
            Ok(FetchedData::FromPeer { item, peer }) => {
                debug!(
                    "BlockSynchronizer: fetched body {:?} from peer {}",
                    item.hash(),
                    peer
                );
                (*item.hash(), Some(item), Some(peer))
            }
            Ok(FetchedData::FromStorage { item }) => (*item.hash(), Some(item), None),
            Err(err) => {
                debug!(%err, "BlockSynchronizer: failed to fetch block");
                if err.is_peer_fault() {
                    (*err.id(), None, Some(*err.peer()))
                } else {
                    (*err.id(), None, None)
                }
            }
        };

        if let Some(builder) = self.get_builder(block_hash, true) {
            match maybe_block {
                None => {
                    if let Some(peer_id) = maybe_peer_id {
                        builder.demote_peer(peer_id);
                    }
<<<<<<< HEAD
                    Some(versioned_block) => {
                        let block: Block = (*versioned_block).into();
                        if let Err(error) = builder.register_block(&block, maybe_peer_id) {
                            error!(%error, "BlockSynchronizer: failed to apply block");
                        }
=======
                }
                Some(block) => {
                    if let Err(error) = builder.register_block(&block, maybe_peer_id) {
                        error!(%error, "BlockSynchronizer: failed to apply block");
>>>>>>> 1df31397
                    }
                }
            }
        }
    }

    fn approvals_hashes_fetched(
        &mut self,
        result: Result<FetchedData<ApprovalsHashes>, FetcherError<ApprovalsHashes>>,
    ) {
        let (block_hash, maybe_approvals_hashes, maybe_peer_id): (
            BlockHash,
            Option<Box<ApprovalsHashes>>,
            Option<NodeId>,
        ) = match result {
            Ok(FetchedData::FromPeer { item, peer }) => {
                debug!(
                    "BlockSynchronizer: fetched approvals hashes {:?} from peer {}",
                    item.block_hash(),
                    peer
                );
                (*item.block_hash(), Some(item), Some(peer))
            }
            Ok(FetchedData::FromStorage { item }) => (*item.block_hash(), Some(item), None),
            Err(err) => {
                debug!(%err, "BlockSynchronizer: failed to fetch approvals hashes");
                if err.is_peer_fault() {
                    (*err.id(), None, Some(*err.peer()))
                } else {
                    (*err.id(), None, None)
                }
            }
        };

        if let Some(builder) = self.get_builder(block_hash, true) {
            match maybe_approvals_hashes {
                None => {
                    if let Some(peer_id) = maybe_peer_id {
                        builder.demote_peer(peer_id);
                    }
                }
                Some(approvals_hashes) => {
                    if let Err(error) =
                        builder.register_approvals_hashes(&approvals_hashes, maybe_peer_id)
                    {
                        error!(%error, "BlockSynchronizer: failed to apply approvals hashes");
                    }
                }
            }
        }
    }

    fn finality_signature_fetched(
        &mut self,
        result: Result<FetchedData<FinalitySignature>, FetcherError<FinalitySignature>>,
    ) {
        let (id, maybe_finality_signature, maybe_peer_id) = match result {
            Ok(FetchedData::FromPeer { item, peer }) => {
                debug!(
                    "BlockSynchronizer: fetched finality signature {} from peer {}",
                    item, peer
                );
                (item.fetch_id(), Some(item), Some(peer))
            }
            Ok(FetchedData::FromStorage { item }) => (item.fetch_id(), Some(item), None),
            Err(err) => {
                debug!(%err, "BlockSynchronizer: failed to fetch finality signature");
                if err.is_peer_fault() {
                    (err.id().clone(), None, Some(*err.peer()))
                } else {
                    (err.id().clone(), None, None)
                }
            }
        };

        if let Some(builder) = self.get_builder(*id.block_hash(), true) {
            match maybe_finality_signature {
                None => {
                    if let Some(peer_id) = maybe_peer_id {
                        builder.demote_peer(peer_id);
                    }
                }
                Some(finality_signature) => {
                    if let Err(error) =
                        builder.register_finality_signature(*finality_signature, maybe_peer_id)
                    {
                        warn!(%error, "BlockSynchronizer: failed to apply finality signature");
                    }
                }
            }
        }
    }

    fn sync_leap_fetched(&mut self, result: Result<FetchedData<SyncLeap>, FetcherError<SyncLeap>>) {
        let (block_hash, maybe_sync_leap, maybe_peer_id): (
            BlockHash,
            Option<Box<SyncLeap>>,
            Option<NodeId>,
        ) = match result {
            Ok(FetchedData::FromPeer { item, peer }) => {
                debug!(
                    "BlockSynchronizer: fetched sync leap {:?} from peer {}",
                    item.fetch_id().block_hash(),
                    peer
                );

                (item.fetch_id().block_hash(), Some(item), Some(peer))
            }
            Ok(FetchedData::FromStorage { item }) => {
                error!(%item, "BlockSynchronizer: sync leap should never come from storage");
                (item.fetch_id().block_hash(), None, None) // maybe_sync_leap None will demote peer
            }
            Err(err) => {
                debug!(%err, "BlockSynchronizer: failed to fetch sync leap");
                if err.is_peer_fault() {
                    (err.id().block_hash(), None, Some(*err.peer()))
                } else {
                    (err.id().block_hash(), None, None)
                }
            }
        };
        let demote_peer = maybe_sync_leap.is_none();
        if let Some(sync_leap) = maybe_sync_leap {
            let era_validator_weights = sync_leap.era_validator_weights(
                self.validator_matrix.fault_tolerance_threshold(),
                &self.chainspec.protocol_config,
            );
            for evw in era_validator_weights {
                self.validator_matrix.register_era_validator_weights(evw);
            }
        }
        let validator_matrix = &self.validator_matrix.clone();
        if let Some(builder) = self.get_builder(block_hash, true) {
            if demote_peer {
                if let Some(peer_id) = maybe_peer_id {
                    builder.demote_peer(peer_id);
                }
            } else {
                if let Some(peer_id) = maybe_peer_id {
                    builder.promote_peer(peer_id);
                }
                builder.register_era_validator_weights(validator_matrix);
            }
        }
    }

    fn global_state_synced(
        &mut self,
        block_hash: BlockHash,
        result: Result<GlobalStateSynchronizerResponse, GlobalStateSynchronizerError>,
    ) {
        let (maybe_root_hash, unreliable_peers) = match result {
            Ok(response) => (Some(*response.hash()), response.unreliable_peers()),
            Err(error) => {
                debug!(%error, "BlockSynchronizer: failed to sync global state");
                match error {
                    GlobalStateSynchronizerError::TrieAccumulator(unreliable_peers)
                    | GlobalStateSynchronizerError::PutTrie(_, unreliable_peers) => {
                        (None, unreliable_peers)
                    }
                    GlobalStateSynchronizerError::NoPeersAvailable => {
                        // This should never happen. Before creating a sync request,
                        // the block synchronizer will request another set of peers
                        // (both random and from the accumulator).
                        debug!(
                            "BlockSynchronizer: global state sync request was issued with no peers"
                        );
                        (None, Vec::new())
                    }
                    GlobalStateSynchronizerError::ProcessingAnotherRequest {
                        hash_being_synced,
                        hash_requested,
                    } => {
                        warn!(%hash_being_synced, %hash_requested,
                        "BlockSynchronizer: global state sync is processing another request");
                        (None, Vec::new())
                    }
                }
            }
        };

        if let Some(builder) = &mut self.historical {
            if builder.block_hash() != block_hash {
                debug!(%block_hash, "BlockSynchronizer: not currently synchronizing block");
            } else {
                builder.latch_decrement();
                if let Some(root_hash) = maybe_root_hash {
                    if let Err(error) = builder.register_global_state(root_hash.into_inner()) {
                        error!(%block_hash, %error, "BlockSynchronizer: failed to apply global state");
                    }
                }
                // Demote all the peers where we didn't find the required global state tries
                for peer in unreliable_peers.iter() {
                    builder.demote_peer(*peer);
                }
            }
        }
    }

    fn got_execution_results_checksum(
        &mut self,
        block_hash: BlockHash,
        result: Result<Option<Digest>, engine_state::Error>,
    ) {
        let execution_results_checksum = match result {
            Ok(Some(digest)) => {
                debug!(
                    "BlockSynchronizer: got execution_results_checksum for {}",
                    block_hash
                );
                ExecutionResultsChecksum::Checkable(digest)
            }
            Err(engine_state::Error::MissingChecksumRegistry) => {
                // The registry will not exist for legacy blocks.
                ExecutionResultsChecksum::Uncheckable
            }
            Ok(None) => {
                warn!("BlockSynchronizer: the checksum registry should contain the execution results checksum");
                ExecutionResultsChecksum::Uncheckable
            }
            Err(error) => {
                error!(%error, "BlockSynchronizer: unexpected error getting checksum registry");
                ExecutionResultsChecksum::Uncheckable
            }
        };

        if let Some(builder) = &mut self.historical {
            if builder.block_hash() != block_hash {
                debug!(%block_hash, "BlockSynchronizer: not currently synchronising block");
            } else {
                builder.latch_decrement();
                if let Err(error) =
                    builder.register_execution_results_checksum(execution_results_checksum)
                {
                    error!(%block_hash, %error, "BlockSynchronizer: failed to apply execution results checksum");
                }
            }
        }
    }

    fn execution_results_fetched<REv>(
        &mut self,
        effect_builder: EffectBuilder<REv>,
        block_hash: BlockHash,
        result: FetchResult<BlockExecutionResultsOrChunk>,
    ) -> Effects<Event>
    where
        REv: From<StorageRequest> + Send,
    {
        debug!(%block_hash, "execution_results_fetched");
        let (maybe_value_or_chunk, maybe_peer_id) = match result {
            Ok(FetchedData::FromPeer { item, peer }) => {
                debug!(
                    "BlockSynchronizer: fetched execution results {} from peer {}",
                    item.block_hash(),
                    peer
                );
                (Some(item), Some(peer))
            }
            Ok(FetchedData::FromStorage { item }) => (Some(item), None),
            Err(err) => {
                debug!(%err, "BlockSynchronizer: failed to fetch execution results or chunk");
                if err.is_peer_fault() {
                    (None, Some(*err.peer()))
                } else {
                    (None, None)
                }
            }
        };
        debug!(
            has_value_or_chunk = maybe_value_or_chunk.is_some(),
            ?maybe_peer_id,
            "execution_results_fetched"
        );

        if let Some(builder) = &mut self.historical {
            if builder.block_hash() != block_hash {
                debug!(%block_hash, "BlockSynchronizer: not currently synchronizing block");
                return Effects::new();
            }
            builder.latch_decrement();
            match maybe_value_or_chunk {
                None => {
                    debug!(%block_hash, "execution_results_fetched: No maybe_value_or_chunk");
                    if let Some(peer_id) = maybe_peer_id {
                        builder.demote_peer(peer_id);
                    }
                }
                Some(value_or_chunk) => {
                    // due to reasons, the stitched back together execution effects need to be saved
                    // to disk here, when the last chunk is collected.
                    // we expect a response back, which will crank the block builder for this block
                    // to the next state.
                    debug!(
                        %value_or_chunk,
                        "execution_results_fetched"
                    );
                    match builder.register_fetched_execution_results(maybe_peer_id, *value_or_chunk)
                    {
                        Ok(Some(execution_results)) => {
                            debug!(%block_hash, "execution_results_fetched: putting execution results to storage");
                            return effect_builder
                                .put_execution_results_to_storage(block_hash, execution_results)
                                .event(move |()| Event::ExecutionResultsStored(block_hash));
                        }
                        Ok(None) => {
                            debug!(%block_hash, "execution_results_fetched: Ok(None)");
                        }
                        Err(error) => {
                            error!(%block_hash, %error, "BlockSynchronizer: failed to apply execution results or chunk");
                        }
                    }
                }
            }
        }
        Effects::new()
    }

    fn execution_results_stored(&mut self, block_hash: BlockHash) {
        if let Some(builder) = &mut self.historical {
            if builder.block_hash() != block_hash {
                debug!(%block_hash, "BlockSynchronizer: register_execution_results_stored: not currently synchronizing block");
            } else {
                builder.latch_decrement();
                if let Err(error) = builder.register_execution_results_stored_notification() {
                    error!(%block_hash, %error, "BlockSynchronizer: register_execution_results_stored: failed to apply stored execution results");
                }
            }
        }
    }

    fn deploy_fetched(&mut self, block_hash: BlockHash, fetched_deploy: FetchedData<Deploy>) {
        let (deploy, maybe_peer) = match fetched_deploy {
            FetchedData::FromPeer { item, peer } => (item, Some(peer)),
            FetchedData::FromStorage { item } => (item, None),
        };

        if let Some(builder) = self.get_builder(block_hash, true) {
            if let Err(error) = builder.register_deploy(deploy.fetch_id(), maybe_peer) {
                error!(%block_hash, %error, "BlockSynchronizer: failed to apply deploy");
            }
        }
    }

    fn disqualify_peer(&mut self, node_id: NodeId) {
        if let Some(builder) = &mut self.forward {
            builder.disqualify_peer(node_id);
        }
        if let Some(builder) = &mut self.historical {
            builder.disqualify_peer(node_id);
        }
    }

    fn progress(&self, builder: &BlockBuilder) -> BlockSynchronizerProgress {
        if builder.is_finished() {
            match builder.block_height_and_era() {
                None => {
                    error!("BlockSynchronizer: finished builder should have block height and era")
                }
                Some((block_height, era_id)) => {
                    return BlockSynchronizerProgress::Synced(
                        builder.block_hash(),
                        block_height,
                        era_id,
                    );
                }
            }
        }

        if builder.is_executing() {
            match builder.block_height_and_era() {
                None => {
                    error!("BlockSynchronizer: finished builder should have block height and era")
                }
                Some((block_height, era_id)) => {
                    // If the block is currently being executed, we will not
                    // purge the builder and instead wait for it to be
                    // executed and marked complete.
                    if builder.is_executing() {
                        return BlockSynchronizerProgress::Executing(
                            builder.block_hash(),
                            block_height,
                            era_id,
                        );
                    }
                }
            }
        }

        let last_progress_time = builder.last_progress_time().max(
            self.global_sync
                .last_progress()
                .unwrap_or_else(Timestamp::zero),
        );

        BlockSynchronizerProgress::Syncing(
            builder.block_hash(),
            builder.block_height(),
            last_progress_time,
        )
    }

    fn status(&self) -> BlockSynchronizerStatus {
        BlockSynchronizerStatus::new(
            self.historical.as_ref().map(|builder| BlockSyncStatus {
                block_hash: builder.block_hash(),
                block_height: builder.block_height(),
                acquisition_state: builder.block_acquisition_state().to_string(),
            }),
            self.forward.as_ref().map(|builder| BlockSyncStatus {
                block_hash: builder.block_hash(),
                block_height: builder.block_height(),
                acquisition_state: builder.block_acquisition_state().to_string(),
            }),
        )
    }

    fn get_builder(
        &mut self,
        block_hash: BlockHash,
        decrement_latch: bool,
    ) -> Option<&mut BlockBuilder> {
        match (&mut self.forward, &mut self.historical) {
            (Some(builder), _) | (_, Some(builder)) if builder.block_hash() == block_hash => {
                if decrement_latch {
                    builder.latch_decrement();
                }
                Some(builder)
            }
            _ => {
                trace!(%block_hash, "BlockSynchronizer: not currently synchronizing block");
                None
            }
        }
    }
}

impl<REv> InitializedComponent<REv> for BlockSynchronizer
where
    REv: ReactorEvent + From<FetcherRequest<VersionedBlock>>,
{
    fn state(&self) -> &ComponentState {
        &self.state
    }

    fn set_state(&mut self, new_state: ComponentState) {
        info!(
            ?new_state,
            name = <Self as Component<MainEvent>>::name(self),
            "component state changed"
        );

        self.state = new_state;
    }
}

impl<REv: ReactorEvent> Component<REv> for BlockSynchronizer {
    type Event = Event;

    fn handle_event(
        &mut self,
        effect_builder: EffectBuilder<REv>,
        rng: &mut NodeRng,
        event: Self::Event,
    ) -> Effects<Self::Event> {
        match &self.state {
            ComponentState::Fatal(msg) => {
                error!(
                    msg,
                    ?event,
                    name = <Self as Component<MainEvent>>::name(self),
                    "should not handle this event when this component has fatal error"
                );
                Effects::new()
            }
            ComponentState::Uninitialized => {
                warn!(
                    ?event,
                    name = <Self as Component<MainEvent>>::name(self),
                    "should not handle this event when component is uninitialized"
                );
                Effects::new()
            }
            ComponentState::Initializing => {
                match event {
                    Event::Initialize => {
                        <Self as InitializedComponent<MainEvent>>::set_state(
                            self,
                            ComponentState::Initialized,
                        );
                        // start dishonest peer management on initialization
                        effect_builder
                            .set_timeout(self.config.disconnect_dishonest_peers_interval.into())
                            .event(move |_| {
                                Event::Request(BlockSynchronizerRequest::DishonestPeers)
                            })
                    }
                    Event::Request(_)
                    | Event::DisconnectFromPeer(_)
                    | Event::MadeFinalizedBlock { .. }
                    | Event::MarkBlockExecutionEnqueued(_)
                    | Event::MarkBlockExecuted(_)
                    | Event::MarkBlockCompleted { .. }
                    | Event::BlockHeaderFetched(_)
                    | Event::BlockFetched(_)
                    | Event::ApprovalsHashesFetched(_)
                    | Event::FinalitySignatureFetched(_)
                    | Event::SyncLeapFetched(_)
                    | Event::GlobalStateSynced { .. }
                    | Event::GotExecutionResultsChecksum { .. }
                    | Event::DeployFetched { .. }
                    | Event::ExecutionResultsFetched { .. }
                    | Event::ExecutionResultsStored(_)
                    | Event::AccumulatedPeers(_, _)
                    | Event::NetworkPeers(_, _)
                    | Event::GlobalStateSynchronizer(_) => {
                        warn!(
                            ?event,
                            name = <Self as Component<MainEvent>>::name(self),
                            "should not handle this event when component is pending initialization"
                        );
                        Effects::new()
                    }
                }
            }
            ComponentState::Initialized => match event {
                Event::Initialize => {
                    error!(
                        ?event,
                        name = <Self as Component<MainEvent>>::name(self),
                        "component already initialized"
                    );
                    Effects::new()
                }
                Event::Request(request) => match request {
                    // the rpc and rest servers include block sync data on their status responses
                    BlockSynchronizerRequest::Status { responder } => {
                        responder.respond(self.status()).ignore()
                    }
                    // prompts for what data (if any) is needed next to acquire block(s) being
                    // sync'd
                    BlockSynchronizerRequest::NeedNext => self.need_next(effect_builder, rng),
                    // this component is periodically asked for any peers that have provided false
                    // data (if any) which are then disconnected from
                    BlockSynchronizerRequest::DishonestPeers => {
                        let mut effects: Effects<Self::Event> = self
                            .dishonest_peers()
                            .into_iter()
                            .flat_map(|node_id| {
                                effect_builder
                                    .announce_block_peer_with_justification(
                                        node_id,
                                        BlocklistJustification::DishonestPeer,
                                    )
                                    .ignore()
                            })
                            .collect();
                        self.flush_dishonest_peers();
                        effects.extend(
                            effect_builder
                                .set_timeout(self.config.disconnect_dishonest_peers_interval.into())
                                .event(move |_| {
                                    Event::Request(BlockSynchronizerRequest::DishonestPeers)
                                }),
                        );
                        effects
                    }

                    // this is a request that's separate from a typical block synchronizer flow;
                    // it's sent when we need to sync global states of block after an upgrade
                    // and its parent in order to check whether the validators have been
                    // changed by the upgrade
                    BlockSynchronizerRequest::SyncGlobalStates(mut global_states) => {
                        if let Some((block_hash, global_state_hash)) = global_states.pop() {
                            let global_states_clone = global_states.clone();
                            effect_builder
                                .sync_global_state(block_hash, global_state_hash)
                                .result(
                                    move |_| {
                                        Event::Request(BlockSynchronizerRequest::SyncGlobalStates(
                                            global_states_clone,
                                        ))
                                    },
                                    move |_| {
                                        global_states.push((block_hash, global_state_hash));
                                        Event::Request(BlockSynchronizerRequest::SyncGlobalStates(
                                            global_states,
                                        ))
                                    },
                                )
                        } else {
                            Effects::new()
                        }
                    }
                },
                // tunnel event to global state synchronizer
                // global_state_sync is a black box; we do not hook need next here
                // global_state_sync signals the historical sync builder at the end of its process,
                // and need next is then re-hooked to get the rest of the block
                Event::GlobalStateSynchronizer(event) => {
                    let processed_event = match event {
                        GlobalStateSynchronizerEvent::GetPeers(_) => {
                            let peers = self.historical.as_ref().map_or_else(Vec::new, |builder| {
                                builder.peer_list().qualified_peers_up_to(
                                    rng,
                                    self.config.max_parallel_trie_fetches as usize,
                                )
                            });
                            GlobalStateSynchronizerEvent::GetPeers(peers)
                        }
                        event => event,
                    };
                    reactor::wrap_effects(
                        Event::GlobalStateSynchronizer,
                        self.global_sync
                            .handle_event(effect_builder, rng, processed_event),
                    )
                }
                // when a peer is disconnected from for any reason, disqualify peer
                Event::DisconnectFromPeer(node_id) => {
                    self.disqualify_peer(node_id);
                    Effects::new()
                }
                Event::MarkBlockExecutionEnqueued(block_hash) => {
                    // when syncing a forward block the synchronizer considers it
                    // finished after it has been successfully enqueued for execution
                    self.register_block_execution_enqueued(&block_hash);
                    Effects::new()
                }
                Event::MarkBlockExecuted(block_hash) => {
                    // when syncing a forward block the synchronizer considers it
                    // synced after it has been successfully executed and marked
                    // complete in storage.
                    self.register_block_executed(&block_hash);
                    Effects::new()
                }
                Event::MarkBlockCompleted { block_hash, is_new } => {
                    // when syncing an historical block, the synchronizer considers it
                    // finished after receiving confirmation that the complete block
                    // has been stored.
                    self.register_marked_complete(effect_builder, &block_hash, is_new)
                }

                // --- each of the following events MUST return need next  ---

                // for both historical and forward sync, the block header has been fetched
                Event::BlockHeaderFetched(result) => {
                    self.block_header_fetched(result);
                    self.need_next(effect_builder, rng)
                }
                // for both historical and forward sync, the block body has been fetched
                Event::BlockFetched(result) => {
                    self.block_fetched(result);
                    self.need_next(effect_builder, rng)
                }
                // for both historical and forward sync, a finality signature has been fetched
                Event::FinalitySignatureFetched(result) => {
                    self.finality_signature_fetched(result);
                    self.need_next(effect_builder, rng)
                }
                // for both historical and forward sync, post-1.4 blocks track approvals hashes
                // for the deploys they contain
                Event::ApprovalsHashesFetched(result) => {
                    self.approvals_hashes_fetched(result);
                    self.need_next(effect_builder, rng)
                }
                Event::SyncLeapFetched(result) => {
                    self.sync_leap_fetched(result);
                    self.need_next(effect_builder, rng)
                }
                // we use the existence of n execution results checksum as an expedient way to
                // determine if a block is post-1.4
                Event::GotExecutionResultsChecksum { block_hash, result } => {
                    self.got_execution_results_checksum(block_hash, result);
                    self.need_next(effect_builder, rng)
                }
                // historical sync needs to know that global state has been sync'd
                Event::GlobalStateSynced { block_hash, result } => {
                    self.global_state_synced(block_hash, result);
                    self.need_next(effect_builder, rng)
                }
                // historical sync needs to know that execution results have been fetched
                Event::ExecutionResultsFetched { block_hash, result } => {
                    let mut effects =
                        self.execution_results_fetched(effect_builder, block_hash, result);
                    effects.extend(self.need_next(effect_builder, rng));
                    effects
                }
                // historical sync needs to know that execution effects have been stored
                Event::ExecutionResultsStored(block_hash) => {
                    self.execution_results_stored(block_hash);
                    self.need_next(effect_builder, rng)
                }
                // for pre-1.5 blocks we use the legacy deploy fetcher, otherwise we use the deploy
                // fetcher but the results of both are forwarded to this handler
                Event::DeployFetched { block_hash, result } => {
                    match result {
                        Either::Left(Ok(fetched_legacy_deploy)) => {
                            let deploy_id = fetched_legacy_deploy.id();
                            debug!(%block_hash, ?deploy_id, "BlockSynchronizer: fetched legacy deploy");
                            self.deploy_fetched(block_hash, fetched_legacy_deploy.convert())
                        }
                        Either::Right(Ok(fetched_deploy)) => {
                            let deploy_id = fetched_deploy.id();
                            debug!(%block_hash, ?deploy_id, "BlockSynchronizer: fetched deploy");
                            self.deploy_fetched(block_hash, fetched_deploy)
                        }
                        Either::Left(Err(error)) => {
                            debug!(%error, "BlockSynchronizer: failed to fetch legacy deploy");
                        }
                        Either::Right(Err(error)) => {
                            debug!(%error, "BlockSynchronizer: failed to fetch deploy");
                        }
                    };
                    self.need_next(effect_builder, rng)
                }
                // fresh peers to apply (random sample from network)
                Event::NetworkPeers(block_hash, peers) => {
                    debug!(%block_hash, "BlockSynchronizer: got {} peers from network", peers.len());
                    self.peers_accumulated(block_hash, peers);
                    self.need_next(effect_builder, rng)
                }
                // fresh peers to apply (qualified peers from accumulator)
                Event::AccumulatedPeers(block_hash, Some(peers)) => {
                    debug!(%block_hash, "BlockSynchronizer: got {} peers from accumulator", peers.len());
                    self.peers_accumulated(block_hash, peers);
                    self.need_next(effect_builder, rng)
                }
                // no more peers available; periodically retry via need next...
                // the node will likely get more peers over time and resume
                Event::AccumulatedPeers(block_hash, None) => {
                    debug!(%block_hash, "BlockSynchronizer: got 0 peers from accumulator");
                    self.peers_accumulated(block_hash, vec![]);
                    self.need_next(effect_builder, rng)
                }
                Event::MadeFinalizedBlock { block_hash, result } => {
                    // when syncing a forward block the node does not acquire
                    // global state and execution results from peers; instead
                    // the node attempts to execute the block to produce the
                    // global state and execution results and check the results
                    // first, the block it must be turned into a finalized block
                    // and then enqueued for execution.
                    self.register_made_finalized_block(&block_hash, result);
                    self.need_next(effect_builder, rng)
                }
            },
        }
    }

    fn name(&self) -> &str {
        COMPONENT_NAME
    }
}

impl<REv: ReactorEvent> ValidatorBoundComponent<REv> for BlockSynchronizer {
    fn handle_validators(
        &mut self,
        effect_builder: EffectBuilder<REv>,
        rng: &mut NodeRng,
    ) -> Effects<Self::Event> {
        info!("BlockSynchronizer: handling updated validator matrix");
        if let Some(block_builder) = &mut self.forward {
            block_builder.register_era_validator_weights(&self.validator_matrix);
        }
        if let Some(block_builder) = &mut self.historical {
            block_builder.register_era_validator_weights(&self.validator_matrix);
        }
        self.need_next(effect_builder, rng)
    }
}<|MERGE_RESOLUTION|>--- conflicted
+++ resolved
@@ -861,18 +861,11 @@
                     if let Some(peer_id) = maybe_peer_id {
                         builder.demote_peer(peer_id);
                     }
-<<<<<<< HEAD
-                    Some(versioned_block) => {
-                        let block: Block = (*versioned_block).into();
-                        if let Err(error) = builder.register_block(&block, maybe_peer_id) {
-                            error!(%error, "BlockSynchronizer: failed to apply block");
-                        }
-=======
-                }
-                Some(block) => {
+                }
+                Some(versioned_block) => {
+                    let block: Block = (*versioned_block).into();
                     if let Err(error) = builder.register_block(&block, maybe_peer_id) {
                         error!(%error, "BlockSynchronizer: failed to apply block");
->>>>>>> 1df31397
                     }
                 }
             }
