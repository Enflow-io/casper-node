--- conflicted
+++ resolved
@@ -1289,13 +1289,15 @@
         + From<NetworkInfoRequest>
         + From<ContractRuntimeRequest>
         + From<BlocklistAnnouncement>
-        + From<MarkBlockCompletedRequest>,
+        + From<MarkBlockCompletedRequest>
+        + From<ChainSynchronizerAnnouncement>,
 {
     let _metric = ScopeTimer::new(&metrics.chain_sync_to_genesis_total_duration_seconds);
     info!("starting chain sync to genesis");
     let ctx = ChainSyncContext::new_for_sync_to_genesis(&effect_builder, &config, &metrics).await?;
     fetch_headers_till_genesis(&ctx).await?;
     fetch_blocks_and_state_and_finality_signatures_since_genesis(&ctx).await?;
+    effect_builder.announce_finished_syncing().await;
     info!("finished chain sync to genesis");
     Ok(())
 }
@@ -1907,50 +1909,6 @@
     })
 }
 
-<<<<<<< HEAD
-/// Runs the sync-to-genesis task.
-pub(super) async fn run_sync_to_genesis_task<REv>(
-    effect_builder: EffectBuilder<REv>,
-    config: Config,
-    metrics: Metrics,
-) -> Result<(), Error>
-where
-    REv: From<StorageRequest>
-        + From<NetworkInfoRequest>
-        + From<ContractRuntimeRequest>
-        + From<FetcherRequest<Block>>
-        + From<FetcherRequest<BlockHeader>>
-        + From<FetcherRequest<BlockHeadersBatch>>
-        + From<FetcherRequest<BlockAndDeploys>>
-        + From<FetcherRequest<BlockWithMetadata>>
-        + From<FetcherRequest<BlockHeaderWithMetadata>>
-        + From<FetcherRequest<Deploy>>
-        + From<FetcherRequest<FinalizedApprovalsWithId>>
-        + From<FetcherRequest<TrieOrChunk>>
-        + From<FetcherRequest<BlockSignatures>>
-        + From<BlocklistAnnouncement>
-        + From<MarkBlockCompletedRequest>
-        + From<ChainSynchronizerAnnouncement>
-        + Send,
-{
-    info!("starting chain sync to genesis");
-    let _metric = ScopeTimer::new(&metrics.chain_sync_total_duration_seconds);
-    let ctx = ChainSyncContext::new(&effect_builder, &config, &metrics)
-        .await?
-        .ok_or_else(|| {
-            error!("should have highest block header");
-            Error::NoHighestBlockHeader
-        })?;
-    sync_to_genesis(&ctx).await?;
-
-    effect_builder.announce_finished_syncing().await;
-
-    info!("finished chain sync to genesis");
-    Ok(())
-}
-
-=======
->>>>>>> 4c56838a
 async fn fetch_and_store_initial_trusted_block_header<REv>(
     ctx: &ChainSyncContext<'_, REv>,
     metrics: &Metrics,
