//! Linear chain synchronizer.
//!
//! Synchronizes the linear chain when node joins the network.
//!
//! Steps are:
//! 1. Fetch blocks up to initial, trusted hash (blocks are downloaded starting from trusted hash up
//! until Genesis).
//! 2. Fetch deploys of the lowest height block.
//! 3. Execute that block.
//! 4. Repeat steps 2-3 until trusted hash is reached.
//! 5. Transition to `SyncingDescendants` state.
//! 6. Fetch child block of highest block.
//! 7. Fetch deploys of that block.
//! 8. Execute that block.
//! 9. Repeat steps 6-8 as long as there's a child in the linear chain.
//!
//! The order of "download block – download deploys – execute" block steps differ,
//! in order to increase the chances of catching up with the linear chain quicker.
//! When synchronizing linear chain up to the trusted hash we cannot execute later blocks without
//! earlier ones. When we're syncing descendants, on the other hand, we can and we want to do it
//! ASAP so that we can start participating in consensus. That's why deploy fetching and block
//! execution is interleaved. If we had downloaded the whole chain, and then deploys, and then
//! execute (as we do in the first, SynchronizeTrustedHash, phase) it would have taken more time and
//! we might miss more eras.

mod event;
mod metrics;
mod peers;
mod state;
mod traits;

use std::{collections::BTreeMap, convert::Infallible, fmt::Display, mem, str::FromStr};

use datasize::DataSize;
use prometheus::Registry;
use tracing::{error, info, trace, warn};

use self::event::{BlockByHashResult, DeploysResult};
use casper_types::{PublicKey, U512};

use super::{
    consensus::EraId,
    fetcher::FetchResult,
    storage::{self, Storage},
    Component,
};
use crate::{
    effect::{EffectBuilder, EffectExt, EffectOptionExt, Effects},
    fatal,
    types::{
        ActivationPoint, Block, BlockByHeight, BlockHash, BlockHeader, Chainspec, FinalizedBlock,
        TimeDiff,
    },
    NodeRng,
};
use event::BlockByHeightResult;
pub use event::Event;
pub use metrics::LinearChainSyncMetrics;
pub use peers::PeersState;
pub use state::State;
pub use traits::ReactorEventT;

#[derive(DataSize, Debug)]
pub(crate) struct LinearChainSync<I> {
    peers: PeersState<I>,
    state: State,
    #[data_size(skip)]
    metrics: LinearChainSyncMetrics,
    /// The next upgrade activation point.
    /// When we download the switch block of an era immediately before the activation point,
    /// we need to shut down for an upgrade.
    next_upgrade_activation_point: Option<ActivationPoint>,
    stop_for_upgrade: bool,
    /// Key for storing the linear chain sync state.
    state_key: Vec<u8>,
    /// Acceptable drift between the block creation and now.
    /// If less than than this has passed we will consider syncing as finished.
    acceptable_drift: TimeDiff,
    /// Shortest era that is allowed with the given protocol configuration.
    shortest_era: TimeDiff,
    /// Flag indicating whether we managed to sync at least one block.
    started_syncing: bool,
}

impl<I: Clone + PartialEq + 'static> LinearChainSync<I> {
    // TODO: fix this
    #[allow(clippy::too_many_arguments)]
    pub fn new<REv, Err>(
        registry: &Registry,
        effect_builder: EffectBuilder<REv>,
        chainspec: &Chainspec,
        storage: &Storage,
        init_hash: Option<BlockHash>,
        highest_block_header: Option<BlockHeader>,
        _genesis_validator_weights: BTreeMap<PublicKey, U512>,
        next_upgrade_activation_point: Option<ActivationPoint>,
    ) -> Result<(Self, Effects<Event<I>>), Err>
    where
        REv: From<Event<I>> + Send,
        Err: From<prometheus::Error> + From<storage::Error>,
    {
        // set timeout to 5 minutes after now.
        let five_minutes = TimeDiff::from_str("5minutes").unwrap();
        let timeout_event = effect_builder
            .set_timeout(five_minutes.into())
            .event(|_| Event::InitializeTimeout);
        if let Some(state) = read_init_state(storage, chainspec)? {
            let linear_chain_sync = LinearChainSync::from_state(
                registry,
                chainspec,
                state,
                next_upgrade_activation_point,
            )?;
            Ok((linear_chain_sync, timeout_event))
        } else {
            let acceptable_drift = chainspec.highway_config.max_round_length();
            // Shortest era is the maximum of the two.
            let shortest_era: TimeDiff = std::cmp::max(
                chainspec.highway_config.min_round_length()
                    * chainspec.core_config.minimum_era_height,
                chainspec.core_config.era_duration,
            );
            let state = init_hash.map_or(State::None, |init_hash| {
                State::sync_trusted_hash(init_hash, highest_block_header)
            });
            let state_key = create_state_key(&chainspec);
            let linear_chain_sync = LinearChainSync {
                peers: PeersState::new(),
                state,
                metrics: LinearChainSyncMetrics::new(registry)?,
                next_upgrade_activation_point,
                stop_for_upgrade: false,
                state_key,
                acceptable_drift,
                shortest_era,
                started_syncing: false,
            };
            Ok((linear_chain_sync, timeout_event))
        }
    }

    /// Initialize `LinearChainSync` component from preloaded `State`.
    fn from_state(
        registry: &Registry,
        chainspec: &Chainspec,
        state: State,
        next_upgrade_activation_point: Option<ActivationPoint>,
    ) -> Result<Self, prometheus::Error> {
        let state_key = create_state_key(chainspec);
        info!(?state, "reusing previous state");
        let acceptable_drift = chainspec.highway_config.max_round_length();
        // Shortest era is the maximum of the two.
        let shortest_era: TimeDiff = std::cmp::max(
            chainspec.highway_config.min_round_length() * chainspec.core_config.minimum_era_height,
            chainspec.core_config.era_duration,
        );
        Ok(LinearChainSync {
            peers: PeersState::new(),
            state,
            metrics: LinearChainSyncMetrics::new(registry)?,
            next_upgrade_activation_point,
            stop_for_upgrade: false,
            state_key,
            acceptable_drift,
            shortest_era,
            started_syncing: false,
        })
    }

    /// Add new block to linear chain.
    fn add_block(&mut self, block: Block) {
        self.started_syncing = true;
        match &mut self.state {
            State::None | State::Done(_) => {}
            State::SyncingTrustedHash { linear_chain, .. } => linear_chain.push(block),
            State::SyncingDescendants { latest_block, .. } => **latest_block = block,
        };
    }

    /// Returns `true` if we have finished syncing linear chain.
    pub fn is_synced(&self) -> bool {
        matches!(self.state, State::None | State::Done(_))
    }

    /// Returns `true` if we should stop for upgrade.
    pub fn stopped_for_upgrade(&self) -> bool {
        self.stop_for_upgrade
    }

    fn block_downloaded<REv>(
        &mut self,
        rng: &mut NodeRng,
        effect_builder: EffectBuilder<REv>,
        block: &Block,
    ) -> Effects<Event<I>>
    where
        I: Send + 'static,
        REv: ReactorEventT<I>,
    {
        self.peers.reset(rng);
        self.state.block_downloaded(block);
        self.add_block(block.clone());
        match &self.state {
            State::None | State::Done(_) => {
                error!(state=?self.state, "block downloaded when in incorrect state.");
                fatal!(effect_builder, "block downloaded in incorrect state").ignore()
            }
            State::SyncingTrustedHash {
                highest_block_header,
                ..
            } => {
                let should_start_downloading_deploys = highest_block_header
                    .as_ref()
                    .map(|hdr| hdr.hash() == *block.header().parent_hash())
                    .unwrap_or(false)
                    || block.header().is_genesis_child();
                if should_start_downloading_deploys {
                    info!("linear chain downloaded. Start downloading deploys.");
                    effect_builder
                        .immediately()
                        .event(move |_| Event::StartDownloadingDeploys)
                } else {
                    self.fetch_next_block(effect_builder, rng, block)
                }
            }
            State::SyncingDescendants { .. } => {
                // When synchronizing descendants, we want to download block and execute it
                // before trying to download the next block in linear chain.
                self.fetch_next_block_deploys(effect_builder)
            }
        }
    }

    fn mark_done(&mut self) {
        let latest_block = self.latest_block().cloned().map(Box::new);
        self.state = State::Done(latest_block);
    }

    /// Handles an event indicating that a linear chain block has been executed and handled by
    /// consensus component. This is a signal that we can safely continue with the next blocks,
    /// without worrying about timing and/or ordering issues.
    /// Returns effects that are created as a response to that event.
    fn block_handled<REv>(
        &mut self,
        rng: &mut NodeRng,
        effect_builder: EffectBuilder<REv>,
        block: Block,
    ) -> Effects<Event<I>>
    where
        I: Send + 'static,
        REv: ReactorEventT<I>,
    {
        let height = block.height();
        let hash = block.hash();
        trace!(%hash, %height, "downloaded linear chain block.");
        if block.header().is_switch_block() {
            self.state.new_switch_block(&block);
        }
        if block.header().is_switch_block() && self.should_upgrade(block.header().era_id()) {
            info!(era = block.header().era_id().0, "shutting down for upgrade");
            return effect_builder
                .immediately()
                .event(|_| Event::InitUpgradeShutdown);
        }
        // Reset peers before creating new requests.
        self.peers.reset(rng);
        let block_height = block.height();
        let curr_state = mem::replace(&mut self.state, State::None);
        match curr_state {
            State::None | State::Done(_) => {
                error!(state=?self.state, "block handled when in incorrect state.");
                fatal!(effect_builder, "block handled in incorrect state").ignore()
            }
            // Keep syncing from genesis if we haven't reached the trusted block hash
            State::SyncingTrustedHash {
                highest_block_seen,
                ref latest_block,
                ..
            } if highest_block_seen != block_height => {
                match latest_block.as_ref() {
                    Some(expected) if expected != &block => {
                        error!(
                            ?expected, got=?block,
                            "block execution result doesn't match received block"
                        );
                        return fatal!(effect_builder, "unexpected block execution result")
                            .ignore();
                    }
                    None => {
                        error!("block execution results received when not expected");
                        return fatal!(effect_builder, "unexpected block execution results.")
                            .ignore();
                    }
                    Some(_) => (),
                }
                self.state = curr_state;
                self.fetch_next_block_deploys(effect_builder)
            }
            // Otherwise transition to State::SyncingDescendants
            State::SyncingTrustedHash {
                highest_block_seen,
                trusted_hash,
                ref latest_block,
                maybe_switch_block,
                ..
            } => {
                assert_eq!(highest_block_seen, block_height);
                match latest_block.as_ref() {
                    Some(expected) if expected != &block => {
                        error!(
                            ?expected, got=?block,
                            "block execution result doesn't match received block"
                        );
                        return fatal!(effect_builder, "unexpected block execution result")
                            .ignore();
                    }
                    None => {
                        error!("block execution results received when not expected");
                        return fatal!(effect_builder, "unexpected block execution results.")
                            .ignore();
                    }
                    Some(_) => (),
                }
                info!(%block_height, "Finished synchronizing linear chain up until trusted hash.");
                let peer = self.peers.random_unsafe();
                // Kick off syncing trusted hash descendants.
                self.state = State::sync_descendants(trusted_hash, block, maybe_switch_block);
                fetch_block_at_height(effect_builder, peer, block_height + 1)
            }
            State::SyncingDescendants {
                ref latest_block,
                ref maybe_switch_block,
                ..
            } => {
                if latest_block.as_ref() != &block {
                    error!(
                        expected=?*latest_block, got=?block,
                        "block execution result doesn't match received block"
                    );
                    return fatal!(effect_builder, "unexpected block execution result").ignore();
                }
                if self.is_recent_block(&block) {
                    info!(
                        hash=?block.hash(),
                        height=?block.header().height(),
                        era=block.header().era_id().0,
                        "downloaded recent block. finished synchronization"
                    );
                    self.mark_done();
                    return Effects::new();
                }
                if self.is_currently_active_era(&maybe_switch_block) {
                    info!(
                        hash=?block.hash(),
                        height=?block.header().height(),
                        era=block.header().era_id().0,
                        "downloaded switch block of a new era. finished synchronization"
                    );
                    self.mark_done();
                    return Effects::new();
                }
                self.state = curr_state;
                self.fetch_next_block(effect_builder, rng, &block)
            }
        }
    }

    // Returns whether `block` can be considered the tip of the chain.
    fn is_recent_block(&self, block: &Block) -> bool {
        // Check if block was created "recently".
        block.header().timestamp().elapsed() <= self.acceptable_drift
    }

    // Returns whether we've just downloaded a switch block of a currently active era.
    fn is_currently_active_era(&self, maybe_switch_block: &Option<Box<Block>>) -> bool {
        match maybe_switch_block {
            Some(switch_block) => switch_block.header().timestamp().elapsed() < self.shortest_era,
            None => false,
        }
    }

    /// Returns effects for fetching next block's deploys.
    fn fetch_next_block_deploys<REv>(
        &mut self,
        effect_builder: EffectBuilder<REv>,
    ) -> Effects<Event<I>>
    where
        I: Send + 'static,
        REv: ReactorEventT<I>,
    {
        let peer = self.peers.random_unsafe();

        let next_block = match &mut self.state {
            State::None | State::Done(_) => {
                error!(state=?self.state, "tried fetching next block when in wrong state");
                return fatal!(
                    effect_builder,
                    "tried fetching next block when in wrong state"
                )
                .ignore();
            }
            State::SyncingTrustedHash {
                linear_chain,
                latest_block,
                ..
            } => match linear_chain.pop() {
                None => None,
                Some(block) => {
                    // Update `latest_block` so that we can verify whether result of execution
                    // matches the expected value.
                    latest_block.replace(block.clone());
                    Some(block)
                }
            },
            State::SyncingDescendants { latest_block, .. } => Some((**latest_block).clone()),
        };

        next_block.map_or_else(
            || {
                warn!("tried fetching next block deploys when there was no block.");
                Effects::new()
            },
            |block| {
                self.metrics.reset_start_time();
                fetch_block_deploys(effect_builder, peer, block)
            },
        )
    }

    fn fetch_next_block<REv>(
        &mut self,
        effect_builder: EffectBuilder<REv>,
        rng: &mut NodeRng,
        block: &Block,
    ) -> Effects<Event<I>>
    where
        I: Send + 'static,
        REv: ReactorEventT<I>,
    {
        self.peers.reset(rng);
        let peer = self.peers.random_unsafe();
        match self.state {
            State::SyncingTrustedHash { .. } => {
                let parent_hash = *block.header().parent_hash();
                self.metrics.reset_start_time();
                fetch_block_by_hash(effect_builder, peer, parent_hash)
            }
            State::SyncingDescendants { .. } => {
                let next_height = block.height() + 1;
                self.metrics.reset_start_time();
                fetch_block_at_height(effect_builder, peer, next_height)
            }
            State::Done(_) | State::None => {
                error!(state=?self.state, "tried fetching next block when in wrong state");
                fatal!(
                    effect_builder,
                    "tried fetching next block when in wrong state"
                )
                .ignore()
            }
        }
    }

    fn handle_upgrade_shutdown<REv>(
        &mut self,
        effect_builder: EffectBuilder<REv>,
    ) -> Effects<Event<I>>
    where
        I: Send + 'static,
        REv: ReactorEventT<I>,
    {
        if self.state.is_done() || self.state.is_none() {
            error!(state=?self.state, "shutdown for upgrade initiated when in wrong state");
            return fatal!(
                effect_builder,
                "shutdown for upgrade initiated when in wrong state"
            )
            .ignore();
        }
        effect_builder
            .save_state(self.state_key.clone().into(), Some(self.state.clone()))
            .event(|_| Event::Shutdown(true))
    }

    pub(crate) fn latest_block(&self) -> Option<&Block> {
        match &self.state {
            State::SyncingTrustedHash { latest_block, .. } => Option::as_ref(&*latest_block),
            State::SyncingDescendants { latest_block, .. } => Some(&*latest_block),
            State::Done(latest_block) => latest_block.as_deref(),
            State::None => None,
        }
    }

    fn should_upgrade(&self, era_id: EraId) -> bool {
        match self.next_upgrade_activation_point {
            None => false,
            Some(activation_point) => activation_point.should_upgrade(&era_id),
        }
    }

    fn set_last_block_if_syncing_trusted_hash(&mut self, block: &Block) {
        if let State::SyncingTrustedHash {
            ref mut latest_block,
            ..
        } = &mut self.state
        {
            *latest_block = Box::new(Some(block.clone()));
        }
        self.state.block_downloaded(block);
    }
}

impl<I, REv> Component<REv> for LinearChainSync<I>
where
    I: Display + Clone + Send + PartialEq + 'static,
    REv: ReactorEventT<I>,
{
    type Event = Event<I>;
    type ConstructionError = Infallible;

    fn handle_event(
        &mut self,
        effect_builder: EffectBuilder<REv>,
        rng: &mut NodeRng,
        event: Self::Event,
    ) -> Effects<Self::Event> {
        match event {
            Event::Start(init_peer) => {
                match &self.state {
                    State::None => {
                        // No syncing configured.
                        trace!("received `Start` event when in {} state.", self.state);
                        Effects::new()
                    }
                    State::Done(_) => {
                        // Illegal states for syncing start.
                        error!("should not have received `Start` event when in `Done` state.",);
                        Effects::new()
                    }
                    State::SyncingDescendants { latest_block, .. } => {
                        let next_block_height = latest_block.height() + 1;
                        info!(?next_block_height, "start synchronization");
                        self.metrics.reset_start_time();
                        fetch_block_at_height(effect_builder, init_peer, next_block_height)
                    }
                    State::SyncingTrustedHash { trusted_hash, .. } => {
                        trace!(?trusted_hash, "start synchronization");
                        // Start synchronization.
                        self.metrics.reset_start_time();
                        fetch_block_by_hash(effect_builder, init_peer, *trusted_hash)
                    }
                }
            }
            Event::GetBlockHeightResult(block_height, fetch_result) => {
                match fetch_result {
                    BlockByHeightResult::Absent(peer) => {
                        self.metrics.observe_get_block_by_height();
                        trace!(
                            %block_height, %peer,
                            "failed to download block by height. Trying next peer"
                        );
                        self.peers.failure(&peer);
                        match self.peers.random() {
                            None => {
                                // `block_height` not found on any of the peers.
                                // We have synchronized all, currently existing, descendants of
                                // trusted hash.
                                info!(
                                    "finished synchronizing descendants of the trusted hash. \
                                    cleaning state."
                                );
                                self.mark_done();
                                Effects::new()
                            }
                            Some(peer) => {
                                self.metrics.reset_start_time();
                                fetch_block_at_height(effect_builder, peer, block_height)
                            }
                        }
                    }
                    BlockByHeightResult::FromStorage(block) => {
                        // We shouldn't get invalid data from the storage.
                        // If we do, it's a bug.
                        assert_eq!(block.height(), block_height, "Block height mismatch.");
                        trace!(%block_height, "Linear block found in the local storage.");
                        // When syncing descendants of a trusted hash, we might have some of
                        // them in our local storage. If that's the case, just continue.
                        self.block_downloaded(rng, effect_builder, &block)
                    }
                    BlockByHeightResult::FromPeer(block, peer) => {
                        self.metrics.observe_get_block_by_height();
                        trace!(%block_height, %peer, "linear chain block downloaded from a peer");
                        if block.height() != block_height
                            || *block.header().parent_hash() != *self.latest_block().unwrap().hash()
                        {
                            warn!(
                                %peer,
                                got_height = block.height(),
                                expected_height = block_height,
                                got_parent = %block.header().parent_hash(),
                                expected_parent = %self.latest_block().unwrap().hash(),
                                "block mismatch",
                            );
                            // NOTE: Signal misbehaving validator to networking layer.
                            self.peers.ban(&peer);
                            return self.handle_event(
                                effect_builder,
                                rng,
                                Event::GetBlockHeightResult(
                                    block_height,
                                    BlockByHeightResult::Absent(peer),
                                ),
                            );
                        }
                        self.peers.success(peer);
                        self.block_downloaded(rng, effect_builder, &block)
                    }
                }
            }
            Event::GetBlockHashResult(block_hash, fetch_result) => {
                match fetch_result {
                    BlockByHashResult::Absent(peer) => {
                        self.metrics.observe_get_block_by_hash();
                        trace!(
                            %block_hash, %peer,
                            "failed to download block by hash. Trying next peer"
                        );
                        self.peers.failure(&peer);
                        match self.peers.random() {
                            None if self.started_syncing => {
<<<<<<< HEAD
                                error!(%block_hash, "could not download linear block from any of the peers.");
=======
                                error!(
                                    %block_hash,
                                    "could not download linear block from any of the peers."
                                );
>>>>>>> 6c35ae32
                                fatal!(effect_builder, "failed to synchronize linear chain")
                                    .ignore()
                            }
                            None => {
                                warn!(
                                    "run out of peers before managed to start syncing. \
                                    Resetting peers' list and continuing"
                                );
                                self.peers.reset(rng);
                                self.metrics.reset_start_time();
                                fetch_block_by_hash(effect_builder, peer, block_hash)
                            }
                            Some(peer) => {
                                self.metrics.reset_start_time();
                                fetch_block_by_hash(effect_builder, peer, block_hash)
                            }
                        }
                    }
                    BlockByHashResult::FromStorage(block) => {
                        // We shouldn't get invalid data from the storage.
                        // If we do, it's a bug.
                        assert_eq!(*block.hash(), block_hash, "Block hash mismatch.");
                        trace!(%block_hash, "Linear block found in the local storage.");
                        // We hit a block that we already had in the storage - which should mean
                        // that we also have all of its ancestors, so we switch to traversing the
                        // chain forwards and downloading the deploys.
                        // We don't want to download and execute a block we already have, so
                        // instead of calling self.block_downloaded(), we take a shortcut:
                        self.set_last_block_if_syncing_trusted_hash(&block);
                        self.block_handled(rng, effect_builder, *block)
                    }
                    BlockByHashResult::FromPeer(block, peer) => {
                        self.metrics.observe_get_block_by_hash();
                        trace!(%block_hash, %peer, "linear chain block downloaded from a peer");
                        let header_hash = block.header().hash();
                        if header_hash != block_hash || header_hash != *block.hash() {
                            warn!(
                                "Block hash mismatch. Expected {} got {} from {}.\
                                 Block claims to have hash {}. Disconnecting.",
                                block_hash,
                                header_hash,
                                block.hash(),
                                peer
                            );
                            // NOTE: Signal misbehaving validator to networking layer.
                            self.peers.ban(&peer);
                            return self.handle_event(
                                effect_builder,
                                rng,
                                Event::GetBlockHashResult(
                                    block_hash,
                                    BlockByHashResult::Absent(peer),
                                ),
                            );
                        }
                        self.peers.success(peer);
                        self.block_downloaded(rng, effect_builder, &block)
                    }
                }
            }
            Event::GetDeploysResult(fetch_result) => {
                self.metrics.observe_get_deploys();
                match fetch_result {
                    event::DeploysResult::Found(block) => {
                        let block_hash = block.hash();
                        trace!(%block_hash, "deploys for linear chain block found");
                        // Reset used peers so we can download next block with the full set.
                        self.peers.reset(rng);
                        // Execute block
                        let finalized_block: FinalizedBlock = (*block).into();
                        effect_builder.execute_block(finalized_block).ignore()
                    }
                    event::DeploysResult::NotFound(block, peer) => {
                        let block_hash = block.hash();
                        trace!(
                            %block_hash, %peer,
                            "deploy for linear chain block not found. Trying next peer"
                        );
                        self.peers.failure(&peer);
                        match self.peers.random() {
                            None => {
<<<<<<< HEAD
                                error!(%block_hash,
                                "could not download deploys from linear chain block.");
=======
                                error!(
                                    %block_hash,
                                    "could not download deploys from linear chain block."
                                );
>>>>>>> 6c35ae32
                                fatal!(effect_builder, "failed to download linear chain deploys")
                                    .ignore()
                            }
                            Some(peer) => {
                                self.metrics.reset_start_time();
                                fetch_block_deploys(effect_builder, peer, *block)
                            }
                        }
                    }
                }
            }
            Event::StartDownloadingDeploys => {
                // Start downloading deploys from the first block of the linear chain.
                self.peers.reset(rng);
                self.fetch_next_block_deploys(effect_builder)
            }
            Event::NewPeerConnected(peer_id) => {
                trace!(%peer_id, "new peer connected");
                // Add to the set of peers we can request things from.
                let mut effects = Effects::new();
                if self.peers.is_empty() {
                    // First peer connected, start downloading.
                    let cloned_peer_id = peer_id.clone();
                    effects.extend(
                        effect_builder
                            .immediately()
                            .event(move |_| Event::Start(cloned_peer_id)),
                    );
                }
                self.peers.push(peer_id);
                effects
            }
            Event::BlockHandled(block) => {
                let block_height = block.height();
                let block_hash = *block.hash();
                let effects = self.block_handled(rng, effect_builder, *block);
                trace!(%block_height, %block_hash, "block handled");
                effects
            }
            Event::GotUpgradeActivationPoint(next_upgrade_activation_point) => {
                trace!(?next_upgrade_activation_point, "new activation point");
                self.next_upgrade_activation_point = Some(next_upgrade_activation_point);
                Effects::new()
            }
            Event::InitUpgradeShutdown => {
                info!("shutdown initiated");
                // Serialize and store state.
                self.handle_upgrade_shutdown(effect_builder)
            }
            Event::Shutdown(upgrade) => {
                info!(?upgrade, "ready for shutdown");
                self.stop_for_upgrade = upgrade;
                Effects::new()
            }
            Event::InitializeTimeout => {
                if !self.started_syncing {
                    info!("hasn't downloaded any blocks in expected time window. Shutting down…");
                    fatal!(effect_builder, "no syncing progress, shutting down…").ignore()
                } else {
                    Effects::new()
                }
            }
        }
    }
}

fn fetch_block_deploys<I: Clone + Send + 'static, REv>(
    effect_builder: EffectBuilder<REv>,
    peer: I,
    block: Block,
) -> Effects<Event<I>>
where
    REv: ReactorEventT<I>,
{
    let block_timestamp = block.header().timestamp();
    effect_builder
        .validate_block(peer.clone(), block, block_timestamp)
        .event(move |(found, block)| {
            if found {
                Event::GetDeploysResult(DeploysResult::Found(Box::new(block)))
            } else {
                Event::GetDeploysResult(DeploysResult::NotFound(Box::new(block), peer))
            }
        })
}

fn fetch_block_by_hash<I: Clone + Send + 'static, REv>(
    effect_builder: EffectBuilder<REv>,
    peer: I,
    block_hash: BlockHash,
) -> Effects<Event<I>>
where
    REv: ReactorEventT<I>,
{
    let cloned = peer.clone();
    effect_builder.fetch_block(block_hash, peer).map_or_else(
        move |fetch_result| match fetch_result {
            FetchResult::FromStorage(block) => {
                Event::GetBlockHashResult(block_hash, BlockByHashResult::FromStorage(block))
            }
            FetchResult::FromPeer(block, peer) => {
                Event::GetBlockHashResult(block_hash, BlockByHashResult::FromPeer(block, peer))
            }
        },
        move || Event::GetBlockHashResult(block_hash, BlockByHashResult::Absent(cloned)),
    )
}

fn fetch_block_at_height<I: Send + Clone + 'static, REv>(
    effect_builder: EffectBuilder<REv>,
    peer: I,
    block_height: u64,
) -> Effects<Event<I>>
where
    REv: ReactorEventT<I>,
{
    let cloned = peer.clone();
    effect_builder
        .fetch_block_by_height(block_height, peer.clone())
        .map_or_else(
            move |fetch_result| match fetch_result {
                FetchResult::FromPeer(result, _) => match *result {
                    BlockByHeight::Absent(ret_height) => {
                        warn!(
                            "Fetcher returned result for invalid height. Expected {}, got {}",
                            block_height, ret_height
                        );
                        Event::GetBlockHeightResult(block_height, BlockByHeightResult::Absent(peer))
                    }
                    BlockByHeight::Block(block) => Event::GetBlockHeightResult(
                        block_height,
                        BlockByHeightResult::FromPeer(block, peer),
                    ),
                },
                FetchResult::FromStorage(result) => match *result {
                    BlockByHeight::Absent(_) => {
                        // Fetcher should try downloading the block from a peer
                        // when it can't find it in the storage.
                        panic!("Should not return `Absent` in `FromStorage`.")
                    }
                    BlockByHeight::Block(block) => Event::GetBlockHeightResult(
                        block_height,
                        BlockByHeightResult::FromStorage(block),
                    ),
                },
            },
            move || Event::GetBlockHeightResult(block_height, BlockByHeightResult::Absent(cloned)),
        )
}

/// Returns key in the database, under which the LinearChainSync's state is stored.
fn create_state_key(chainspec: &Chainspec) -> Vec<u8> {
    format!(
        "linear_chain_sync:network_name={}",
        chainspec.network_config.name.clone()
    )
    .into()
}

/// Deserialized vector of bytes into `LinearChainSync::State`.
/// Panics on deserialization errors.
fn deserialize_state(serialized_state: &[u8]) -> Option<State> {
    bincode::deserialize(&serialized_state).unwrap_or_else(|error| {
        // Panicking here should not corrupt the state of any component as it's done in the
        // constructor.
        panic!(
            "could not deserialize state from storage, error {:?}",
            error
        )
    })
}

/// Reads the `LinearChainSync's` state from storage, if any.
/// Panics on deserialization errors.
pub(crate) fn read_init_state(
    storage: &Storage,
    chainspec: &Chainspec,
) -> Result<Option<State>, storage::Error> {
    let key = create_state_key(&chainspec);
    if let Some(bytes) = storage.read_state_store(&key)? {
        Ok(deserialize_state(&bytes))
    } else {
        Ok(None)
    }
}

/// Cleans the linear chain state storage.
/// May fail with storage error.
pub(crate) fn clean_linear_chain_state(
    storage: &Storage,
    chainspec: &Chainspec,
) -> Result<bool, storage::Error> {
    let key = create_state_key(&chainspec);
    storage.del_state_store(key)
}<|MERGE_RESOLUTION|>--- conflicted
+++ resolved
@@ -628,14 +628,10 @@
                         self.peers.failure(&peer);
                         match self.peers.random() {
                             None if self.started_syncing => {
-<<<<<<< HEAD
-                                error!(%block_hash, "could not download linear block from any of the peers.");
-=======
                                 error!(
                                     %block_hash,
                                     "could not download linear block from any of the peers."
                                 );
->>>>>>> 6c35ae32
                                 fatal!(effect_builder, "failed to synchronize linear chain")
                                     .ignore()
                             }
@@ -717,15 +713,10 @@
                         self.peers.failure(&peer);
                         match self.peers.random() {
                             None => {
-<<<<<<< HEAD
-                                error!(%block_hash,
-                                "could not download deploys from linear chain block.");
-=======
                                 error!(
                                     %block_hash,
                                     "could not download deploys from linear chain block."
                                 );
->>>>>>> 6c35ae32
                                 fatal!(effect_builder, "failed to download linear chain deploys")
                                     .ignore()
                             }
