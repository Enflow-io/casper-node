//! Linear chain synchronizer.
//!
//! Synchronizes the linear chain when node joins the network.
//!
//! Steps are:
//! 1. Fetch blocks up to initial, trusted hash (blocks are downloaded starting from trusted hash up
//! until Genesis).
//! 2. Fetch deploys of the lowest height block.
//! 3. Execute that block.
//! 4. Repeat steps 2-3 until trusted hash is reached.
//! 5. Transition to `SyncingDescendants` state.
//! 6. Fetch child block of highest block.
//! 7. Fetch deploys of that block.
//! 8. Execute that block.
//! 9. Repeat steps 6-8 as long as there's a child in the linear chain.
//!
//! The order of "download block – download deploys – execute" block steps differ,
//! in order to increase the chances of catching up with the linear chain quicker.
//! When synchronizing linear chain up to the trusted hash we cannot execute later blocks without
//! earlier ones. When we're syncing descendants, on the other hand, we can and we want to do it
//! ASAP so that we can start participating in consensus. That's why deploy fetching and block
//! execution is interleaved. If we had downloaded the whole chain, and then deploys, and then
//! execute (as we do in the first, SynchronizeTrustedHash, phase) it would have taken more time and
//! we might miss more eras.

mod event;
mod metrics;
mod peers;
mod state;
mod traits;

use std::{collections::BTreeMap, convert::Infallible, fmt::Display, mem};

use datasize::DataSize;
use prometheus::Registry;
use tracing::{error, info, trace, warn};

use casper_types::{PublicKey, U512};

use self::event::{BlockByHashResult, DeploysResult};

use super::{
    consensus::EraId,
    fetcher::FetchResult,
    storage::{self, Storage},
    Component,
};
use crate::{
    effect::{EffectBuilder, EffectExt, EffectOptionExt, Effects},
    types::{
        ActivationPoint, Block, BlockByHeight, BlockHash, BlockHeader, Chainspec, FinalizedBlock,
    },
    NodeRng,
};
use event::BlockByHeightResult;
pub use event::Event;
pub use metrics::LinearChainSyncMetrics;
pub use peers::PeersState;
pub use state::State;
pub use traits::ReactorEventT;

#[derive(DataSize, Debug)]
pub(crate) struct LinearChainSync<I> {
    peers: PeersState<I>,
    state: State,
    #[data_size(skip)]
    metrics: LinearChainSyncMetrics,
    /// The next upgrade activation point.
    /// When we download the switch block of an era immediately before the activation point,
    /// we need to shut down for an upgrade.
    next_upgrade_activation_point: Option<ActivationPoint>,
    stop_for_upgrade: bool,
    /// Key for storing the linear chain sync state.
    state_key: Vec<u8>,
}

impl<I: Clone + PartialEq + 'static> LinearChainSync<I> {
    // TODO: fix this
    #[allow(clippy::too_many_arguments)]
    pub fn new<Err>(
        registry: &Registry,
        chainspec: &Chainspec,
        storage: &Storage,
        init_hash: Option<BlockHash>,
        highest_block_header: Option<BlockHeader>,
        _genesis_validator_weights: BTreeMap<PublicKey, U512>,
        next_upgrade_activation_point: Option<ActivationPoint>,
    ) -> Result<Self, Err>
    where
        Err: From<prometheus::Error> + From<storage::Error>,
    {
        if let Some(state) = read_init_state(storage, chainspec)? {
            Ok(LinearChainSync::from_state(
                registry,
                chainspec,
                state,
                next_upgrade_activation_point,
            )?)
        } else {
            let state = init_hash.map_or(State::None, |init_hash| {
                State::sync_trusted_hash(init_hash, highest_block_header)
            });
            let state_key = create_state_key(&chainspec);
            Ok(LinearChainSync {
                peers: PeersState::new(),
                state,
                metrics: LinearChainSyncMetrics::new(registry)?,
                next_upgrade_activation_point,
                stop_for_upgrade: false,
                state_key,
            })
        }
    }

    /// Initialize `LinearChainSync` component from preloaded `State`.
    fn from_state(
        registry: &Registry,
        chainspec: &Chainspec,
        state: State,
        next_upgrade_activation_point: Option<ActivationPoint>,
    ) -> Result<Self, prometheus::Error> {
        let state_key = create_state_key(chainspec);
        info!(?state, "reusing previous state");
        Ok(LinearChainSync {
            peers: PeersState::new(),
            state,
            metrics: LinearChainSyncMetrics::new(registry)?,
            next_upgrade_activation_point,
            stop_for_upgrade: false,
            state_key,
        })
    }

    /// Add new block to linear chain.
    fn add_block(&mut self, block: Block) {
        match &mut self.state {
            State::None | State::Done(_) => {}
            State::SyncingTrustedHash { linear_chain, .. } => linear_chain.push(block),
            State::SyncingDescendants { latest_block, .. } => **latest_block = block,
        };
    }

    /// Returns `true` if we have finished syncing linear chain.
    pub fn is_synced(&self) -> bool {
        matches!(self.state, State::None | State::Done(_))
    }

    /// Returns `true` if we should stop for upgrade.
    pub fn stopped_for_upgrade(&self) -> bool {
        self.stop_for_upgrade
    }

    fn block_downloaded<REv>(
        &mut self,
        rng: &mut NodeRng,
        effect_builder: EffectBuilder<REv>,
        block: &Block,
    ) -> Effects<Event<I>>
    where
        I: Send + 'static,
        REv: ReactorEventT<I>,
    {
        self.peers.reset(rng);
        self.state.block_downloaded(block);
        self.add_block(block.clone());
        match &self.state {
            State::None | State::Done(_) => {
                panic!("Downloaded block when in {} state.", self.state)
            }
            State::SyncingTrustedHash {
                highest_block_header,
                ..
            } => {
                let should_start_downloading_deploys = highest_block_header
                    .as_ref()
                    .map(|hdr| hdr.hash() == *block.header().parent_hash())
                    .unwrap_or(false)
                    || block.header().is_genesis_child();
                if should_start_downloading_deploys {
                    info!("linear chain downloaded. Start downloading deploys.");
                    effect_builder
                        .immediately()
                        .event(move |_| Event::StartDownloadingDeploys)
                } else {
                    self.fetch_next_block(effect_builder, rng, block)
                }
            }
            State::SyncingDescendants { .. } => {
                // When synchronizing descendants, we want to download block and execute it
                // before trying to download the next block in linear chain.
                self.fetch_next_block_deploys(effect_builder)
            }
        }
    }

    fn mark_done(&mut self) {
        let latest_block = self.latest_block().cloned().map(Box::new);
        self.state = State::Done(latest_block);
    }

    /// Handles an event indicating that a linear chain block has been executed and handled by
    /// consensus component. This is a signal that we can safely continue with the next blocks,
    /// without worrying about timing and/or ordering issues.
    /// Returns effects that are created as a response to that event.
    fn block_handled<REv>(
        &mut self,
        rng: &mut NodeRng,
        effect_builder: EffectBuilder<REv>,
        block: Block,
    ) -> Effects<Event<I>>
    where
        I: Send + 'static,
        REv: ReactorEventT<I>,
    {
        let height = block.height();
        let hash = block.hash();
        trace!(%hash, %height, "downloaded linear chain block.");
        if block.header().is_switch_block() && self.should_upgrade(block.header().era_id()) {
            info!(era = block.header().era_id().0, "shutting down for upgrade");
            return effect_builder
                .immediately()
                .event(|_| Event::InitUpgradeShutdown);
        }
        // Reset peers before creating new requests.
        self.peers.reset(rng);
        let block_height = block.height();
        let curr_state = mem::replace(&mut self.state, State::None);
        match curr_state {
            State::None | State::Done(_) => {
                panic!("Block handled when in {:?} state.", &curr_state)
            }
            // Keep syncing from genesis if we haven't reached the trusted block hash
            State::SyncingTrustedHash {
                highest_block_seen,
                ref latest_block,
                ..
            } if highest_block_seen != block_height => {
                match latest_block.as_ref() {
                    Some(expected) => assert_eq!(
                        expected, &block,
                        "Block execution result doesn't match received block."
                    ),
                    None => panic!("Unexpected block execution results."),
                }
                self.state = curr_state;
                self.fetch_next_block_deploys(effect_builder)
            }
            // Otherwise transition to State::SyncingDescendants
            State::SyncingTrustedHash {
                highest_block_seen,
                trusted_hash,
                ref latest_block,
                ..
            } => {
                assert_eq!(highest_block_seen, block_height);
                match latest_block.as_ref() {
                    Some(expected) => assert_eq!(
                        expected, &block,
                        "Block execution result doesn't match received block."
                    ),
                    None => panic!("Unexpected block execution results."),
                }
                info!(%block_height, "Finished synchronizing linear chain up until trusted hash.");
                let peer = self.peers.random_unsafe();
                // Kick off syncing trusted hash descendants.
                self.state = State::sync_descendants(trusted_hash, block);
                fetch_block_at_height(effect_builder, peer, block_height + 1)
            }
            State::SyncingDescendants {
                ref latest_block, ..
            } => {
                assert_eq!(
                    **latest_block, block,
                    "Block execution result doesn't match received block."
                );
<<<<<<< HEAD
=======
                if self.is_chain_end(&block) {
                    self.mark_done();
                    return Effects::new();
                }
                match block.header().next_era_validator_weights() {
                    None => (),
                    Some(validators_for_next_era) => {
                        *validators_for_latest_block = validators_for_next_era.clone();
                    }
                }
>>>>>>> b76e38d5
                self.state = curr_state;
                self.fetch_next_block(effect_builder, rng, &block)
            }
        }
    }

    /// Returns whether `block` can be considered tip of the chain.
    fn is_chain_end(&self, block: &Block) -> bool {
        // 1 minute.
        let acceptable_drift_millis = 60 * 1000;
        block.header().timestamp().elapsed().millis() <= acceptable_drift_millis
    }

    /// Returns effects for fetching next block's deploys.
    fn fetch_next_block_deploys<REv>(
        &mut self,
        effect_builder: EffectBuilder<REv>,
    ) -> Effects<Event<I>>
    where
        I: Send + 'static,
        REv: ReactorEventT<I>,
    {
        let peer = self.peers.random_unsafe();

        let next_block = match &mut self.state {
            State::None | State::Done(_) => {
                panic!("Tried fetching next block when in {:?} state.", self.state)
            }
            State::SyncingTrustedHash {
                linear_chain,
                latest_block,
                ..
            } => match linear_chain.pop() {
                None => None,
                Some(block) => {
                    // Update `latest_block` so that we can verify whether result of execution
                    // matches the expected value.
                    latest_block.replace(block.clone());
                    Some(block)
                }
            },
            State::SyncingDescendants { latest_block, .. } => Some((**latest_block).clone()),
        };

        next_block.map_or_else(
            || {
                warn!("tried fetching next block deploys when there was no block.");
                Effects::new()
            },
            |block| {
                self.metrics.reset_start_time();
                fetch_block_deploys(effect_builder, peer, block)
            },
        )
    }

    fn fetch_next_block<REv>(
        &mut self,
        effect_builder: EffectBuilder<REv>,
        rng: &mut NodeRng,
        block: &Block,
    ) -> Effects<Event<I>>
    where
        I: Send + 'static,
        REv: ReactorEventT<I>,
    {
        self.peers.reset(rng);
        let peer = self.peers.random_unsafe();
        match self.state {
            State::SyncingTrustedHash { .. } => {
                let parent_hash = *block.header().parent_hash();
                self.metrics.reset_start_time();
                fetch_block_by_hash(effect_builder, peer, parent_hash)
            }
            State::SyncingDescendants { .. } => {
                let next_height = block.height() + 1;
                self.metrics.reset_start_time();
                fetch_block_at_height(effect_builder, peer, next_height)
            }
            State::Done(_) | State::None => {
                panic!("Tried fetching block when in {:?} state", self.state)
            }
        }
    }

    fn handle_upgrade_shutdown<REv>(
        &mut self,
        effect_builder: EffectBuilder<REv>,
    ) -> Effects<Event<I>>
    where
        I: Send + 'static,
        REv: ReactorEventT<I>,
    {
        if self.state.is_done() || self.state.is_none() {
            error!(state=?self.state, "shutdown for upgrade initiated when in wrong state");
            panic!(
                "shutdown for upgrade initiated when in wrong state: {}",
                self.state,
            )
        }
        effect_builder
            .save_state(self.state_key.clone().into(), Some(self.state.clone()))
            .event(|_| Event::Shutdown(true))
    }

    pub(crate) fn latest_block(&self) -> Option<&Block> {
        match &self.state {
            State::SyncingTrustedHash { latest_block, .. } => Option::as_ref(&*latest_block),
            State::SyncingDescendants { latest_block, .. } => Some(&*latest_block),
            State::Done(latest_block) => latest_block.as_deref(),
            State::None => None,
        }
    }

    fn should_upgrade(&self, era_id: EraId) -> bool {
        match self.next_upgrade_activation_point {
            None => false,
            Some(activation_point) => activation_point.should_upgrade(&era_id),
        }
    }
}

impl<I, REv> Component<REv> for LinearChainSync<I>
where
    I: Display + Clone + Send + PartialEq + 'static,
    REv: ReactorEventT<I>,
{
    type Event = Event<I>;
    type ConstructionError = Infallible;

    fn handle_event(
        &mut self,
        effect_builder: EffectBuilder<REv>,
        rng: &mut NodeRng,
        event: Self::Event,
    ) -> Effects<Self::Event> {
        match event {
            Event::Start(init_peer) => {
                match &self.state {
                    State::None => {
                        // No syncing configured.
                        trace!("received `Start` event when in {} state.", self.state);
                        Effects::new()
                    }
                    State::Done(_) => {
                        // Illegal states for syncing start.
                        error!("should not have received `Start` event when in `Done` state.",);
                        Effects::new()
                    }
                    State::SyncingDescendants { latest_block, .. } => {
                        let next_block_height = latest_block.height() + 1;
                        info!(?next_block_height, "start synchronization");
                        self.metrics.reset_start_time();
                        fetch_block_at_height(effect_builder, init_peer, next_block_height)
                    }
                    State::SyncingTrustedHash { trusted_hash, .. } => {
                        trace!(?trusted_hash, "start synchronization");
                        // Start synchronization.
                        self.metrics.reset_start_time();
                        fetch_block_by_hash(effect_builder, init_peer, *trusted_hash)
                    }
                }
            }
            Event::GetBlockHeightResult(block_height, fetch_result) => {
                match fetch_result {
                    BlockByHeightResult::Absent(peer) => {
                        self.metrics.observe_get_block_by_height();
                        trace!(%block_height, %peer, "failed to download block by height. Trying next peer");
                        self.peers.failure(&peer);
                        match self.peers.random() {
                            None => {
                                // `block_height` not found on any of the peers.
                                // We have synchronized all, currently existing, descendants of
                                // trusted hash.
                                info!("finished synchronizing descendants of the trusted hash. cleaning state.");
                                self.mark_done();
                                Effects::new()
                            }
                            Some(peer) => {
                                self.metrics.reset_start_time();
                                fetch_block_at_height(effect_builder, peer, block_height)
                            }
                        }
                    }
                    BlockByHeightResult::FromStorage(block) => {
                        // We shouldn't get invalid data from the storage.
                        // If we do, it's a bug.
                        assert_eq!(block.height(), block_height, "Block height mismatch.");
                        trace!(%block_height, "Linear block found in the local storage.");
                        // When syncing descendants of a trusted hash, we might have some of
                        // them in our local storage. If
                        // that's the case, just continue.
                        self.block_downloaded(rng, effect_builder, &block)
                    }
                    BlockByHeightResult::FromPeer(block, peer) => {
                        self.metrics.observe_get_block_by_height();
                        trace!(%block_height, %peer, "linear chain block downloaded from a peer");
                        if block.height() != block_height
                            || *block.header().parent_hash() != *self.latest_block().unwrap().hash()
                        {
                            warn!(
                                %peer,
                                got_height = block.height(),
                                expected_height = block_height,
                                got_parent = %block.header().parent_hash(),
                                expected_parent = %self.latest_block().unwrap().hash(),
                                "block mismatch",
                            );
                            // NOTE: Signal misbehaving validator to networking layer.
                            self.peers.ban(&peer);
                            return self.handle_event(
                                effect_builder,
                                rng,
                                Event::GetBlockHeightResult(
                                    block_height,
                                    BlockByHeightResult::Absent(peer),
                                ),
                            );
                        }
                        self.peers.success(peer);
                        self.block_downloaded(rng, effect_builder, &block)
                    }
                }
            }
            Event::GetBlockHashResult(block_hash, fetch_result) => {
                match fetch_result {
                    BlockByHashResult::Absent(peer) => {
                        self.metrics.observe_get_block_by_hash();
                        trace!(%block_hash, %peer, "failed to download block by hash. Trying next peer");
                        self.peers.failure(&peer);
                        match self.peers.random() {
                            None => {
                                error!(%block_hash, "Could not download linear block from any of the peers.");
                                panic!("Failed to download linear chain.")
                            }
                            Some(peer) => {
                                self.metrics.reset_start_time();
                                fetch_block_by_hash(effect_builder, peer, block_hash)
                            }
                        }
                    }
                    BlockByHashResult::FromStorage(block) => {
                        // We shouldn't get invalid data from the storage.
                        // If we do, it's a bug.
                        assert_eq!(*block.hash(), block_hash, "Block hash mismatch.");
                        trace!(%block_hash, "Linear block found in the local storage.");
                        // We hit a block that we already had in the storage - which should mean
                        // that we also have all of its ancestors, so we switch to traversing the
                        // chain forwards and downloading the deploys.
                        // We don't want to download and execute a block we already have, so
                        // instead of calling self.block_downloaded(), we take a shortcut:
                        if let State::SyncingTrustedHash {
                            ref mut latest_block,
                            ..
                        } = &mut self.state
                        {
                            *latest_block = Box::new(Some((&*block).clone()));
                        }
                        self.state.block_downloaded(&block);
                        self.block_handled(rng, effect_builder, *block)
                    }
                    BlockByHashResult::FromPeer(block, peer) => {
                        self.metrics.observe_get_block_by_hash();
                        trace!(%block_hash, %peer, "linear chain block downloaded from a peer");
                        let header_hash = block.header().hash();
                        if header_hash != block_hash || header_hash != *block.hash() {
                            warn!(
                                "Block hash mismatch. Expected {} got {} from {}.\
                                 Block claims to have hash {}. Disconnecting.",
                                block_hash,
                                header_hash,
                                block.hash(),
                                peer
                            );
                            // NOTE: Signal misbehaving validator to networking layer.
                            self.peers.ban(&peer);
                            return self.handle_event(
                                effect_builder,
                                rng,
                                Event::GetBlockHashResult(
                                    block_hash,
                                    BlockByHashResult::Absent(peer),
                                ),
                            );
                        }
                        self.peers.success(peer);
                        self.block_downloaded(rng, effect_builder, &block)
                    }
                }
            }
            Event::GetDeploysResult(fetch_result) => {
                self.metrics.observe_get_deploys();
                match fetch_result {
                    event::DeploysResult::Found(block) => {
                        let block_hash = block.hash();
                        trace!(%block_hash, "deploys for linear chain block found");
                        // Reset used peers so we can download next block with the full set.
                        self.peers.reset(rng);
                        // Execute block
                        let finalized_block: FinalizedBlock = (*block).into();
                        effect_builder.execute_block(finalized_block).ignore()
                    }
                    event::DeploysResult::NotFound(block, peer) => {
                        let block_hash = block.hash();
                        trace!(%block_hash, %peer, "deploy for linear chain block not found. Trying next peer");
                        self.peers.failure(&peer);
                        match self.peers.random() {
                            None => {
                                error!(%block_hash,
                                "could not download deploys from linear chain block.");
                                panic!("Failed to download linear chain deploys.")
                            }
                            Some(peer) => {
                                self.metrics.reset_start_time();
                                fetch_block_deploys(effect_builder, peer, *block)
                            }
                        }
                    }
                }
            }
            Event::StartDownloadingDeploys => {
                // Start downloading deploys from the first block of the linear chain.
                self.peers.reset(rng);
                self.fetch_next_block_deploys(effect_builder)
            }
            Event::NewPeerConnected(peer_id) => {
                trace!(%peer_id, "new peer connected");
                // Add to the set of peers we can request things from.
                let mut effects = Effects::new();
                if self.peers.is_empty() {
                    // First peer connected, start downloading.
                    let cloned_peer_id = peer_id.clone();
                    effects.extend(
                        effect_builder
                            .immediately()
                            .event(move |_| Event::Start(cloned_peer_id)),
                    );
                }
                self.peers.push(peer_id);
                effects
            }
            Event::BlockHandled(block) => {
                let block_height = block.height();
                let block_hash = *block.hash();
                let effects = self.block_handled(rng, effect_builder, *block);
                trace!(%block_height, %block_hash, "block handled");
                effects
            }
            Event::GotUpgradeActivationPoint(next_upgrade_activation_point) => {
                trace!(?next_upgrade_activation_point, "new activation point");
                self.next_upgrade_activation_point = Some(next_upgrade_activation_point);
                Effects::new()
            }
            Event::InitUpgradeShutdown => {
                info!("shutdown initiated");
                // Serialize and store state.
                self.handle_upgrade_shutdown(effect_builder)
            }
            Event::Shutdown(upgrade) => {
                info!(?upgrade, "ready for shutdown");
                self.stop_for_upgrade = upgrade;
                Effects::new()
            }
        }
    }
}

fn fetch_block_deploys<I: Clone + Send + 'static, REv>(
    effect_builder: EffectBuilder<REv>,
    peer: I,
    block: Block,
) -> Effects<Event<I>>
where
    REv: ReactorEventT<I>,
{
    let block_timestamp = block.header().timestamp();
    effect_builder
        .validate_block(peer.clone(), block, block_timestamp)
        .event(move |(found, block)| {
            if found {
                Event::GetDeploysResult(DeploysResult::Found(Box::new(block)))
            } else {
                Event::GetDeploysResult(DeploysResult::NotFound(Box::new(block), peer))
            }
        })
}

fn fetch_block_by_hash<I: Clone + Send + 'static, REv>(
    effect_builder: EffectBuilder<REv>,
    peer: I,
    block_hash: BlockHash,
) -> Effects<Event<I>>
where
    REv: ReactorEventT<I>,
{
    let cloned = peer.clone();
    effect_builder.fetch_block(block_hash, peer).map_or_else(
        move |fetch_result| match fetch_result {
            FetchResult::FromStorage(block) => {
                Event::GetBlockHashResult(block_hash, BlockByHashResult::FromStorage(block))
            }
            FetchResult::FromPeer(block, peer) => {
                Event::GetBlockHashResult(block_hash, BlockByHashResult::FromPeer(block, peer))
            }
        },
        move || Event::GetBlockHashResult(block_hash, BlockByHashResult::Absent(cloned)),
    )
}

fn fetch_block_at_height<I: Send + Clone + 'static, REv>(
    effect_builder: EffectBuilder<REv>,
    peer: I,
    block_height: u64,
) -> Effects<Event<I>>
where
    REv: ReactorEventT<I>,
{
    let cloned = peer.clone();
    effect_builder
        .fetch_block_by_height(block_height, peer.clone())
        .map_or_else(
            move |fetch_result| match fetch_result {
                FetchResult::FromPeer(result, _) => match *result {
                    BlockByHeight::Absent(ret_height) => {
                        warn!(
                            "Fetcher returned result for invalid height. Expected {}, got {}",
                            block_height, ret_height
                        );
                        Event::GetBlockHeightResult(block_height, BlockByHeightResult::Absent(peer))
                    }
                    BlockByHeight::Block(block) => Event::GetBlockHeightResult(
                        block_height,
                        BlockByHeightResult::FromPeer(block, peer),
                    ),
                },
                FetchResult::FromStorage(result) => match *result {
                    BlockByHeight::Absent(_) => {
                        // Fetcher should try downloading the block from a peer
                        // when it can't find it in the storage.
                        panic!("Should not return `Absent` in `FromStorage`.")
                    }
                    BlockByHeight::Block(block) => Event::GetBlockHeightResult(
                        block_height,
                        BlockByHeightResult::FromStorage(block),
                    ),
                },
            },
            move || Event::GetBlockHeightResult(block_height, BlockByHeightResult::Absent(cloned)),
        )
}

/// Returns key in the database, under which the LinearChainSync's state is stored.
fn create_state_key(chainspec: &Chainspec) -> Vec<u8> {
    format!(
        "linear_chain_sync:network_name={}",
        chainspec.network_config.name.clone()
    )
    .into()
}

/// Deserialized vector of bytes into `LinearChainSync::State`.
/// Panics on deserialization errors.
fn deserialize_state(serialized_state: &[u8]) -> Option<State> {
    bincode::deserialize(&serialized_state).unwrap_or_else(|error| {
        panic!(
            "could not deserialize state from storage, error {:?}",
            error
        )
    })
}

/// Reads the `LinearChainSync's` state from storage, if any.
/// Panics on deserialization errors.
pub(crate) fn read_init_state(
    storage: &Storage,
    chainspec: &Chainspec,
) -> Result<Option<State>, storage::Error> {
    let key = create_state_key(&chainspec);
    if let Some(bytes) = storage.read_state_store(&key)? {
        Ok(deserialize_state(&bytes))
    } else {
        Ok(None)
    }
}

/// Cleans the linear chain state storage.
/// May fail with storage error.
pub(crate) fn clean_linear_chain_state(
    storage: &Storage,
    chainspec: &Chainspec,
) -> Result<bool, storage::Error> {
    let key = create_state_key(&chainspec);
    storage.del_state_store(key)
}<|MERGE_RESOLUTION|>--- conflicted
+++ resolved
@@ -273,19 +273,10 @@
                     **latest_block, block,
                     "Block execution result doesn't match received block."
                 );
-<<<<<<< HEAD
-=======
                 if self.is_chain_end(&block) {
                     self.mark_done();
                     return Effects::new();
                 }
-                match block.header().next_era_validator_weights() {
-                    None => (),
-                    Some(validators_for_next_era) => {
-                        *validators_for_latest_block = validators_for_next_era.clone();
-                    }
-                }
->>>>>>> b76e38d5
                 self.state = curr_state;
                 self.fetch_next_block(effect_builder, rng, &block)
             }
