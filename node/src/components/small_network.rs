//! Fully connected overlay network
//!
//! The *small network* is an overlay network where each node participating is attempting to
//! maintain a connection to every other node identified on the same network. The component does not
//! guarantee message delivery, so in between reconnections, messages may be lost.
//!
//! # Node IDs
//!
//! Each node has a self-generated node ID based on its self-signed TLS certificate. Whenever a
//! connection is made to another node, it verifies the "server"'s certificate to check that it
//! connected to a valid node and sends its own certificate during the TLS handshake, establishing
//! identity.
//!
//! # Connection
//!
//! Every node has an ID and a public listening address. The objective of each node is to constantly
//! maintain an outgoing connection to each other node (and thus have an incoming connection from
//! these nodes as well).
//!
//! Any incoming connection is, after a handshake process, strictly read from, while any outgoing
//! connection is strictly used for sending messages, also after a handshake.
//!
//! Nodes gossip their public listening addresses periodically, and will try to establish and
//! maintain an outgoing connection to any new address learned.

mod bincode_format;
mod chain_info;
mod config;
mod counting_format;
mod error;
mod event;
mod gossiped_address;
mod limiter;
mod message;
mod message_pack_format;
mod metrics;
mod outgoing;
mod symmetry;
pub(crate) mod tasks;
#[cfg(test)]
mod tests;

use std::{
    collections::{BTreeMap, HashMap, HashSet},
    convert::Infallible,
    fmt::{self, Debug, Display, Formatter},
    io,
    net::{SocketAddr, TcpListener},
    result,
    sync::{Arc, Weak},
    time::{Duration, Instant},
};

use datasize::DataSize;
use futures::{future::BoxFuture, FutureExt};
use openssl::{error::ErrorStack as OpenSslErrorStack, pkey};
use pkey::{PKey, Private};
use prometheus::Registry;
use rand::{prelude::SliceRandom, seq::IteratorRandom};
use serde::{Deserialize, Serialize};
use thiserror::Error;
use tokio::{
    net::TcpStream,
    sync::{
        mpsc::{self, UnboundedSender},
        watch,
    },
    task::JoinHandle,
};
use tokio_openssl::SslStream;
use tokio_util::codec::LengthDelimitedCodec;
use tracing::{debug, error, info, trace, warn, Instrument, Span};

use casper_types::{EraId, PublicKey};

pub(crate) use self::{
    bincode_format::BincodeFormat,
    config::Config,
    error::Error,
    event::Event,
    gossiped_address::GossipedAddress,
    message::{EstimatorWeights, FromIncoming, Message, MessageKind, Payload},
};
use self::{
    chain_info::ChainInfo,
    counting_format::{ConnectionId, CountingFormat, Role},
    error::{ConnectionError, Result},
    event::{IncomingConnection, OutgoingConnection},
    limiter::Limiter,
    message::ConsensusKeyPair,
    metrics::Metrics,
    outgoing::{DialOutcome, DialRequest, OutgoingConfig, OutgoingManager},
    symmetry::ConnectionSymmetry,
    tasks::{MessageQueueItem, NetworkContext},
};

use crate::{
    components::{consensus, Component},
    effect::{
        announcements::{BlocklistAnnouncement, ContractRuntimeAnnouncement},
        requests::{BeginGossipRequest, NetworkInfoRequest, NetworkRequest, StorageRequest},
        AutoClosingResponder, EffectBuilder, EffectExt, Effects,
    },
    reactor::{EventQueueHandle, Finalize, ReactorEvent},
    tls::{self, TlsCert, ValidationError},
    types::NodeId,
    utils::{self, display_error, Source, WithDir},
    NodeRng,
};

const MAX_METRICS_DROP_ATTEMPTS: usize = 25;
const DROP_RETRY_DELAY: Duration = Duration::from_millis(100);

/// How often to keep attempting to reconnect to a node before giving up. Note that reconnection
/// delays increase exponentially!
const RECONNECTION_ATTEMPTS: u8 = 8;

/// Basic reconnection timeout.
///
/// The first reconnection attempt will be made after 2x this timeout.
const BASE_RECONNECTION_TIMEOUT: Duration = Duration::from_secs(1);

/// Interval during which to perform outgoing manager housekeeping.
const OUTGOING_MANAGER_SWEEP_INTERVAL: Duration = Duration::from_secs(1);

#[derive(Clone, DataSize, Debug)]
pub(crate) struct OutgoingHandle<P> {
    #[data_size(skip)] // Unfortunately, there is no way to inspect an `UnboundedSender`.
    sender: UnboundedSender<MessageQueueItem<P>>,
    peer_addr: SocketAddr,
}

impl<P> Display for OutgoingHandle<P> {
    fn fmt(&self, f: &mut Formatter<'_>) -> fmt::Result {
        write!(f, "outgoing handle to {}", self.peer_addr)
    }
}

#[derive(DataSize)]
pub(crate) struct SmallNetwork<REv, P>
where
    REv: 'static,
    P: Payload,
{
    /// Initial configuration values.
    cfg: Config,
    /// Read-only networking information shared across tasks.
    context: Arc<NetworkContext<REv>>,

    /// Outgoing connections manager.
    outgoing_manager: OutgoingManager<OutgoingHandle<P>, ConnectionError>,
    /// Tracks whether a connection is symmetric or not.
    connection_symmetries: HashMap<NodeId, ConnectionSymmetry>,

    /// Tracks nodes that have announced themselves as joining nodes.
    joining_nodes: HashSet<NodeId>,

    /// Channel signaling a shutdown of the small network.
    // Note: This channel is closed when `SmallNetwork` is dropped, signalling the receivers that
    // they should cease operation.
    #[data_size(skip)]
    shutdown_sender: Option<watch::Sender<()>>,
    /// A clone of the receiver is passed to the message reader for all new incoming connections in
    /// order that they can be gracefully terminated.
    #[data_size(skip)]
    shutdown_receiver: watch::Receiver<()>,
    /// Join handle for the server thread.
    #[data_size(skip)]
    server_join_handle: Option<JoinHandle<()>>,

    /// Networking metrics.
    #[data_size(skip)]
    net_metrics: Arc<Metrics>,

    /// The outgoing bandwidth limiter.
    #[data_size(skip)]
    outgoing_limiter: Box<dyn Limiter>,

    /// The limiter for incoming resource usage.
    ///
    /// This is not incoming bandwidth but an independent resource estimate.
    #[data_size(skip)]
    incoming_limiter: Box<dyn Limiter>,

    /// The era that is considered the active era by the small network component.
    active_era: EraId,

    /// The flag specifying if the node is in the chain sync process.
    chain_sync_in_progress: bool,
}

impl<REv, P> SmallNetwork<REv, P>
where
    P: Payload + 'static,
    REv: ReactorEvent
        + From<Event<P>>
        + FromIncoming<P>
        + From<StorageRequest>
        + From<NetworkRequest<P>>,
{
    /// Creates a new small network component instance.
    #[allow(clippy::type_complexity)]
    pub(crate) fn new<C: Into<ChainInfo>>(
        event_queue: EventQueueHandle<REv>,
        cfg: Config,
        consensus_cfg: Option<WithDir<&consensus::Config>>,
        registry: &Registry,
        small_network_identity: SmallNetworkIdentity,
        chain_info_source: C,
    ) -> Result<(SmallNetwork<REv, P>, Effects<Event<P>>)> {
        let mut known_addresses = HashSet::new();
        for address in &cfg.known_addresses {
            match utils::resolve_address(address) {
                Ok(known_address) => {
                    if !known_addresses.insert(known_address) {
                        warn!(%address, resolved=%known_address, "ignoring duplicated known address");
                    };
                }
                Err(ref err) => {
                    warn!(%address, err=display_error(err), "failed to resolve known address");
                }
            }
        }

        // Assert we have at least one known address in the config.
        if known_addresses.is_empty() {
            warn!("no known addresses provided via config or all failed DNS resolution");
            return Err(Error::EmptyKnownHosts);
        }

        let net_metrics = Arc::new(Metrics::new(registry)?);

        let outgoing_limiter: Box<dyn Limiter> = if cfg.max_outgoing_byte_rate_non_validators == 0 {
            Box::new(limiter::Unlimited)
        } else {
            Box::new(limiter::ClassBasedLimiter::new(
                cfg.max_outgoing_byte_rate_non_validators,
                net_metrics.accumulated_outgoing_limiter_delay.clone(),
            ))
        };

        let incoming_limiter: Box<dyn Limiter> =
            if cfg.max_incoming_message_rate_non_validators == 0 {
                Box::new(limiter::Unlimited)
            } else {
                Box::new(limiter::ClassBasedLimiter::new(
                    cfg.max_incoming_message_rate_non_validators,
                    net_metrics.accumulated_incoming_limiter_delay.clone(),
                ))
            };

        let outgoing_manager = OutgoingManager::with_metrics(
            OutgoingConfig {
                retry_attempts: RECONNECTION_ATTEMPTS,
                base_timeout: BASE_RECONNECTION_TIMEOUT,
                unblock_after: cfg.blocklist_retain_duration.into(),
                sweep_timeout: cfg.max_addr_pending_time.into(),
            },
            net_metrics.create_outgoing_metrics(),
        );

        let mut public_addr =
            utils::resolve_address(&cfg.public_address).map_err(Error::ResolveAddr)?;

        // We can now create a listener.
        let bind_address = utils::resolve_address(&cfg.bind_address).map_err(Error::ResolveAddr)?;
        let listener = TcpListener::bind(bind_address)
            .map_err(|error| Error::ListenerCreation(error, bind_address))?;
        // We must set non-blocking to `true` or else the tokio task hangs forever.
        listener
            .set_nonblocking(true)
            .map_err(Error::ListenerSetNonBlocking)?;

        let local_addr = listener.local_addr().map_err(Error::ListenerAddr)?;

        // Substitute the actually bound port if set to 0.
        if public_addr.port() == 0 {
            public_addr.set_port(local_addr.port());
        }

        // If given consensus key configuration, load it for handshake signing.
        let consensus_keys = consensus_cfg
            .map(|cfg| {
                let root = cfg.dir();
                cfg.value().load_keys(root)
            })
            .transpose()
            .map_err(Error::LoadConsensusKeys)?
            .map(|(secret_key, public_key)| ConsensusKeyPair::new(secret_key, public_key));

        // Set the demand max from configuration, regarding `0` as "unlimited".
        let demand_max = if cfg.max_in_flight_demands == 0 {
            usize::MAX
        } else {
            cfg.max_in_flight_demands as usize
        };
        let context = Arc::new(NetworkContext {
            event_queue,
            our_id: NodeId::from(&small_network_identity),
            our_cert: small_network_identity.tls_certificate,
            secret_key: small_network_identity.secret_key,
            net_metrics: Arc::downgrade(&net_metrics),
            chain_info: chain_info_source.into(),
            public_addr,
            consensus_keys,
            handshake_timeout: cfg.handshake_timeout,
            payload_weights: cfg.estimator_weights.clone(),
            reject_incompatible_versions: cfg.reject_incompatible_versions,
            tarpit_version_threshold: cfg.tarpit_version_threshold,
            tarpit_duration: cfg.tarpit_duration,
            tarpit_chance: cfg.tarpit_chance,
            max_in_flight_demands: demand_max,
        });

        // Run the server task.
        // We spawn it ourselves instead of through an effect to get a hold of the join handle,
        // which we need to shutdown cleanly later on.
        info!(%local_addr, %public_addr, "starting server background task");

        let (server_shutdown_sender, server_shutdown_receiver) = watch::channel(());
        let shutdown_receiver = server_shutdown_receiver.clone();
        let server_join_handle = tokio::spawn(
            tasks::server(
                context.clone(),
                tokio::net::TcpListener::from_std(listener).map_err(Error::ListenerConversion)?,
                server_shutdown_receiver,
            )
            .in_current_span(),
        );

        let mut component = SmallNetwork {
            cfg,
            context,
            outgoing_manager,
            connection_symmetries: HashMap::new(),
            joining_nodes: HashSet::new(),
            shutdown_sender: Some(server_shutdown_sender),
            shutdown_receiver,
            server_join_handle: Some(server_join_handle),
            net_metrics,
            outgoing_limiter,
            incoming_limiter,
            // We start with an empty set of validators for era 0 and expect to be updated.
            active_era: EraId::new(0),
            // Initially, we assume that we are in the sync process.
            chain_sync_in_progress: true,
        };

        let effect_builder = EffectBuilder::new(event_queue);

        // Learn all known addresses and mark them as unforgettable.
        let now = Instant::now();
        let dial_requests: Vec<_> = known_addresses
            .into_iter()
            .filter_map(|addr| component.outgoing_manager.learn_addr(addr, true, now))
            .collect();

        let mut effects = component.process_dial_requests(dial_requests);

        // Start broadcasting our public listening address.
        effects.extend(
            effect_builder
                .set_timeout(component.cfg.initial_gossip_delay.into())
                .event(|_| Event::GossipOurAddress),
        );

        // Start regular housekeeping of the outgoing connections.
        effects.extend(
            effect_builder
                .set_timeout(OUTGOING_MANAGER_SWEEP_INTERVAL)
                .event(|_| Event::SweepOutgoing),
        );

        Ok((component, effects))
    }

    /// Queues a message to be sent to all nodes.
    fn broadcast_message(&self, msg: Arc<Message<P>>) {
        for peer_id in self.outgoing_manager.connected_peers() {
            self.send_message(peer_id, msg.clone(), None);
        }
    }

    /// Queues a message to `count` random nodes on the network.
    fn gossip_message(
        &self,
        rng: &mut NodeRng,
        msg: Arc<Message<P>>,
        count: usize,
        exclude: HashSet<NodeId>,
    ) -> HashSet<NodeId> {
        let peer_ids = self
            .outgoing_manager
            .connected_peers()
            .filter(|peer_id| !exclude.contains(peer_id))
            .choose_multiple(rng, count);

        if peer_ids.len() != count {
            // TODO - set this to `warn!` once we are normally testing with networks large enough to
            //        make it a meaningful and infrequent log message.
            trace!(
                our_id=%self.context.our_id,
                wanted = count,
                selected = peer_ids.len(),
                "could not select enough random nodes for gossiping, not enough non-excluded \
                outgoing connections"
            );
        }

        for &peer_id in &peer_ids {
            self.send_message(peer_id, msg.clone(), None);
        }

        peer_ids.into_iter().collect()
    }

    /// Queues a message to be sent to a specific node.
    fn send_message(
        &self,
        dest: NodeId,
        msg: Arc<Message<P>>,
        opt_responder: Option<AutoClosingResponder<()>>,
    ) {
        // Try to send the message.
        if let Some(connection) = self.outgoing_manager.get_route(dest) {
            if let Err(msg) = connection.sender.send((msg, opt_responder)) {
                // We lost the connection, but that fact has not reached us yet.
                warn!(our_id=%self.context.our_id, %dest, ?msg, "dropped outgoing message, lost connection");
            } else {
                self.net_metrics.queued_messages.inc();
            }
        } else {
            // We are not connected, so the reconnection is likely already in progress.
            debug!(our_id=%self.context.our_id, %dest, ?msg, "dropped outgoing message, no connection");
        }
    }

    fn handle_incoming_connection(
        &mut self,
        incoming: Box<IncomingConnection<P>>,
        span: Span,
    ) -> Effects<Event<P>> {
        span.clone().in_scope(|| match *incoming {
            IncomingConnection::FailedEarly {
                peer_addr: _,
                ref error,
            } => {
                // Failed without much info, there is little we can do about this.
                debug!(err=%display_error(error), "incoming connection failed early");
                Effects::new()
            }
            IncomingConnection::Failed {
                peer_addr: _,
                peer_id: _,
                ref error,
            } => {
                // TODO: At this point, we could consider blocking peers by [`PeerID`], but this
                //       feature is not implemented yet.
                debug!(
                    err = display_error(error),
                    "incoming connection failed after TLS setup"
                );
                Effects::new()
            }
            IncomingConnection::Loopback => {
                // Loopback connections are closed immediately, but will be marked as such by the
                // outgoing manager. We still record that it succeeded in the log, but this should
                // be the only time per component instantiation that this happens.
                info!("successful incoming loopback connection, will be dropped");
                Effects::new()
            }
            IncomingConnection::Established {
                peer_addr,
                public_addr,
                peer_id,
                peer_consensus_public_key,
                stream,
            } => {
                if self.cfg.max_incoming_peer_connections != 0 {
                    if let Some(symmetries) = self.connection_symmetries.get(&peer_id) {
                        let incoming_count = symmetries
                            .incoming_addrs()
                            .map(|addrs| addrs.len())
                            .unwrap_or_default();

                        if incoming_count >= self.cfg.max_incoming_peer_connections as usize {
                            info!(%public_addr,
                                  %peer_id,
                                  count=incoming_count,
                                  limit=self.cfg.max_incoming_peer_connections,
                                  "rejecting new incoming connection, limit for peer exceeded"
                            );
                            return Effects::new();
                        }
                    }
                }

                info!(%public_addr, "new incoming connection established");

                // Learn the address the peer gave us.
                let dial_requests =
                    self.outgoing_manager
                        .learn_addr(public_addr, false, Instant::now());
                let mut effects = self.process_dial_requests(dial_requests);

                // Update connection symmetries.
                if self
                    .connection_symmetries
                    .entry(peer_id)
                    .or_default()
                    .add_incoming(peer_addr, Instant::now())
                {
                    self.connection_completed(peer_id);

<<<<<<< HEAD
                    // By default, we assume that the peer is syncing. It'll send us the
                    // `SyncFinished` message in case it isn't.
                    self.update_joining_set(peer_id, true);
                }

                // Tell the peer that we have finished syncing because it'll assume it's
                // connecting to a node that is still syncing. If we're actually
                // still syncing, the peer will be notified later by the chain synchronizer
                // component.
                if !self.chain_sync_in_progress {
                    info!("telling the newly connected peer that we already finished syncing");
                    self.send_message(peer_id, Arc::new(Message::SyncFinished), None);
=======
                    // We should not update the joining set when we receive an incoming connection,
                    // because the `message_sender` which is handling the corresponding outgoing
                    // connection will not receive the update of the remote joiner state.
                    //
                    // Such desync may cause the node to try to send requests that are not safe for
                    // joiners, to the joining node, because the outgoing connection may outlive the
                    // incoming connection, i.e. it may take some time to drop "our" outgoing
                    // connection after a peer has closed the corresponding incoming connection.
>>>>>>> e47331e7
                }

                // Now we can start the message reader.
                let boxed_span = Box::new(span.clone());
                effects.extend(
                    tasks::message_reader(
                        self.context.clone(),
                        stream,
                        self.incoming_limiter
                            .create_handle(peer_id, peer_consensus_public_key),
                        self.shutdown_receiver.clone(),
                        peer_id,
                        span.clone(),
                    )
                    .instrument(span)
                    .event(move |result| Event::IncomingClosed {
                        result,
                        peer_id: Box::new(peer_id),
                        peer_addr,
                        span: boxed_span,
                    }),
                );

                effects
            }
        })
    }

    fn handle_incoming_closed(
        &mut self,
        result: io::Result<()>,
        peer_id: Box<NodeId>,
        peer_addr: SocketAddr,
        span: Span,
    ) -> Effects<Event<P>> {
        span.in_scope(|| {
            // Log the outcome.
            match result {
                Ok(()) => {
                    info!("regular connection closing")
                }
                Err(ref err) => {
                    warn!(err = display_error(err), "connection dropped")
                }
            }

            // Update the connection symmetries.
            self.connection_symmetries
                .entry(*peer_id)
                .or_default()
                .remove_incoming(peer_addr, Instant::now());

            Effects::new()
        })
    }

    /// Determines whether an outgoing peer should be blocked based on the connection error.
    fn is_blockable_offense_for_outgoing(&self, error: &ConnectionError) -> bool {
        match error {
            // Potentially transient failures.
            //
            // Note that incompatible versions need to be considered transient, since they occur
            // during regular upgrades.
            ConnectionError::TlsInitialization(_)
            | ConnectionError::TcpConnection(_)
            | ConnectionError::TcpNoDelay(_)
            | ConnectionError::TlsHandshake(_)
            | ConnectionError::HandshakeSend(_)
            | ConnectionError::HandshakeRecv(_)
            | ConnectionError::IncompatibleVersion(_) => false,

            // These errors are potential bugs on our side.
            ConnectionError::HandshakeSenderCrashed(_)
            | ConnectionError::FailedToReuniteHandshakeSinkAndStream
            | ConnectionError::CouldNotEncodeOurHandshake(_) => false,

            // These could be candidates for blocking, but for now we decided not to.
            ConnectionError::NoPeerCertificate
            | ConnectionError::PeerCertificateInvalid(_)
            | ConnectionError::DidNotSendHandshake
            | ConnectionError::InvalidRemoteHandshakeMessage(_)
            | ConnectionError::InvalidConsensusCertificate(_) => false,

            // Definitely something we want to avoid.
            ConnectionError::WrongNetwork(_) => true,
        }
    }

    /// Sets up an established outgoing connection.
    ///
    /// Initiates sending of the handshake as soon as the connection is established.
    #[allow(clippy::redundant_clone)]
    fn handle_outgoing_connection(
        &mut self,
        outgoing: OutgoingConnection<P>,
        span: Span,
    ) -> Effects<Event<P>> {
        let now = Instant::now();
        span.clone().in_scope(|| match outgoing {
            OutgoingConnection::FailedEarly { peer_addr, error }
            | OutgoingConnection::Failed {
                peer_addr,
                peer_id: _,
                error,
            } => {
                debug!(err=%display_error(&error), "outgoing connection failed");
                // We perform blocking first, to not trigger a reconnection before blocking.
                let mut requests = Vec::new();

                if self.is_blockable_offense_for_outgoing(&error) {
                    requests.extend(self.outgoing_manager.block_addr(peer_addr, now).into_iter());
                }

                // Now we can proceed with the regular updates.
                requests.extend(
                    self.outgoing_manager
                        .handle_dial_outcome(DialOutcome::Failed {
                            addr: peer_addr,
                            error,
                            when: now,
                        })
                        .into_iter(),
                );

                self.process_dial_requests(requests)
            }
            OutgoingConnection::Loopback { peer_addr } => {
                // Loopback connections are marked, but closed.
                info!("successful outgoing loopback connection, will be dropped");
                let request = self
                    .outgoing_manager
                    .handle_dial_outcome(DialOutcome::Loopback { addr: peer_addr });
                self.process_dial_requests(request)
            }
            OutgoingConnection::Established {
                peer_addr,
                peer_id,
                peer_consensus_public_key,
                sink,
            } => {
                info!("new outgoing connection established");

                let (sender, receiver) = mpsc::unbounded_channel();
                let handle = OutgoingHandle { sender, peer_addr };

                let request = self
                    .outgoing_manager
                    .handle_dial_outcome(DialOutcome::Successful {
                        addr: peer_addr,
                        handle,
                        node_id: peer_id,
                    });

                let mut effects = self.process_dial_requests(request);

                // Update connection symmetries.
                if self
                    .connection_symmetries
                    .entry(peer_id)
                    .or_default()
                    .mark_outgoing(now)
                {
                    self.connection_completed(peer_id);
                }

                // By default, we assume that the peer is syncing. It'll send us the
                // `SyncFinished` message in case it isn't.
                //
                // TODO[RC]: Rename `remote_joiner_id` to make it clear it is related to "syncing".
                let remote_joiner_id = Some((peer_addr, peer_id));

                effects.extend(
                    tasks::message_sender(
                        receiver,
                        sink,
                        self.outgoing_limiter
                            .create_handle(peer_id, peer_consensus_public_key),
                        self.net_metrics.queued_messages.clone(),
                        remote_joiner_id,
                    )
                    .instrument(span)
                    .event(move |_| Event::OutgoingDropped {
                        peer_id: Box::new(peer_id),
                        peer_addr,
                    }),
                );

                effects
            }
        })
    }

    fn handle_outgoing_dropped(
        &mut self,
        peer_id: NodeId,
        peer_addr: SocketAddr,
    ) -> Effects<Event<P>> {
        let requests = self
            .outgoing_manager
            .handle_connection_drop(peer_addr, Instant::now());

        self.connection_symmetries
            .entry(peer_id)
            .or_default()
            .unmark_outgoing(Instant::now());

        self.process_dial_requests(requests)
    }

    /// Processes a set of `DialRequest`s, updating the component and emitting needed effects.
    fn process_dial_requests<T>(&mut self, requests: T) -> Effects<Event<P>>
    where
        T: IntoIterator<Item = DialRequest<OutgoingHandle<P>>>,
    {
        let mut effects = Effects::new();

        for request in requests.into_iter() {
            trace!(%request, "processing dial request");
            match request {
                DialRequest::Dial { addr, span } => effects.extend(
                    tasks::connect_outgoing(self.context.clone(), addr)
                        .instrument(span.clone())
                        .event(|outgoing| Event::OutgoingConnection {
                            outgoing: Box::new(outgoing),
                            span,
                        }),
                ),
                DialRequest::Disconnect { handle: _, span } => {
                    // Dropping the `handle` is enough to signal the connection to shutdown.
                    span.in_scope(|| {
                        debug!("dropping connection, as requested");
                    })
                }
            }
        }

        effects
    }

    /// Handles a received message.
    fn handle_incoming_message(
        &mut self,
        effect_builder: EffectBuilder<REv>,
        peer_id: NodeId,
        msg: Message<P>,
        span: Span,
    ) -> Effects<Event<P>>
    where
        REv: FromIncoming<P>,
    {
        span.in_scope(|| match msg {
            Message::Handshake { .. } => {
                // We should never receive a handshake message on an established connection. Simply
                // discard it. This may be too lenient, so we may consider simply dropping the
                // connection in the future instead.
                warn!("received unexpected handshake");
                Effects::new()
            }
            Message::Payload(payload) => {
                effect_builder.announce_incoming(peer_id, payload).ignore()
            }
            Message::SyncFinished => {
                info!(%peer_id, "peer reported sync finished");
                self.update_joining_set(peer_id, false);
                Effects::new()
            }
        })
    }

    /// Emits an announcement that a connection has been completed.
    fn connection_completed(&self, peer_id: NodeId) {
        trace!(num_peers = self.peers().len(), new_peer=%peer_id, "connection complete");
        self.net_metrics.peers.set(self.peers().len() as i64);
    }

    /// Updates a set of known joining nodes.
    /// If we've just connected to a non-joining node that peer will be removed from the set.
    fn update_joining_set(&mut self, peer_id: NodeId, is_joiner: bool) {
        // Update set of joining peers.
        if is_joiner {
            self.joining_nodes.insert(peer_id);
        } else {
            self.joining_nodes.remove(&peer_id);
        }
    }

    /// Returns the set of connected nodes.
    pub(crate) fn peers(&self) -> BTreeMap<NodeId, String> {
        let mut ret = BTreeMap::new();
        for node_id in self.outgoing_manager.connected_peers() {
            if let Some(connection) = self.outgoing_manager.get_route(node_id) {
                ret.insert(node_id, connection.peer_addr.to_string());
            } else {
                // This should never happen unless the state of `OutgoingManager` is corrupt.
                warn!(%node_id, "route disappeared unexpectedly")
            }
        }

        for (node_id, sym) in &self.connection_symmetries {
            if let Some(addrs) = sym.incoming_addrs() {
                for addr in addrs {
                    ret.entry(*node_id).or_insert_with(|| addr.to_string());
                }
            }
        }

        ret
    }

    /// Returns the node id of this network node.
    #[cfg(test)]
    pub(crate) fn node_id(&self) -> NodeId {
        self.context.our_id
    }
}

impl<REv, P> Finalize for SmallNetwork<REv, P>
where
    REv: Send + 'static,
    P: Payload,
{
    fn finalize(mut self) -> BoxFuture<'static, ()> {
        async move {
            // Close the shutdown socket, causing the server to exit.
            drop(self.shutdown_sender.take());

            // Wait for the server to exit cleanly.
            if let Some(join_handle) = self.server_join_handle.take() {
                match join_handle.await {
                    Ok(_) => debug!(our_id=%self.context.our_id, "server exited cleanly"),
                    Err(ref err) => {
                        error!(%self.context.our_id, err=display_error(err), "could not join server task cleanly")
                    }
                }
            }

            // Ensure there are no ongoing metrics updates.
            utils::wait_for_arc_drop(self.net_metrics, MAX_METRICS_DROP_ATTEMPTS, DROP_RETRY_DELAY).await;
        }
        .boxed()
    }
}

impl<REv, P> Component<REv> for SmallNetwork<REv, P>
where
    REv: ReactorEvent
        + From<Event<P>>
        + From<BeginGossipRequest<GossipedAddress>>
        + FromIncoming<P>
        + From<StorageRequest>
        + From<NetworkRequest<P>>,
    P: Payload,
{
    type Event = Event<P>;
    type ConstructionError = Infallible;

    fn handle_event(
        &mut self,
        effect_builder: EffectBuilder<REv>,
        rng: &mut NodeRng,
        event: Self::Event,
    ) -> Effects<Self::Event> {
        match event {
            Event::IncomingConnection { incoming, span } => {
                self.handle_incoming_connection(incoming, span)
            }
            Event::IncomingMessage { peer_id, msg, span } => {
                self.handle_incoming_message(effect_builder, *peer_id, *msg, span)
            }
            Event::IncomingClosed {
                result,
                peer_id,
                peer_addr,
                span,
            } => self.handle_incoming_closed(result, peer_id, peer_addr, *span),

            Event::OutgoingConnection { outgoing, span } => {
                self.handle_outgoing_connection(*outgoing, span)
            }

            Event::OutgoingDropped { peer_id, peer_addr } => {
                self.handle_outgoing_dropped(*peer_id, peer_addr)
            }

            Event::NetworkRequest { req } => {
                match *req {
                    NetworkRequest::SendMessage {
                        dest,
                        payload,
                        respond_after_queueing,
                        auto_closing_responder,
                    } => {
                        // We're given a message to send. Pass on the responder so that confirmation
                        // can later be given once the message has actually been buffered.
                        self.net_metrics.direct_message_requests.inc();

                        if respond_after_queueing {
                            self.send_message(*dest, Arc::new(Message::Payload(*payload)), None);
                            auto_closing_responder.respond(()).ignore()
                        } else {
                            self.send_message(
                                *dest,
                                Arc::new(Message::Payload(*payload)),
                                Some(auto_closing_responder),
                            );
                            Effects::new()
                        }
                    }
                    NetworkRequest::Broadcast {
                        payload,
                        auto_closing_responder,
                    } => {
                        // We're given a message to broadcast.
                        self.net_metrics.broadcast_requests.inc();
                        self.broadcast_message(Arc::new(Message::Payload(*payload)));
                        auto_closing_responder.respond(()).ignore()
                    }
                    NetworkRequest::Gossip {
                        payload,
                        count,
                        exclude,
                        auto_closing_responder,
                    } => {
                        // We're given a message to gossip.
                        let sent_to = self.gossip_message(
                            rng,
                            Arc::new(Message::Payload(*payload)),
                            count,
                            exclude,
                        );
                        auto_closing_responder.respond(sent_to).ignore()
                    }
                }
            }
            Event::NetworkInfoRequest { req } => match *req {
                NetworkInfoRequest::Peers { responder } => responder.respond(self.peers()).ignore(),
                NetworkInfoRequest::FullyConnectedPeers { responder } => {
                    let mut symmetric_peers: Vec<NodeId> = self
                        .connection_symmetries
                        .iter()
                        .filter_map(|(node_id, sym)| {
                            matches!(sym, ConnectionSymmetry::Symmetric { .. }).then(|| *node_id)
                        })
                        .collect();

                    symmetric_peers.shuffle(rng);

                    responder.respond(symmetric_peers).ignore()
                }
                NetworkInfoRequest::FullyConnectedNonJoinerPeers { responder } => {
                    let mut symmetric_validator_peers: Vec<NodeId> = self
                        .connection_symmetries
                        .iter()
                        .filter_map(|(node_id, sym)| {
                            matches!(sym, ConnectionSymmetry::Symmetric { .. }).then(|| *node_id)
                        })
                        .filter(|node_id| !self.joining_nodes.contains(node_id))
                        .collect();

                    symmetric_validator_peers.shuffle(rng);

                    responder.respond(symmetric_validator_peers).ignore()
                }
            },
            Event::PeerAddressReceived(gossiped_address) => {
                let requests = self.outgoing_manager.learn_addr(
                    gossiped_address.into(),
                    false,
                    Instant::now(),
                );
                self.process_dial_requests(requests)
            }
            Event::BlocklistAnnouncement(BlocklistAnnouncement::OffenseCommitted(peer_id)) => {
                // TODO: We do not have a proper by-node-ID blocklist, but rather only block the
                // current outgoing address of a peer.
                warn!(%peer_id, "adding peer to blocklist after transgression");

                if let Some(addr) = self.outgoing_manager.get_addr(*peer_id) {
                    let requests = self.outgoing_manager.block_addr(addr, Instant::now());
                    self.process_dial_requests(requests)
                } else {
                    // Peer got away with it, no longer an outgoing connection.
                    Effects::new()
                }
            }
            Event::ContractRuntimeAnnouncement(
                ContractRuntimeAnnouncement::LinearChainBlock { .. }
                | ContractRuntimeAnnouncement::CommitStepSuccess { .. },
            ) => Effects::new(),
            Event::ContractRuntimeAnnouncement(
                ContractRuntimeAnnouncement::UpcomingEraValidators {
                    era_that_is_ending,
                    mut upcoming_era_validators,
                },
            ) => {
                if era_that_is_ending < self.active_era {
                    debug!("ignoring past era end announcement");
                } else {
                    // We have a new `active_era`, even if we may have skipped some, as this one
                    // is the highest seen.
                    self.active_era = era_that_is_ending + 1;

                    let active_validators: HashSet<PublicKey> = upcoming_era_validators
                        .remove(&self.active_era)
                        .unwrap_or_default()
                        .into_keys()
                        .collect();

                    if active_validators.is_empty() {
                        error!("received an empty set of active era validators");
                    }

                    let upcoming_validators: HashSet<PublicKey> = upcoming_era_validators
                        .remove(&(self.active_era + 1))
                        .unwrap_or_default()
                        .into_keys()
                        .collect();

                    debug!(
                        %era_that_is_ending,
                        active = active_validators.len(),
                        upcoming = upcoming_validators.len(),
                        "updating active and upcoming validators"
                    );
                    self.incoming_limiter
                        .update_validators(active_validators.clone(), upcoming_validators.clone());
                    self.outgoing_limiter
                        .update_validators(active_validators, upcoming_validators);
                }

                Effects::new()
            }

            Event::GossipOurAddress => {
                let our_address = GossipedAddress::new(self.context.public_addr);

                let mut effects = effect_builder
                    .begin_gossip(our_address, Source::Ourself)
                    .ignore();
                effects.extend(
                    effect_builder
                        .set_timeout(self.cfg.gossip_interval.into())
                        .event(|_| Event::GossipOurAddress),
                );
                effects
            }
            Event::SweepOutgoing => {
                let now = Instant::now();
                let requests = self.outgoing_manager.perform_housekeeping(now);

                let mut effects = self.process_dial_requests(requests);

                effects.extend(
                    effect_builder
                        .set_timeout(OUTGOING_MANAGER_SWEEP_INTERVAL)
                        .event(|_| Event::SweepOutgoing),
                );

                effects
            }
            Event::SyncFinished => {
                info!("notifying peers that chain sync has finished");
                self.net_metrics.broadcast_requests.inc();
                self.broadcast_message(Arc::new(Message::SyncFinished));
                self.chain_sync_in_progress = false;
                Effects::new()
            }
        }
    }
}

#[derive(Debug, Error)]
pub(crate) enum SmallNetworkIdentityError {
    #[error("could not generate TLS certificate: {0}")]
    CouldNotGenerateTlsCertificate(OpenSslErrorStack),
    #[error(transparent)]
    ValidationError(#[from] ValidationError),
}

/// An ephemeral [PKey<Private>] and [TlsCert] that identifies this node
#[derive(DataSize, Debug, Clone)]
pub(crate) struct SmallNetworkIdentity {
    secret_key: Arc<PKey<Private>>,
    tls_certificate: Arc<TlsCert>,
}

impl SmallNetworkIdentity {
    pub(crate) fn new() -> result::Result<Self, SmallNetworkIdentityError> {
        let (not_yet_validated_x509_cert, secret_key) = tls::generate_node_cert()
            .map_err(SmallNetworkIdentityError::CouldNotGenerateTlsCertificate)?;
        let tls_certificate = tls::validate_cert(not_yet_validated_x509_cert)?;
        Ok(SmallNetworkIdentity {
            secret_key: Arc::new(secret_key),
            tls_certificate: Arc::new(tls_certificate),
        })
    }
}

impl<REv, P> From<&SmallNetwork<REv, P>> for SmallNetworkIdentity
where
    P: Payload,
{
    fn from(small_network: &SmallNetwork<REv, P>) -> Self {
        SmallNetworkIdentity {
            secret_key: small_network.context.secret_key.clone(),
            tls_certificate: small_network.context.our_cert.clone(),
        }
    }
}

impl From<&SmallNetworkIdentity> for NodeId {
    fn from(small_network_identity: &SmallNetworkIdentity) -> Self {
        NodeId::from(
            small_network_identity
                .tls_certificate
                .public_key_fingerprint(),
        )
    }
}

/// Transport type alias for base encrypted connections.
type Transport = SslStream<TcpStream>;

/// A framed transport for `Message`s.
pub(crate) type FullTransport<P> = tokio_serde::Framed<
    FramedTransport,
    Message<P>,
    Arc<Message<P>>,
    CountingFormat<BincodeFormat>,
>;

pub(crate) type FramedTransport = tokio_util::codec::Framed<Transport, LengthDelimitedCodec>;

/// Constructs a new full transport on a stream.
///
/// A full transport contains the framing as well as the encoding scheme used to send messages.
fn full_transport<P>(
    metrics: Weak<Metrics>,
    connection_id: ConnectionId,
    framed: FramedTransport,
    role: Role,
) -> FullTransport<P>
where
    for<'de> P: Serialize + Deserialize<'de>,
    for<'de> Message<P>: Serialize + Deserialize<'de>,
{
    tokio_serde::Framed::new(
        framed,
        CountingFormat::new(metrics, connection_id, role, BincodeFormat::default()),
    )
}

/// Constructs a framed transport.
fn framed_transport(transport: Transport, maximum_net_message_size: u32) -> FramedTransport {
    tokio_util::codec::Framed::new(
        transport,
        LengthDelimitedCodec::builder()
            .max_frame_length(maximum_net_message_size as usize)
            .new_codec(),
    )
}

impl<R, P> Debug for SmallNetwork<R, P>
where
    P: Payload,
{
    fn fmt(&self, f: &mut Formatter<'_>) -> fmt::Result {
        // We output only the most important fields of the component, as it gets unwieldy quite fast
        // otherwise.
        f.debug_struct("SmallNetwork")
            .field("our_id", &self.context.our_id)
            .field("public_addr", &self.context.public_addr)
            .finish()
    }
}<|MERGE_RESOLUTION|>--- conflicted
+++ resolved
@@ -512,20 +512,6 @@
                 {
                     self.connection_completed(peer_id);
 
-<<<<<<< HEAD
-                    // By default, we assume that the peer is syncing. It'll send us the
-                    // `SyncFinished` message in case it isn't.
-                    self.update_joining_set(peer_id, true);
-                }
-
-                // Tell the peer that we have finished syncing because it'll assume it's
-                // connecting to a node that is still syncing. If we're actually
-                // still syncing, the peer will be notified later by the chain synchronizer
-                // component.
-                if !self.chain_sync_in_progress {
-                    info!("telling the newly connected peer that we already finished syncing");
-                    self.send_message(peer_id, Arc::new(Message::SyncFinished), None);
-=======
                     // We should not update the joining set when we receive an incoming connection,
                     // because the `message_sender` which is handling the corresponding outgoing
                     // connection will not receive the update of the remote joiner state.
@@ -534,7 +520,15 @@
                     // joiners, to the joining node, because the outgoing connection may outlive the
                     // incoming connection, i.e. it may take some time to drop "our" outgoing
                     // connection after a peer has closed the corresponding incoming connection.
->>>>>>> e47331e7
+                }
+
+                // Tell the peer that we have finished syncing because it'll assume it's
+                // connecting to a node that is still syncing. If we're actually
+                // still syncing, the peer will be notified later by the chain synchronizer
+                // component.
+                if !self.chain_sync_in_progress {
+                    info!("telling the newly connected peer that we already finished syncing");
+                    self.send_message(peer_id, Arc::new(Message::SyncFinished), None);
                 }
 
                 // Now we can start the message reader.
