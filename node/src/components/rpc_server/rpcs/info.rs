--- conflicted
+++ resolved
@@ -9,13 +9,8 @@
 use tracing::info;
 
 use casper_types::{
-<<<<<<< HEAD
-    BlockHash, BlockHashAndHeight, ChainspecRawBytes, Deploy, DeployHash, EraId, ExecutionResult,
-    ProtocolVersion, PublicKey,
-=======
     execution::{ExecutionResult, ExecutionResultV2},
     ChainspecRawBytes, Deploy, DeployHash, EraId, JsonBlock, ProtocolVersion, PublicKey,
->>>>>>> cb547b0e
 };
 
 use super::{
@@ -36,19 +31,11 @@
 static GET_DEPLOY_RESULT: Lazy<GetDeployResult> = Lazy::new(|| GetDeployResult {
     api_version: DOCS_EXAMPLE_PROTOCOL_VERSION,
     deploy: Deploy::doc_example().clone(),
-<<<<<<< HEAD
-    execution_results: vec![JsonExecutionResult {
-        block_hash: *BlockHash::example(),
-        result: ExecutionResult::example().clone(),
-    }],
-    block_hash_and_height: None,
-=======
     execution_info: Some(DeployExecutionInfo {
         block_hash: JsonBlock::doc_example().hash,
         block_height: JsonBlock::doc_example().header.height,
         execution_result: Some(ExecutionResult::from(ExecutionResultV2::example().clone())),
     }),
->>>>>>> cb547b0e
 });
 static GET_PEERS_RESULT: Lazy<GetPeersResult> = Lazy::new(|| GetPeersResult {
     api_version: DOCS_EXAMPLE_PROTOCOL_VERSION,
