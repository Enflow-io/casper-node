//! Shutdown trigger control.
//!
//! A component that can be primed with a [`StopAtSpec`] and will monitor the node, until it
//! detects a specific spec has been triggered. If so, it instructs the system to shut down through
//! a [`ControlAnnouncement`].

use std::{fmt::Display, mem, sync::Arc};

use datasize::DataSize;
use derive_more::From;
use serde::Serialize;
use tracing::{info, trace};

use crate::{
    effect::{
        announcements::ControlAnnouncement, requests::SetNodeStopRequest, EffectBuilder, EffectExt,
        Effects,
    },
    types::{Block, NodeRng},
};

use super::{diagnostics_port::StopAtSpec, Component};

<<<<<<< HEAD
/// The shutdown trigger component's event.
#[derive(DataSize, Debug, From, Serialize)]
pub(crate) enum Event {
    /// An announcement that a block has been completed.
    CompletedBlock(Arc<Block>),
    /// A request to trigger a shutdown.
    #[from]
    SetNodeStopRequest(SetNodeStopRequest),
}

impl Display for Event {
    fn fmt(&self, f: &mut std::fmt::Formatter<'_>) -> std::fmt::Result {
        match self {
            Event::CompletedBlock(block) => {
                write!(f, "completed block: {}", block)
            }
            Event::SetNodeStopRequest(inner) => {
                write!(f, "set node stop request: {}", inner)
            }
        }
    }
}

/// Shutdown trigger component.
=======
const COMPONENT_NAME: &str = "shutdown_trigger";

//// Shutdown trigger component.
>>>>>>> c7be00fc
#[derive(DataSize, Debug)]
pub(crate) struct ShutdownTrigger {
    /// The currently active spec for shutdown triggers.
    active_spec: Option<StopAtSpec>,
    /// The highest block height seen, if any.
    ///
    /// Constantly kept up to date, so that requests for shutting down on `block:next` can be
    /// answered without additional requests.
    highest_block_height_seen: Option<u64>,
}

impl ShutdownTrigger {
    /// Creates a new instance of the shutdown trigger component.
    pub(crate) fn new() -> Self {
        Self {
            active_spec: None,
            highest_block_height_seen: None,
        }
    }
}

impl<REv> Component<REv> for ShutdownTrigger
where
    REv: Send + From<ControlAnnouncement>,
{
    type Event = Event;

    fn handle_event(
        &mut self,
        effect_builder: EffectBuilder<REv>,
        _: &mut NodeRng,
        event: Self::Event,
    ) -> Effects<Self::Event> {
        match event {
            Event::CompletedBlock(block) => {
                // We ignore every block that is older than one we already possess.
                let prev_height = self.highest_block_height_seen.unwrap_or_default();
                if block.height() > prev_height {
                    self.highest_block_height_seen = Some(block.height());
                }

                // Once the updating is done, check if we need to emit shutdown announcements.
                let active_spec = if let Some(spec) = self.active_spec {
                    spec
                } else {
                    trace!("received block, but no active stop-at spec, ignoring");
                    return Effects::new();
                };

                let should_shutdown = match active_spec {
                    StopAtSpec::BlockHeight(trigger_height) => block.height() >= trigger_height,
                    StopAtSpec::EraId(trigger_era_id) => block.header().era_id() >= trigger_era_id,
                    StopAtSpec::Immediately => {
                        // Immediate stops are handled when the request is received.
                        false
                    }
                    StopAtSpec::NextBlock => {
                        // Any block that is newer than one we already saw is a "next" block.
                        block.height() > prev_height
                    }
                    StopAtSpec::EndOfCurrentEra => {
                        // We require that the block we just finished is a switch block.
                        block.height() > prev_height && block.header().is_switch_block()
                    }
                };

                if should_shutdown {
                    info!(
                        block_height = block.height(),
                        block_era = block.header().era_id().value(),
                        is_switch_block = block.header().is_switch_block(),
                        %active_spec,
                        "shutdown triggered due to fulfilled stop-at spec"
                    );
                    effect_builder.announce_user_shutdown_request().ignore()
                } else {
                    trace!(
                        block_height = block.height(),
                        block_era = block.header().era_id().value(),
                        is_switch_block = block.header().is_switch_block(),
                        %active_spec,
                        "not shutting down"
                    );
                    Effects::new()
                }
            }

            Event::SetNodeStopRequest(SetNodeStopRequest {
                mut stop_at,
                responder,
            }) => {
                mem::swap(&mut self.active_spec, &mut stop_at);

                let mut effects = responder.respond(stop_at).ignore();

                // If we received an immediate shutdown request, send out the control announcement
                // directly, instead of waiting for another block.
                if matches!(self.active_spec, Some(StopAtSpec::Immediately)) {
                    effects.extend(effect_builder.announce_user_shutdown_request().ignore());
                }

                effects
            }
        }
    }
<<<<<<< HEAD
=======

    fn name(&self) -> &str {
        COMPONENT_NAME
    }
}

impl Display for Event {
    fn fmt(&self, f: &mut std::fmt::Formatter<'_>) -> std::fmt::Result {
        match self {
            Event::ReactorAnnouncement(inner) => {
                write!(f, "reactor announcement: {}", inner)
            }
            Event::SetNodeStopRequest(inner) => {
                write!(f, "set node stop request: {}", inner)
            }
        }
    }
>>>>>>> c7be00fc
}<|MERGE_RESOLUTION|>--- conflicted
+++ resolved
@@ -21,7 +21,6 @@
 
 use super::{diagnostics_port::StopAtSpec, Component};
 
-<<<<<<< HEAD
 /// The shutdown trigger component's event.
 #[derive(DataSize, Debug, From, Serialize)]
 pub(crate) enum Event {
@@ -45,12 +44,9 @@
     }
 }
 
-/// Shutdown trigger component.
-=======
 const COMPONENT_NAME: &str = "shutdown_trigger";
 
-//// Shutdown trigger component.
->>>>>>> c7be00fc
+/// Shutdown trigger component.
 #[derive(DataSize, Debug)]
 pub(crate) struct ShutdownTrigger {
     /// The currently active spec for shutdown triggers.
@@ -156,24 +152,8 @@
             }
         }
     }
-<<<<<<< HEAD
-=======
 
     fn name(&self) -> &str {
         COMPONENT_NAME
     }
-}
-
-impl Display for Event {
-    fn fmt(&self, f: &mut std::fmt::Formatter<'_>) -> std::fmt::Result {
-        match self {
-            Event::ReactorAnnouncement(inner) => {
-                write!(f, "reactor announcement: {}", inner)
-            }
-            Event::SetNodeStopRequest(inner) => {
-                write!(f, "set node stop request: {}", inner)
-            }
-        }
-    }
->>>>>>> c7be00fc
 }