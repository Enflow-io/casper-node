--- conflicted
+++ resolved
@@ -59,8 +59,6 @@
             Vertex::Evidence(_) => true,
         }
     }
-<<<<<<< HEAD
-=======
 
     /// Returns a `Timestamp` provided the vertex is a `Vertex::Vote`
     pub(crate) fn timestamp(&self) -> Option<Timestamp> {
@@ -69,7 +67,6 @@
             Vertex::Evidence(_) => None,
         }
     }
->>>>>>> 8979a62a
 }
 
 #[derive(Clone, Debug, Eq, PartialEq, Serialize, Deserialize)]
