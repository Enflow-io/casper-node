--- conflicted
+++ resolved
@@ -5,10 +5,7 @@
 
 use crate::{components::consensus::error::FinalitySignatureError, types::BlockSignatures};
 
-<<<<<<< HEAD
-/// Computes the quorum for the fraction of weight of signatures that will be considered
-=======
-/// Validates the signatures by checking if public keys in
+// Validates the signatures by checking if public keys in
 /// proofs matches the validators public key.
 // TODO: Move this function to `chain_synchronizer` module.
 pub(crate) fn validate_finality_signatures(
@@ -27,8 +24,7 @@
     Ok(())
 }
 
-/// Computes the lower bound for the fraction of weight of signatures that will be considered
->>>>>>> b802e3bb
+/// Computes the quorum for the fraction of weight of signatures that will be considered
 /// sufficient.
 fn quorum_fraction(finality_threshold_fraction: Ratio<u64>) -> Ratio<u64> {
     (finality_threshold_fraction + 1) / 2
@@ -196,17 +192,14 @@
     };
 
     use crate::{
-<<<<<<< HEAD
-        components::consensus::{
-            check_sufficient_finality_signatures_with_quorum_formula, error::FinalitySignatureError,
-        },
-=======
         components::consensus::{error::FinalitySignatureError, validate_finality_signatures},
->>>>>>> b802e3bb
         types::{BlockHash, BlockSignatures},
     };
 
-    use super::{check_sufficient_finality_signatures, get_minimal_set_of_signatures};
+    use super::{
+        check_sufficient_finality_signatures,
+        check_sufficient_finality_signatures_with_quorum_formula, get_minimal_set_of_signatures,
+    };
 
     fn generate_validators(
         n_validators: usize,
