//! Consensus service is a component that will be communicating with the reactor.
//! It will receive events (like incoming message event or create new message event)
//! and propagate them to the underlying consensus protocol.
//! It tries to know as little as possible about the underlying consensus. The only thing
//! it assumes is the concept of era/epoch and that each era runs separate consensus instance.
//! Most importantly, it doesn't care about what messages it's forwarding.

use std::{
    collections::HashMap,
    convert::TryInto,
    fmt::{self, Debug, Formatter},
    rc::Rc,
};

use anyhow::Error;
use blake2::{
    digest::{Input, VariableOutput},
    VarBlake2b,
};
use datasize::DataSize;
use fmt::Display;
use itertools::Itertools;
use num_traits::AsPrimitive;
use prometheus::Registry;
use rand::Rng;
use serde::{Deserialize, Serialize};
use tracing::{error, info, trace, warn};

use casper_execution_engine::{
    core::engine_state::era_validators::GetEraValidatorsRequest, shared::motes::Motes,
};
use casper_types::{
    auction::{ValidatorWeights, AUCTION_DELAY, BLOCK_REWARD, DEFAULT_UNBONDING_DELAY},
    ProtocolVersion, U512,
};

use crate::{
    components::{
        chainspec_loader::{Chainspec, HighwayConfig},
        consensus::{
            candidate_block::CandidateBlock,
            consensus_protocol::{
                BlockContext, ConsensusProtocol, ConsensusProtocolResult, EraEnd,
                FinalizedBlock as CpFinalizedBlock,
            },
            highway_core::{highway::Params, validators::Validators},
            metrics::ConsensusMetrics,
            protocols::highway::{HighwayContext, HighwayProtocol, HighwaySecret},
            traits::NodeIdT,
            Config, ConsensusMessage, Event, ReactorEventT,
        },
    },
    crypto::{
        asymmetric_key::{self, PublicKey, SecretKey, Signature},
        hash,
    },
    effect::{EffectBuilder, EffectExt, Effects, Responder},
    types::{BlockHash, BlockHeader, CryptoRngCore, FinalizedBlock, ProtoBlock, Timestamp},
    utils::WithDir,
};

/// The unbonding period, in number of eras. After this many eras, a former validator is allowed to
/// withdraw their stake, so their signature can't be trusted anymore.
///
/// A node keeps `2 * BONDED_ERAS` past eras around, because the oldest bonded era could still
/// receive blocks that refer to `BONDED_ERAS` before that.
const BONDED_ERAS: u64 = DEFAULT_UNBONDING_DELAY - AUCTION_DELAY;

#[derive(
    DataSize, Debug, Clone, Copy, Hash, PartialEq, Eq, PartialOrd, Ord, Serialize, Deserialize,
)]
pub struct EraId(pub(crate) u64);

impl EraId {
    fn message(self, payload: Vec<u8>) -> ConsensusMessage {
        ConsensusMessage::Protocol {
            era_id: self,
            payload,
        }
    }

    pub(crate) fn successor(self) -> EraId {
        EraId(self.0 + 1)
    }

    /// Returns an iterator over all eras that are still bonded in this one.
    fn iter_bonded(&self) -> impl Iterator<Item = EraId> {
        (self.0.saturating_sub(BONDED_ERAS)..=self.0).map(EraId)
    }

    /// Returns the current era minus `x`, or `None` if that would be less than `0`.
    fn checked_sub(&self, x: u64) -> Option<EraId> {
        self.0.checked_sub(x).map(EraId)
    }
}

impl Display for EraId {
    fn fmt(&self, f: &mut Formatter<'_>) -> fmt::Result {
        write!(f, "era {}", self.0)
    }
}

/// A candidate block waiting for validation and dependencies.
#[derive(DataSize)]
pub struct PendingCandidate {
    /// The candidate, to be passed into the consensus instance once dependencies are resolved.
    candidate: CandidateBlock,
    /// Whether the proto block has been validated yet.
    validated: bool,
    /// A list of IDs of accused validators for which we are still missing evidence.
    missing_evidence: Vec<PublicKey>,
}

impl PendingCandidate {
    fn new(candidate: CandidateBlock, missing_evidence: Vec<PublicKey>) -> Self {
        PendingCandidate {
            candidate,
            validated: false,
            missing_evidence,
        }
    }

    fn is_complete(&self) -> bool {
        self.validated && self.missing_evidence.is_empty()
    }
}

pub struct Era<I> {
    /// The consensus protocol instance.
    consensus: Box<dyn ConsensusProtocol<I, CandidateBlock, PublicKey>>,
    /// The height of this era's first block.
    start_height: u64,
    /// Pending candidate blocks, waiting for validation. The boolean is `true` if the proto block
    /// has been validated; the vector contains the list of accused validators missing evidence.
    candidates: Vec<PendingCandidate>,
}

impl<I> Era<I> {
    fn new<C: 'static + ConsensusProtocol<I, CandidateBlock, PublicKey>>(
        consensus: C,
        start_height: u64,
    ) -> Self {
        Era {
            consensus: Box::new(consensus),
            start_height,
            candidates: Vec::new(),
        }
    }

    /// Adds a new candidate block, together with the accusations for which we don't have evidence
    /// yet.
    fn add_candidate(&mut self, candidate: CandidateBlock, missing_evidence: Vec<PublicKey>) {
        self.candidates
            .push(PendingCandidate::new(candidate, missing_evidence));
    }

    /// Marks the dependencies of candidate blocks on evidence against validator `pub_key` as
    /// resolved and returns all candidates that have no missing dependencies left.
    fn resolve_evidence(&mut self, pub_key: &PublicKey) -> Vec<CandidateBlock> {
        for pc in &mut self.candidates {
            pc.missing_evidence.retain(|pk| pk != pub_key);
        }
        self.remove_complete_candidates()
    }

    /// Marks the dependencies of candidate blocks on the validity of the specified proto block as
    /// resolved and returns all candidates that have no missing dependencies left.
    fn accept_proto_block(&mut self, proto_block: &ProtoBlock) -> Vec<CandidateBlock> {
        for pc in &mut self.candidates {
            if pc.candidate.proto_block() == proto_block {
                pc.validated = true;
            }
        }
        self.remove_complete_candidates()
    }

    /// Removes and returns any candidate blocks depending on the validity of the specified proto
    /// block. If it is invalid, all those candidates are invalid.
    fn reject_proto_block(&mut self, proto_block: &ProtoBlock) -> Vec<CandidateBlock> {
        let (invalid, candidates): (Vec<_>, Vec<_>) = self
            .candidates
            .drain(..)
            .partition(|pc| pc.candidate.proto_block() == proto_block);
        self.candidates = candidates;
        invalid.into_iter().map(|pc| pc.candidate).collect()
    }

    /// Removes and returns all candidate blocks with no missing dependencies.
    fn remove_complete_candidates(&mut self) -> Vec<CandidateBlock> {
        let (complete, candidates): (Vec<_>, Vec<_>) = self
            .candidates
            .drain(..)
            .partition(PendingCandidate::is_complete);
        self.candidates = candidates;
        complete.into_iter().map(|pc| pc.candidate).collect()
    }
}

impl<I> DataSize for Era<I>
where
    I: 'static,
{
    const IS_DYNAMIC: bool = true;

    const STATIC_HEAP_SIZE: usize = 0;

    #[inline]
    fn estimate_heap_size(&self) -> usize {
        // Destructure self, so we can't miss any fields.
        let Era {
            consensus,
            start_height,
            candidates,
        } = self;

        // `DataSize` cannot be made object safe due its use of associated constants. We implement
        // it manually here, downcasting the consensus protocol as a workaround.

        let consensus_heap_size = {
            let any_ref = consensus.as_any();

            if let Some(highway) = any_ref.downcast_ref::<HighwayProtocol<I, HighwayContext>>() {
                highway.estimate_heap_size()
            } else {
                warn!(
                    "could not downcast consensus protocol to \
                    HighwayProtocol<I, HighwayContext> to determine heap allocation size"
                );
                0
            }
        };

        consensus_heap_size + start_height.estimate_heap_size() + candidates.estimate_heap_size()
    }
}

#[derive(DataSize)]
pub struct EraSupervisor<I> {
    /// A map of active consensus protocols.
    /// A value is a trait so that we can run different consensus protocol instances per era.
    active_eras: HashMap<EraId, Era<I>>,
    pub(super) secret_signing_key: Rc<SecretKey>,
    pub(super) public_signing_key: PublicKey,
    current_era: EraId,
    chainspec: Chainspec,
    node_start_time: Timestamp,
    #[data_size(skip)]
    metrics: ConsensusMetrics,
}

impl<I> Debug for EraSupervisor<I> {
    fn fmt(&self, formatter: &mut Formatter) -> fmt::Result {
        let ae: Vec<_> = self.active_eras.keys().collect();
        write!(formatter, "EraSupervisor {{ active_eras: {:?}, .. }}", ae)
    }
}

impl<I> EraSupervisor<I>
where
    I: NodeIdT,
{
    /// Creates a new `EraSupervisor`, starting in era 0.
    #[allow(clippy::too_many_arguments)]
    pub(crate) fn new<REv: ReactorEventT<I>>(
        timestamp: Timestamp,
        config: WithDir<Config>,
        effect_builder: EffectBuilder<REv>,
        validator_stakes: Vec<(PublicKey, Motes)>,
        chainspec: &Chainspec,
        genesis_post_state_hash: hash::Digest,
        registry: &Registry,
        mut rng: &mut dyn CryptoRngCore,
    ) -> Result<(Self, Effects<Event<I>>), Error> {
        let (root, config) = config.into_parts();
        let secret_signing_key = Rc::new(config.secret_key_path.load(root)?);
        let public_signing_key = PublicKey::from(secret_signing_key.as_ref());
        let metrics = ConsensusMetrics::new(registry)
            .expect("failure to setup and register ConsensusMetrics");

        let mut era_supervisor = Self {
            active_eras: Default::default(),
            secret_signing_key,
            public_signing_key,
            current_era: EraId(0),
            chainspec: chainspec.clone(),
            node_start_time: Timestamp::now(),
            metrics,
        };

        let results = era_supervisor.new_era(
            EraId(0),
            timestamp,
            validator_stakes,
            0, // hardcoded seed for era 0
            chainspec.genesis.highway_config.genesis_era_start_timestamp,
            0, // the first block has height 0
            genesis_post_state_hash,
        );
        let effects = era_supervisor
            .handling_wrapper(effect_builder, &mut rng)
            .handle_consensus_results(EraId(0), results);

        Ok((era_supervisor, effects))
    }

    /// Returns a temporary container with this `EraSupervisor`, `EffectBuilder` and random number
    /// generator, for handling events.
    pub(super) fn handling_wrapper<'a, REv: ReactorEventT<I>>(
        &'a mut self,
        effect_builder: EffectBuilder<REv>,
        rng: &'a mut dyn CryptoRngCore,
    ) -> EraSupervisorHandlingWrapper<'a, I, REv> {
        EraSupervisorHandlingWrapper {
            era_supervisor: self,
            effect_builder,
            rng,
        }
    }

    fn highway_config(&self) -> HighwayConfig {
        self.chainspec.genesis.highway_config
    }

    fn instance_id(&self, post_state_hash: hash::Digest, block_height: u64) -> hash::Digest {
        let mut result = [0; hash::Digest::LENGTH];
        let mut hasher = VarBlake2b::new(hash::Digest::LENGTH).expect("should create hasher");

        hasher.input(&self.chainspec.genesis.name);
        hasher.input(self.chainspec.genesis.timestamp.millis().to_le_bytes());
        hasher.input(post_state_hash);

        for upgrade_point in self
            .chainspec
            .upgrades
            .iter()
            .take_while(|up| up.activation_point.rank <= block_height)
        {
            hasher.input(upgrade_point.activation_point.rank.to_le_bytes());
            if let Some(bytes) = upgrade_point.upgrade_installer_bytes.as_ref() {
                hasher.input(bytes);
            }
            if let Some(bytes) = upgrade_point.upgrade_installer_args.as_ref() {
                hasher.input(bytes);
            }
        }

        hasher.variable_result(|slice| {
            result.copy_from_slice(slice);
        });
        result.into()
    }

    fn booking_block_height(&self, era_id: EraId) -> u64 {
        // The booking block for era N is the last block of era N - AUCTION_DELAY - 1
        // To find it, we get the start height of era N - AUCTION_DELAY and subtract 1
        let after_booking_era_id = EraId(era_id.0.saturating_sub(AUCTION_DELAY));
        self.active_eras
            .get(&after_booking_era_id)
            .expect("should have era after booking block")
            .start_height
            .saturating_sub(1)
    }

    fn key_block_height(&self, _era_id: EraId, start_height: u64) -> u64 {
        // the switch block of the previous era
        // TODO: consider defining the key block as a block further in the past
        start_height.saturating_sub(1)
    }

    fn era_seed(booking_block_hash: BlockHash, key_block_seed: hash::Digest) -> u64 {
        let mut result = [0; hash::Digest::LENGTH];
        let mut hasher = VarBlake2b::new(hash::Digest::LENGTH).expect("should create hasher");

        hasher.input(booking_block_hash);
        hasher.input(key_block_seed);

        hasher.variable_result(|slice| {
            result.copy_from_slice(slice);
        });

        u64::from_le_bytes(result[0..std::mem::size_of::<u64>()].try_into().unwrap())
    }

    /// Starts a new era; panics if it already exists.
    #[allow(clippy::too_many_arguments)] // FIXME
    fn new_era(
        &mut self,
        era_id: EraId,
        timestamp: Timestamp,
        validator_stakes: Vec<(PublicKey, Motes)>,
        seed: u64,
        start_time: Timestamp,
        start_height: u64,
        post_state_hash: hash::Digest,
    ) -> Vec<ConsensusProtocolResult<I, CandidateBlock, PublicKey>> {
        if self.active_eras.contains_key(&era_id) {
            panic!("{} already exists", era_id);
        }
        self.current_era = era_id;

        let sum_stakes: Motes = validator_stakes.iter().map(|(_, stake)| *stake).sum();
        assert!(
            !sum_stakes.value().is_zero(),
            "cannot start era with total weight 0"
        );
        info!(
            ?validator_stakes,
            %start_time,
            %timestamp,
            %start_height,
            era = era_id.0,
            "starting era",
        );
        // For Highway, we need u64 weights. Scale down by  sum / u64::MAX,  rounded up.
        // If we round up the divisor, the resulting sum is guaranteed to be  <= u64::MAX.
        let scaling_factor = (sum_stakes.value() + U512::from(u64::MAX) - 1) / U512::from(u64::MAX);
        let scale_stake = |(key, stake): (PublicKey, Motes)| {
            (key, AsPrimitive::<u64>::as_(stake.value() / scaling_factor))
        };
        let validators: Validators<PublicKey> =
            validator_stakes.into_iter().map(scale_stake).collect();

        let ftt = validators.total_weight()
            * u64::from(self.highway_config().finality_threshold_percent)
            / 100;
        // TODO: The initial round length should be the observed median of the switch block.
        let params = Params::new(
            seed,
            BLOCK_REWARD,
            BLOCK_REWARD / 5, // TODO: Make reduced block reward configurable?
            self.highway_config().minimum_round_exponent,
            self.highway_config().minimum_era_height,
            start_time + self.highway_config().era_duration,
        );

        // Activate the era if this node was already running when the era began, it is still
        // ongoing based on its minimum duration, and we are one of the validators.
        let our_id = self.public_signing_key;
        let era_rounds_len = params.min_round_len() * params.end_height();
        let min_end_time = start_time + self.highway_config().era_duration.max(era_rounds_len);
        let should_activate = self.node_start_time < start_time
            && min_end_time >= timestamp
            && validators.iter().any(|v| *v.id() == our_id);

        let mut highway = HighwayProtocol::<I, HighwayContext>::new(
            self.instance_id(post_state_hash, start_height),
            validators,
            params,
            ftt,
        );

        let results = if should_activate {
            info!(era = era_id.0, "start voting");
            let secret = HighwaySecret::new(Rc::clone(&self.secret_signing_key), our_id);
            highway.activate_validator(our_id, secret, timestamp.max(start_time))
        } else {
            info!(era = era_id.0, "not voting");
            if self.node_start_time >= start_time {
                info!(
                    "node was started at time {}, which is not earlier than the era start {}",
                    self.node_start_time, start_time
                );
            } else if min_end_time < timestamp {
                info!(
                    "era started too long ago ({}; earliest end {}), current timestamp {}",
                    start_time, min_end_time, timestamp
                );
            } else {
                info!(%our_id, "not a validator");
            }
            Vec::new()
        };

        let era = Era::new(highway, start_height);
        let _ = self.active_eras.insert(era_id, era);

        // Remove the era that has become obsolete now. We keep 2 * BONDED_ERAS past eras because
        // the oldest bonded era could still receive blocks that refer to BONDED_ERAS before that.
        if let Some(obsolete_era_id) = era_id.checked_sub(2 * BONDED_ERAS + 1) {
            self.active_eras.remove(&obsolete_era_id);
        }

        results
    }

    /// Returns the current era.
    fn current_era_mut(&mut self) -> &mut Era<I> {
        self.active_eras
            .get_mut(&self.current_era)
            .expect("current era does not exist")
    }

    /// Inspect the active eras.
    #[cfg(test)]
    pub(crate) fn active_eras(&self) -> &HashMap<EraId, Era<I>> {
        &self.active_eras
    }
}

/// A mutable `EraSupervisor` reference, together with an `EffectBuilder`.
///
/// This is a short-lived convenience type to avoid passing the effect builder through lots of
/// message calls, and making every method individually generic in `REv`. It is only instantiated
/// for the duration of handling a single event.
pub(super) struct EraSupervisorHandlingWrapper<'a, I, REv: 'static> {
    pub(super) era_supervisor: &'a mut EraSupervisor<I>,
    pub(super) effect_builder: EffectBuilder<REv>,
    pub(super) rng: &'a mut dyn CryptoRngCore,
}

impl<'a, I, REv> EraSupervisorHandlingWrapper<'a, I, REv>
where
    I: NodeIdT,
    REv: ReactorEventT<I>,
{
    /// Applies `f` to the consensus protocol of the specified era.
    fn delegate_to_era<F>(&mut self, era_id: EraId, f: F) -> Effects<Event<I>>
    where
        F: FnOnce(
            &mut dyn ConsensusProtocol<I, CandidateBlock, PublicKey>,
            &mut dyn CryptoRngCore,
        )
            -> Result<Vec<ConsensusProtocolResult<I, CandidateBlock, PublicKey>>, Error>,
    {
        match self.era_supervisor.active_eras.get_mut(&era_id) {
            None => {
                if era_id > self.era_supervisor.current_era {
                    info!(era = era_id.0, "received message for future era");
                } else {
                    info!(era = era_id.0, "received message for obsolete era");
                }
                Effects::new()
            }
            Some(era) => match f(&mut *era.consensus, self.rng) {
                Ok(results) => self.handle_consensus_results(era_id, results),
                Err(error) => {
                    error!(%error, era = era_id.0, "error while handling event");
                    Effects::new()
                }
            },
        }
    }

    pub(super) fn handle_timer(
        &mut self,
        era_id: EraId,
        timestamp: Timestamp,
    ) -> Effects<Event<I>> {
        self.delegate_to_era(era_id, move |consensus, rng| {
            consensus.handle_timer(timestamp, rng)
        })
    }

    pub(super) fn handle_message(&mut self, sender: I, msg: ConsensusMessage) -> Effects<Event<I>> {
        match msg {
            ConsensusMessage::Protocol { era_id, payload } => {
                // If the era is already unbonded, only accept new evidence, because still-bonded
                // eras could depend on that.
                let evidence_only = era_id.0 + BONDED_ERAS < self.era_supervisor.current_era.0;
                self.delegate_to_era(era_id, move |consensus, rng| {
                    consensus.handle_message(sender, payload, evidence_only, rng)
                })
            }
            ConsensusMessage::EvidenceRequest { era_id, pub_key } => {
                if era_id.0 + BONDED_ERAS < self.era_supervisor.current_era.0 {
                    trace!(era = era_id.0, "not handling message; era too old");
                    return Effects::new();
                }
                era_id
                    .iter_bonded()
                    .flat_map(|e_id| {
                        self.delegate_to_era(e_id, |consensus, _| {
                            consensus.request_evidence(sender.clone(), &pub_key)
                        })
                    })
                    .collect()
            }
        }
    }

    pub(super) fn handle_new_proto_block(
        &mut self,
        era_id: EraId,
        proto_block: ProtoBlock,
        block_context: BlockContext,
    ) -> Effects<Event<I>> {
        let mut effects = self
            .effect_builder
            .announce_proposed_proto_block(proto_block.clone())
            .ignore();
        // TODO: Only include _new_ accusations.
        let accusations = era_id
            .iter_bonded()
            .flat_map(|e_id| self.era(e_id).consensus.faulty_validators())
            .unique()
            .cloned()
            .collect();
        let candidate_block = CandidateBlock::new(proto_block, accusations);
        effects.extend(self.delegate_to_era(era_id, move |consensus, rng| {
            consensus.propose(candidate_block, block_context, rng)
        }));
        effects
    }

    pub(super) fn handle_linear_chain_block(
        &mut self,
        block_header: BlockHeader,
        responder: Responder<Signature>,
    ) -> Effects<Event<I>> {
        // TODO - we should only sign if we're a validator for the given era ID.
        let signature = asymmetric_key::sign(
            block_header.hash().inner(),
            &self.era_supervisor.secret_signing_key,
            &self.era_supervisor.public_signing_key,
            self.rng,
        );
        let mut effects = responder.respond(signature).ignore();
        if block_header.era_id() < self.era_supervisor.current_era {
            trace!(era_id = %block_header.era_id(), "executed block in old era");
            return effects;
        }
        if block_header.switch_block() {
            // if the block is a switch block, we have to get the validators for the new era and
            // create it, before we can say we handled the block
            let new_era_id = block_header.era_id().successor();
            let request = GetEraValidatorsRequest::new(
                (*block_header.global_state_hash()).into(),
                new_era_id.0,
                ProtocolVersion::V1_0_0,
            );
            let key_block_height = self
                .era_supervisor
                .key_block_height(new_era_id, block_header.height() + 1);
            let booking_block_height = self.era_supervisor.booking_block_height(new_era_id);
            let effect = self
                .effect_builder
                .create_new_era(request, booking_block_height, key_block_height)
                .event(
                    move |(validators, booking_block, key_block)| Event::CreateNewEra {
                        block_header: Box::new(block_header),
                        booking_block_hash: booking_block
                            .map_or_else(|| Err(booking_block_height), |block| Ok(*block.hash())),
                        key_block_seed: key_block.map_or_else(
                            || Err(key_block_height),
                            |block| Ok(block.header().accumulated_seed()),
                        ),
                        get_validators_result: validators,
                    },
                );
            effects.extend(effect);
        } else {
            // if it's not a switch block, we can already declare it handled
            effects.extend(
                self.effect_builder
                    .announce_block_handled(block_header)
                    .ignore(),
            );
        }
        effects
    }

    pub(super) fn handle_create_new_era(
        &mut self,
        block_header: BlockHeader,
        booking_block_hash: BlockHash,
        key_block_seed: hash::Digest,
        validator_weights: ValidatorWeights,
    ) -> Effects<Event<I>> {
        let validator_stakes = validator_weights
            .into_iter()
            .filter_map(|(key, stake)| match key.try_into() {
                Ok(key) => Some((key, Motes::new(stake))),
                Err(error) => {
                    warn!(%error, "error converting the bonded key");
                    None
                }
            })
            .collect();
        self.era_supervisor
            .current_era_mut()
            .consensus
            .deactivate_validator();
        let era_id = block_header.era_id().successor();
        info!(era = era_id.0, "era created");
        let seed = EraSupervisor::<I>::era_seed(booking_block_hash, key_block_seed);
        trace!(%seed, "the seed for {}: {}", era_id, seed);
        let results = self.era_supervisor.new_era(
            era_id,
            Timestamp::now(), // TODO: This should be passed in.
            validator_stakes,
            seed,
            block_header.timestamp(),
            block_header.height() + 1,
            *block_header.global_state_hash(),
        );
        let mut effects = self.handle_consensus_results(era_id, results);
        effects.extend(
            self.effect_builder
                .announce_block_handled(block_header)
                .ignore(),
        );
        effects
    }

    pub(super) fn handle_accept_proto_block(
        &mut self,
        era_id: EraId,
        proto_block: ProtoBlock,
    ) -> Effects<Event<I>> {
        self.era_supervisor.metrics.time_since_proto_block.set(Timestamp::now().millis() as f64 / 1000.00);
        let mut effects = Effects::new();
        let candidate_blocks = if let Some(era) = self.era_supervisor.active_eras.get_mut(&era_id) {
            era.accept_proto_block(&proto_block)
        } else {
            return effects;
        };
        for candidate_block in candidate_blocks {
            effects.extend(self.delegate_to_era(era_id, |consensus, rng| {
                consensus.resolve_validity(&candidate_block, true, rng)
            }));
        }
        effects.extend(
            self.effect_builder
                .announce_proposed_proto_block(proto_block)
                .ignore(),
        );
        effects
    }

    pub(super) fn handle_invalid_proto_block(
        &mut self,
        era_id: EraId,
        _sender: I,
        proto_block: ProtoBlock,
    ) -> Effects<Event<I>> {
        let mut effects = Effects::new();
        let candidate_blocks = if let Some(era) = self.era_supervisor.active_eras.get_mut(&era_id) {
            era.reject_proto_block(&proto_block)
        } else {
            return effects;
        };
        for candidate_block in candidate_blocks {
            effects.extend(self.delegate_to_era(era_id, |consensus, rng| {
                consensus.resolve_validity(&candidate_block, false, rng)
            }));
        }
        effects
    }

    fn handle_consensus_results<T>(&mut self, era_id: EraId, results: T) -> Effects<Event<I>>
    where
        T: IntoIterator<Item = ConsensusProtocolResult<I, CandidateBlock, PublicKey>>,
    {
        results
            .into_iter()
            .flat_map(|result| self.handle_consensus_result(era_id, result))
            .collect()
    }

    /// Returns `true` if any of the most recent eras has evidence against the validator with key
    /// `pub_key`.
    fn has_evidence(&self, era_id: EraId, pub_key: PublicKey) -> bool {
        era_id
            .iter_bonded()
            .any(|eid| self.era(eid).consensus.has_evidence(&pub_key))
    }

    /// Returns the era with the specified ID. Panics if it does not exist.
    fn era(&self, era_id: EraId) -> &Era<I> {
        &self.era_supervisor.active_eras[&era_id]
    }

    fn handle_consensus_result(
        &mut self,
        era_id: EraId,
        consensus_result: ConsensusProtocolResult<I, CandidateBlock, PublicKey>,
    ) -> Effects<Event<I>> {
        match consensus_result {
            ConsensusProtocolResult::InvalidIncomingMessage(_, sender, error) => {
                // TODO: we will probably want to disconnect from the sender here
                error!(
                    %sender,
                    %error,
                    "invalid incoming message to consensus instance"
                );
                Default::default()
            }
            ConsensusProtocolResult::CreatedGossipMessage(out_msg) => {
                // TODO: we'll want to gossip instead of broadcast here
                self.effect_builder
                    .broadcast_message(era_id.message(out_msg).into())
                    .ignore()
            }
            ConsensusProtocolResult::CreatedTargetedMessage(out_msg, to) => self
                .effect_builder
                .send_message(to, era_id.message(out_msg).into())
                .ignore(),
            ConsensusProtocolResult::ScheduleTimer(timestamp) => {
                let timediff = timestamp.saturating_sub(Timestamp::now());
                self.effect_builder
                    .set_timeout(timediff.into())
                    .event(move |_| Event::Timer { era_id, timestamp })
            }
            ConsensusProtocolResult::CreateNewBlock { block_context } => self
                .effect_builder
                .request_proto_block(block_context, self.rng.gen())
                .event(move |(proto_block, block_context)| Event::NewProtoBlock {
                    era_id,
                    proto_block,
                    block_context,
                }),
            ConsensusProtocolResult::FinalizedBlock(CpFinalizedBlock {
                value,
                timestamp,
                height,
                rewards,
                proposer,
            }) => {
                let era_end = rewards.map(|rewards| EraEnd {
                    equivocators: value.accusations().clone(),
                    rewards,
                });
                let finalized_block = FinalizedBlock::new(
                    value.proto_block().clone(),
                    timestamp,
                    era_end,
                    era_id,
                    self.era(era_id).start_height + height,
                    proposer,
                );
                let time_since_proto_block = finalized_block.timestamp().elapsed().millis();
                self.era_supervisor
                    .metrics
                    .finalization_time
                    .set(time_since_proto_block as f64);
                self.era_supervisor.metrics.finalized_block_count.inc();
                // Announce the finalized proto block.
                let mut effects = self
                    .effect_builder
                    .announce_finalized_block(finalized_block.clone())
                    .ignore();
                // Request execution of the finalized block.
                effects.extend(self.effect_builder.execute_block(finalized_block).ignore());
                effects
            }
            ConsensusProtocolResult::ValidateConsensusValue(sender, candidate_block) => {
                let proto_block = candidate_block.proto_block().clone();
                let missing_evidence: Vec<PublicKey> = candidate_block
                    .accusations()
                    .iter()
                    .filter(|pub_key| !self.has_evidence(era_id, **pub_key))
                    .cloned()
                    .collect();
                let mut effects = Effects::new();
                for pub_key in missing_evidence.iter().cloned() {
                    let msg = ConsensusMessage::EvidenceRequest { era_id, pub_key };
                    effects.extend(
                        self.effect_builder
                            .send_message(sender.clone(), msg.into())
                            .ignore(),
                    );
                }
                if let Some(era) = self.era_supervisor.active_eras.get_mut(&era_id) {
                    era.add_candidate(candidate_block, missing_evidence);
                } else {
                    return effects;
                }
                effects.extend(
                    self.effect_builder
                        .validate_block(sender.clone(), proto_block)
                        .event(move |(is_valid, proto_block)| {
                            if is_valid {
                                Event::AcceptProtoBlock {
                                    era_id,
                                    proto_block,
                                }
                            } else {
                                Event::InvalidProtoBlock {
                                    era_id,
                                    sender,
                                    proto_block,
                                }
                            }
                        }),
                );
                effects
            }
            ConsensusProtocolResult::NewEvidence(pub_key) => {
                let mut effects = Effects::new();
                for e_id in (era_id.0..=(era_id.0 + BONDED_ERAS)).map(EraId) {
                    let candidate_blocks =
                        if let Some(era) = self.era_supervisor.active_eras.get_mut(&e_id) {
                            era.resolve_evidence(&pub_key)
                        } else {
                            continue;
                        };
                    for candidate_block in candidate_blocks {
                        effects.extend(self.delegate_to_era(e_id, |consensus, rng| {
                            consensus.resolve_validity(&candidate_block, true, rng)
                        }));
                    }
                }
                effects
            }
        }
    }
<<<<<<< HEAD
}

/// Network metrics to track Consensus
#[derive(Debug)]
pub struct ConsensusMetrics {
    /// Gauge to track time between proposal and finalization.
    finalization_time: Gauge,
    /// Amount of finalized blocks.
    finalized_block_count: IntCounter,
    /// Time stamp of the most recent proto block.
    time_since_proto_block: Gauge,
    /// registry component.
    registry: Registry,
}

impl ConsensusMetrics {
    fn new(registry: &Registry) -> Result<Self, prometheus::Error> {
        let finalization_time = Gauge::new(
            "finalization_time",
            "the amount of time, in milliseconds, between proposal and finalization of a block",
        )?;
        let finalized_block_count =
            IntCounter::new("amount_of_blocks", "the number of blocks finalized so far")?;
        let time_since_proto_block = Gauge::new(
            "time_since_proto_block",
            "timestamp of the most recently accepted proto-block",
        )?;
        registry.register(Box::new(finalization_time.clone()))?;
        registry.register(Box::new(finalized_block_count.clone()))?;
        registry.register(Box::new(time_since_proto_block.clone()))?;
        Ok(ConsensusMetrics {
            finalization_time,
            finalized_block_count,
            time_since_proto_block,
            registry: registry.clone(),
        })
    }
}

impl Drop for ConsensusMetrics {
    fn drop(&mut self) {
        self.registry
            .unregister(Box::new(self.finalization_time.clone()))
            .expect("did not expect deregistering rate to fail");
        self.registry
            .unregister(Box::new(self.finalized_block_count.clone()))
            .expect("did not expect deregisterting amount to fail");
    }
=======
>>>>>>> e7f28936
}<|MERGE_RESOLUTION|>--- conflicted
+++ resolved
@@ -904,55 +904,4 @@
             }
         }
     }
-<<<<<<< HEAD
-}
-
-/// Network metrics to track Consensus
-#[derive(Debug)]
-pub struct ConsensusMetrics {
-    /// Gauge to track time between proposal and finalization.
-    finalization_time: Gauge,
-    /// Amount of finalized blocks.
-    finalized_block_count: IntCounter,
-    /// Time stamp of the most recent proto block.
-    time_since_proto_block: Gauge,
-    /// registry component.
-    registry: Registry,
-}
-
-impl ConsensusMetrics {
-    fn new(registry: &Registry) -> Result<Self, prometheus::Error> {
-        let finalization_time = Gauge::new(
-            "finalization_time",
-            "the amount of time, in milliseconds, between proposal and finalization of a block",
-        )?;
-        let finalized_block_count =
-            IntCounter::new("amount_of_blocks", "the number of blocks finalized so far")?;
-        let time_since_proto_block = Gauge::new(
-            "time_since_proto_block",
-            "timestamp of the most recently accepted proto-block",
-        )?;
-        registry.register(Box::new(finalization_time.clone()))?;
-        registry.register(Box::new(finalized_block_count.clone()))?;
-        registry.register(Box::new(time_since_proto_block.clone()))?;
-        Ok(ConsensusMetrics {
-            finalization_time,
-            finalized_block_count,
-            time_since_proto_block,
-            registry: registry.clone(),
-        })
-    }
-}
-
-impl Drop for ConsensusMetrics {
-    fn drop(&mut self) {
-        self.registry
-            .unregister(Box::new(self.finalization_time.clone()))
-            .expect("did not expect deregistering rate to fail");
-        self.registry
-            .unregister(Box::new(self.finalized_block_count.clone()))
-            .expect("did not expect deregisterting amount to fail");
-    }
-=======
->>>>>>> e7f28936
 }