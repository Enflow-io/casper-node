--- conflicted
+++ resolved
@@ -1427,42 +1427,24 @@
 where
     REv: From<BlockValidationRequest> + From<StorageRequest>,
 {
-<<<<<<< HEAD
-    for thwa in proposed_block.value().all_transactions() {
-        let block_header = match effect_builder
-            .get_block_header_for_transaction_from_storage(thwa.transaction_hash())
-            .await
-        {
-            None => continue,
-            Some(header) => header,
-        };
-        // We have found the transaction in the database. If it was from a previous era, it was a
-        // replay attack.
-        //
-        // If not, then it might be this is a transaction for a block we are currently coming to
-        // consensus, and we will rely on the immediate ancestors of the block_payload within the
-        // current era to determine if we are facing a replay attack.
-        if block_header.era_id() < proposed_block_era_id {
-=======
-    let deploys_era_ids = effect_builder
-        .get_deploys_era_ids(
+    let txns_era_ids = effect_builder
+        .get_transactions_era_ids(
             proposed_block
                 .value()
-                .deploy_and_transfer_hashes()
-                .copied()
+                .all_transactions()
+                .map(|thwa| thwa.transaction_hash())
                 .collect(),
         )
         .await;
 
-    for deploy_era_id in deploys_era_ids {
-        // If the stored deploy was executed in a previous era, it is a replay attack.
+    for txn_era_id in txns_era_ids {
+        // If the stored transaction was executed in a previous era, it is a replay attack.
         //
-        // If not, then it might be this is a deploy for a block on which we are currently
+        // If not, then it might be this is a transaction for a block on which we are currently
         // coming to consensus, and we will rely on the immediate ancestors of the
         // block_payload within the current era to determine if we are facing a replay
         // attack.
-        if deploy_era_id < proposed_block_era_id {
->>>>>>> ec27792a
+        if txn_era_id < proposed_block_era_id {
             return Event::ResolveValidity(ResolveValidity {
                 era_id: proposed_block_era_id,
                 sender,
