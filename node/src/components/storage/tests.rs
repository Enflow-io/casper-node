//! Unit tests for the storage component.

use std::{
    collections::{BTreeMap, HashMap, HashSet},
    convert::TryFrom,
    fs::{self, File},
    iter, thread,
};

use lmdb::{Cursor, Transaction};
use num_rational::Ratio;
use rand::{prelude::SliceRandom, Rng};
use serde::{Deserialize, Serialize};
use smallvec::smallvec;

use casper_hashing::Digest;
use casper_types::{
    system::auction::UnbondingPurse, testing::TestRng, AccessRights, EraId, ExecutionResult,
    ProtocolVersion, PublicKey, SecretKey, URef, U512,
};

use super::{
    construct_block_body_to_block_header_reverse_lookup, garbage_collect_block_body_v2_db,
    move_storage_files_to_network_subdir, should_move_storage_files_to_network_subdir, Config,
    Storage,
};
use crate::{
    components::{
        consensus::EraReport,
        storage::lmdb_ext::{TransactionExt, WriteTransactionExt},
    },
    effect::{requests::StorageRequest, Multiple},
    storage::lmdb_ext::{deserialize_internal, serialize_internal},
    testing::{ComponentHarness, UnitTestEvent},
    types::{
        AvailableBlockRange, Block, BlockHash, BlockHashAndHeight, BlockHeader, BlockPayload,
        BlockSignatures, Deploy, DeployHash, DeployMetadata, DeployMetadataExt,
        DeployWithFinalizedApprovals, FinalitySignature, FinalizedBlock,
    },
    utils::WithDir,
};

type BlockGenerators = Vec<fn(&mut TestRng) -> (Block, EraId)>;

fn new_config(harness: &ComponentHarness<UnitTestEvent>) -> Config {
    const MIB: usize = 1024 * 1024;

    // Restrict all stores to 50 mibibytes, to catch issues before filling up the entire disk.
    Config {
        path: harness.tmp.path().join("storage"),
        max_block_store_size: 50 * MIB,
        max_deploy_store_size: 50 * MIB,
        max_deploy_metadata_store_size: 50 * MIB,
        max_state_store_size: 50 * MIB,
        enable_mem_deduplication: true,
        mem_pool_prune_interval: 4,
        max_sync_tasks: 32,
    }
}

/// Storage component test fixture.
///
/// Creates a storage component in a temporary directory.
///
/// # Panics
///
/// Panics if setting up the storage fixture fails.
fn storage_fixture(
    harness: &ComponentHarness<UnitTestEvent>,
    verifiable_chunked_hash_activation: EraId,
    registry: &prometheus::Registry,
) -> Storage {
    let cfg = new_config(harness);
    Storage::new(
        &WithDir::new(harness.tmp.path(), cfg),
        None,
        ProtocolVersion::from_parts(1, 0, 0),
        "test",
        Ratio::new(1, 3),
        None,
        verifiable_chunked_hash_activation,
<<<<<<< HEAD
        registry,
=======
        None,
>>>>>>> a2a1f2a6
    )
    .expect("could not create storage component fixture")
}

/// Storage component test fixture.
///
/// Creates a storage component in a temporary directory, but with a hard reset to a specified era.
///
/// # Panics
///
/// Panics if setting up the storage fixture fails.
fn storage_fixture_with_hard_reset(
    harness: &ComponentHarness<UnitTestEvent>,
    reset_era_id: EraId,
    verifiable_chunked_hash_activation: EraId,
    registry: &prometheus::Registry,
) -> Storage {
    let cfg = new_config(harness);
    Storage::new(
        &WithDir::new(harness.tmp.path(), cfg),
        Some(reset_era_id),
        ProtocolVersion::from_parts(1, 1, 0),
        "test",
        Ratio::new(1, 3),
        None,
        verifiable_chunked_hash_activation,
<<<<<<< HEAD
        registry,
=======
        None,
>>>>>>> a2a1f2a6
    )
    .expect("could not create storage component fixture")
}

/// Storage component test fixture.
///
/// Creates a storage component in a temporary directory, but with a hard reset to a specified era.
///
/// # Panics
///
/// Panics if setting up the storage fixture fails.
fn storage_fixture_with_hard_reset_and_protocol_version(
    harness: &ComponentHarness<UnitTestEvent>,
    reset_era_id: EraId,
    protocol_version: ProtocolVersion,
    verifiable_chunked_hash_activation: EraId,
    registry: &prometheus::Registry,
) -> Storage {
    let cfg = new_config(harness);
    Storage::new(
        &WithDir::new(harness.tmp.path(), cfg),
        Some(reset_era_id),
        protocol_version,
        "test",
        Ratio::new(1, 3),
        None,
        verifiable_chunked_hash_activation,
<<<<<<< HEAD
        registry,
=======
        None,
>>>>>>> a2a1f2a6
    )
    .expect("could not create storage component fixture")
}

/// Creates 3 random signatures for the given block.
fn random_signatures(rng: &mut TestRng, block: &Block) -> BlockSignatures {
    let block_hash = *block.hash();
    let era_id = block.header().era_id();
    let mut block_signatures = BlockSignatures::new(block_hash, era_id);
    for _ in 0..3 {
        let secret_key = SecretKey::random(rng);
        let signature = FinalitySignature::new(
            block_hash,
            era_id,
            &secret_key,
            PublicKey::from(&secret_key),
        );
        block_signatures.insert_proof(signature.public_key, signature.signature);
    }
    block_signatures
}

/// Requests block header at a specific height from a storage component.
fn get_block_header_at_height(storage: &mut Storage, height: u64) -> Option<BlockHeader> {
    storage
        .read_block_header_by_height(height)
        .expect("should get block")
}

/// Requests block at a specific height from a storage component.
fn get_block_at_height(storage: &mut Storage, height: u64) -> Option<Block> {
    storage
        .get_block_by_height(height)
        .expect("could not get block by height")
}

/// Loads a block from a storage component.
fn get_block(
    harness: &mut ComponentHarness<UnitTestEvent>,
    storage: &mut Storage,
    block_hash: BlockHash,
) -> Option<Block> {
    let response = harness.send_request(storage, move |responder| {
        StorageRequest::GetBlock {
            block_hash,
            responder,
        }
        .into()
    });
    assert!(harness.is_idle());
    response
}

/// Loads a block header by height from a storage component.
/// Requesting a block header by height is required currently by the RPC
/// component.
fn get_block_header_by_height(
    harness: &mut ComponentHarness<UnitTestEvent>,
    storage: &mut Storage,
    block_height: u64,
) -> Option<BlockHeader> {
    let response = harness.send_request(storage, move |responder| {
        StorageRequest::GetBlockHeaderByHeight {
            block_height,
            only_from_available_block_range: false,
            responder,
        }
        .into()
    });
    assert!(harness.is_idle());
    response
}

/// Loads a block's signatures from a storage component.
fn get_block_signatures(
    harness: &mut ComponentHarness<UnitTestEvent>,
    storage: &mut Storage,
    block_hash: BlockHash,
) -> Option<BlockSignatures> {
    let response = harness.send_request(storage, move |responder| {
        StorageRequest::GetBlockSignatures {
            block_hash,
            responder,
        }
        .into()
    });
    assert!(harness.is_idle());
    response
}

/// Loads a set of deploys from a storage component.
///
/// Applies `into_naive` to all loaded deploys.
fn get_naive_deploys(
    harness: &mut ComponentHarness<UnitTestEvent>,
    storage: &mut Storage,
    deploy_hashes: Multiple<DeployHash>,
) -> Vec<Option<Deploy>> {
    let response = harness.send_request(storage, move |responder| {
        StorageRequest::GetDeploys {
            deploy_hashes: deploy_hashes.to_vec(),
            responder,
        }
        .into()
    });
    assert!(harness.is_idle());
    response
        .into_iter()
        .map(|opt_dfa| opt_dfa.map(DeployWithFinalizedApprovals::into_naive))
        .collect()
}

/// Loads a deploy with associated metadata from the storage component.
///
/// Any potential finalized approvals are discarded.
fn get_naive_deploy_and_metadata(
    harness: &mut ComponentHarness<UnitTestEvent>,
    storage: &mut Storage,
    deploy_hash: DeployHash,
) -> Option<(Deploy, DeployMetadataExt)> {
    let response = harness.send_request(storage, |responder| {
        StorageRequest::GetDeployAndMetadata {
            deploy_hash,
            responder,
        }
        .into()
    });
    assert!(harness.is_idle());
    response.map(|(deploy_with_finalized_approvals, metadata)| {
        (deploy_with_finalized_approvals.into_naive(), metadata)
    })
}

/// Requests the highest block from a storage component.
fn get_highest_block(
    harness: &mut ComponentHarness<UnitTestEvent>,
    storage: &mut Storage,
) -> Option<Block> {
    let response = harness.send_request(storage, |responder| {
        StorageRequest::GetHighestBlock { responder }.into()
    });
    assert!(harness.is_idle());
    response
}

/// Requests the highest block header from a storage component.
fn get_highest_block_header(
    harness: &mut ComponentHarness<UnitTestEvent>,
    storage: &mut Storage,
) -> Option<BlockHeader> {
    let response = harness.send_request(storage, |responder| {
        StorageRequest::GetHighestBlockHeader { responder }.into()
    });
    assert!(harness.is_idle());
    response
}

/// Stores a block in a storage component.
fn put_block(
    harness: &mut ComponentHarness<UnitTestEvent>,
    storage: &mut Storage,
    block: Box<Block>,
) -> bool {
    let response = harness.send_request(storage, move |responder| {
        StorageRequest::PutBlock { block, responder }.into()
    });
    assert!(harness.is_idle());
    response
}

/// Stores a block's signatures in a storage component.
fn put_block_signatures(
    harness: &mut ComponentHarness<UnitTestEvent>,
    storage: &mut Storage,
    signatures: BlockSignatures,
) -> bool {
    let response = harness.send_request(storage, move |responder| {
        StorageRequest::PutBlockSignatures {
            signatures,
            responder,
        }
        .into()
    });
    assert!(harness.is_idle());
    response
}

/// Stores a deploy in a storage component.
fn put_deploy(
    harness: &mut ComponentHarness<UnitTestEvent>,
    storage: &mut Storage,
    deploy: Box<Deploy>,
) -> bool {
    let response = harness.send_request(storage, move |responder| {
        StorageRequest::PutDeploy { deploy, responder }.into()
    });
    assert!(harness.is_idle());
    response
}

fn insert_to_deploy_index(
    storage: &mut Storage,
    deploy: Deploy,
    block_hash_and_height: BlockHashAndHeight,
) -> bool {
    let mut indices = storage
        .storage
        .indices
        .write()
        .expect("Poisoned indices lock.");

    indices
        .deploy_hash_index
        .insert(*deploy.id(), block_hash_and_height)
        .is_none()
}

/// Stores execution results in a storage component.
fn put_execution_results(
    harness: &mut ComponentHarness<UnitTestEvent>,
    storage: &mut Storage,
    block_hash: BlockHash,
    execution_results: HashMap<DeployHash, ExecutionResult>,
) {
    let response = harness.send_request(storage, move |responder| {
        StorageRequest::PutExecutionResults {
            block_hash: Box::new(block_hash),
            execution_results,
            responder,
        }
        .into()
    });
    assert!(harness.is_idle());
    response
}

#[test]
fn get_block_of_non_existing_block_returns_none() {
    let mut harness = ComponentHarness::default();
    let registry = prometheus::Registry::new();

    // `verifiable_chunked_hash_activation` can be chosen arbitrarily
    let verifiable_chunked_hash_activation = EraId::from(harness.rng.gen_range(0..=10));

    let mut storage = storage_fixture(&harness, verifiable_chunked_hash_activation, &registry);

    let block_hash = BlockHash::random(&mut harness.rng);
    let response = get_block(&mut harness, &mut storage, block_hash);

    assert!(response.is_none());
    assert!(harness.is_idle());
}

/// Creates a switch block immediately before block header.
fn switch_block_for_block_header(
    block_header: &BlockHeader,
    validator_weights: BTreeMap<PublicKey, U512>,
    verifiable_chunked_hash_activation: EraId,
) -> Block {
    let finalized_block = FinalizedBlock::new(
        BlockPayload::new(vec![], vec![], vec![], false),
        Some(EraReport {
            equivocators: vec![],
            rewards: BTreeMap::default(),
            inactive_validators: vec![],
        }),
        block_header
            .timestamp()
            .checked_sub(1.into())
            .expect("Time must not be epoch"),
        block_header
            .era_id()
            .checked_sub(1)
            .expect("EraId must not be 0"),
        block_header
            .height()
            .checked_sub(1)
            .expect("Height must not be 0"),
        PublicKey::System,
    );
    Block::new(
        Default::default(),
        Default::default(),
        Default::default(),
        finalized_block,
        Some(validator_weights),
        block_header.protocol_version(),
        verifiable_chunked_hash_activation,
    )
    .expect("Could not create block")
}

#[test]
fn test_get_block_header_and_sufficient_finality_signatures_by_height() {
    const MAX_ERA: u64 = 6;

    // Test both legacy and merkle based hashing schemes.
    let verifiable_chunked_hash_activations = vec![EraId::from(0), EraId::from(MAX_ERA + 1)];

    for verifiable_chunked_hash_activation in verifiable_chunked_hash_activations {
        thread::spawn(move || {
            let mut harness = ComponentHarness::default();
            // Separate registry for each storage in the loop.
<<<<<<< HEAD
            let registry = prometheus::Registry::new();
=======
>>>>>>> a2a1f2a6

            let mut storage =
                storage_fixture(&harness, verifiable_chunked_hash_activation, &registry);

            // Create a random block, store and load it.
            //
            // We need the block to be of an era > 0.
            let block = {
                let era_id = EraId::from(harness.rng.gen_range(1..MAX_ERA));

                // Height must be at least 1, otherwise it'll be rejected in
                // `switch_block_for_block_header()`
                let height = harness.rng.gen_range(1..10);

                let is_switch = harness.rng.gen_bool(0.1);
                Block::random_with_specifics(
                    &mut harness.rng,
                    era_id,
                    height,
                    ProtocolVersion::V1_0_0,
                    is_switch,
                    verifiable_chunked_hash_activation,
                    None,
                )
            };

            let mut block_signatures = BlockSignatures::new(
                block.header().hash(verifiable_chunked_hash_activation),
                block.header().era_id(),
            );

            // Secret and Public Keys
            let alice_secret_key =
                SecretKey::ed25519_from_bytes([1; SecretKey::ED25519_LENGTH]).unwrap();
            let alice_public_key = PublicKey::from(&alice_secret_key);
            let bob_secret_key =
                SecretKey::ed25519_from_bytes([2; SecretKey::ED25519_LENGTH]).unwrap();
            let bob_public_key = PublicKey::from(&bob_secret_key);
            {
                let FinalitySignature {
                    public_key,
                    signature,
                    ..
                } = FinalitySignature::new(
                    block.header().hash(verifiable_chunked_hash_activation),
                    block.header().era_id(),
                    &alice_secret_key,
                    alice_public_key.clone(),
                );
                block_signatures.insert_proof(public_key, signature);
            }

            {
                let FinalitySignature {
                    public_key,
                    signature,
                    ..
                } = FinalitySignature::new(
                    block.header().hash(verifiable_chunked_hash_activation),
                    block.header().era_id(),
                    &bob_secret_key,
                    bob_public_key.clone(),
                );
                block_signatures.insert_proof(public_key, signature);
            }

            let was_new = put_block(&mut harness, &mut storage, Box::new(block.clone()));
            assert!(was_new, "putting block should have returned `true`");

            let mut txn = storage
                .storage
                .env
                .begin_rw_txn()
                .expect("Could not start transaction");
            let was_new = txn
                .put_value(
                    storage.storage.block_metadata_db,
                    &block.hash(),
                    &block_signatures,
                    true,
                )
                .expect("should put value into LMDB");
            assert!(
                was_new,
                "putting block signatures should have returned `true`"
            );
            txn.commit().expect("Could not commit transaction");

            {
                let block_header = storage
                    .storage
                    .read_block_header_by_hash(block.hash())
                    .expect("should not throw exception")
                    .expect("should not be None");
                assert_eq!(
                    block_header,
                    block.header().clone(),
                    "Should have retrieved expected block header"
                );
            }

            let genesis_validator_weights: BTreeMap<PublicKey, U512> =
                vec![(alice_public_key, 123.into()), (bob_public_key, 123.into())]
                    .into_iter()
                    .collect();
            let switch_block = switch_block_for_block_header(
                block.header(),
                genesis_validator_weights,
                verifiable_chunked_hash_activation,
            );
            let was_new = put_block(&mut harness, &mut storage, Box::new(switch_block));
            assert!(was_new, "putting switch block should have returned `true`");
            {
                let block_header_with_metadata = storage
                    .storage
                    .read_block_header_and_sufficient_finality_signatures_by_height(
                        block.header().height(),
                    )
                    .expect("should not throw exception")
                    .expect("should not be None");
                assert_eq!(
                    block_header_with_metadata.block_header,
                    block.header().clone(),
                    "Should have retrieved expected block header"
                );
                assert_eq!(
                    block_header_with_metadata.block_signatures, block_signatures,
                    "Should have retrieved expected block signatures"
                );
                let block_with_metadata = storage
                    .storage
                    .read_block_and_sufficient_finality_signatures_by_height(
                        block.header().height(),
                    )
                    .expect("should not throw exception")
                    .expect("should not be None");
                assert_eq!(
                    block_with_metadata.block.header(),
                    block.header(),
                    "Should have retrieved expected block header"
                );
                assert_eq!(
                    block_with_metadata.finality_signatures, block_signatures,
                    "Should have retrieved expected block signatures"
                );
            }
        });
    }
}

#[test]
fn can_retrieve_block_by_height() {
    struct BlockData {
        era_id: EraId,
        verifiable_chunked_hash_activation: EraId,
    }

    let block_specs = vec![
        // Generates v1 blocks
        BlockData {
            era_id: EraId::from(1),
            verifiable_chunked_hash_activation: EraId::from(5),
        },
        // Generates v2 blocks
        BlockData {
            era_id: EraId::from(1),
            verifiable_chunked_hash_activation: EraId::from(0),
        },
    ];

    for block_spec in block_specs {
        thread::spawn(move || {
            let registry = prometheus::Registry::new();
            let mut harness = ComponentHarness::default();

            // Create a random blocks, load and store them.
            let block_33 = Box::new(Block::random_with_specifics(
                &mut harness.rng,
                block_spec.era_id,
                33,
                ProtocolVersion::from_parts(1, 5, 0),
                true,
                block_spec.verifiable_chunked_hash_activation,
                None,
            ));
            let block_14 = Box::new(Block::random_with_specifics(
                &mut harness.rng,
                block_spec.era_id,
                14,
                ProtocolVersion::from_parts(1, 5, 0),
                false,
                block_spec.verifiable_chunked_hash_activation,
                None,
            ));
            let block_99 = Box::new(Block::random_with_specifics(
                &mut harness.rng,
                block_spec.era_id.successor(),
                99,
                ProtocolVersion::from_parts(1, 5, 0),
                true,
                block_spec.verifiable_chunked_hash_activation,
                None,
            ));

            let mut storage = storage_fixture(
                &harness,
                block_spec.verifiable_chunked_hash_activation,
                &registry,
            );

            // Both block at ID and highest block should return `None` initially.
            assert!(get_block_at_height(&mut storage, 0).is_none());
            assert!(get_block_header_at_height(&mut storage, 0).is_none());
            assert!(get_highest_block(&mut harness, &mut storage).is_none());
            assert!(get_highest_block_header(&mut harness, &mut storage).is_none());
            assert!(get_block_at_height(&mut storage, 14).is_none());
            assert!(get_block_header_at_height(&mut storage, 14).is_none());
            assert!(get_block_at_height(&mut storage, 33).is_none());
            assert!(get_block_header_at_height(&mut storage, 33).is_none());
            assert!(get_block_at_height(&mut storage, 99).is_none());
            assert!(get_block_header_at_height(&mut storage, 99).is_none());

            // Inserting 33 changes this.
            let was_new = put_block(&mut harness, &mut storage, block_33.clone());
            assert!(was_new);

            assert_eq!(
                get_highest_block(&mut harness, &mut storage).as_ref(),
                Some(&*block_33)
            );
            assert_eq!(
                get_highest_block_header(&mut harness, &mut storage).as_ref(),
                Some(block_33.header())
            );
            assert!(get_block_at_height(&mut storage, 0).is_none());
            assert!(get_block_header_at_height(&mut storage, 0).is_none());
            assert!(get_block_at_height(&mut storage, 14).is_none());
            assert!(get_block_header_at_height(&mut storage, 14).is_none());
            assert_eq!(
                get_block_at_height(&mut storage, 33).as_ref(),
                Some(&*block_33)
            );
            assert_eq!(
                get_block_header_at_height(&mut storage, 33).as_ref(),
                Some(block_33.header())
            );
            assert!(get_block_at_height(&mut storage, 99).is_none());
            assert!(get_block_header_at_height(&mut storage, 99).is_none());

            // Inserting block with height 14, no change in highest.
            let was_new = put_block(&mut harness, &mut storage, block_14.clone());
            assert!(was_new);

            assert_eq!(
                get_highest_block(&mut harness, &mut storage).as_ref(),
                Some(&*block_33)
            );
            assert_eq!(
                get_highest_block_header(&mut harness, &mut storage).as_ref(),
                Some(block_33.header())
            );
            assert!(get_block_at_height(&mut storage, 0).is_none());
            assert!(get_block_header_at_height(&mut storage, 0).is_none());
            assert_eq!(
                get_block_at_height(&mut storage, 14).as_ref(),
                Some(&*block_14)
            );
            assert_eq!(
                get_block_header_at_height(&mut storage, 14).as_ref(),
                Some(block_14.header())
            );
            assert_eq!(
                get_block_at_height(&mut storage, 33).as_ref(),
                Some(&*block_33)
            );
            assert_eq!(
                get_block_header_at_height(&mut storage, 33).as_ref(),
                Some(block_33.header())
            );
            assert!(get_block_at_height(&mut storage, 99).is_none());
            assert!(get_block_header_at_height(&mut storage, 99).is_none());

            // Inserting block with height 99, changes highest.
            let was_new = put_block(&mut harness, &mut storage, block_99.clone());
            assert!(was_new);

            assert_eq!(
                get_highest_block(&mut harness, &mut storage).as_ref(),
                Some(&*block_99)
            );
            assert_eq!(
                get_highest_block_header(&mut harness, &mut storage).as_ref(),
                Some(block_99.header())
            );
            assert!(get_block_at_height(&mut storage, 0).is_none());
            assert!(get_block_header_at_height(&mut storage, 0).is_none());
            assert_eq!(
                get_block_at_height(&mut storage, 14).as_ref(),
                Some(&*block_14)
            );
            assert_eq!(
                get_block_header_at_height(&mut storage, 14).as_ref(),
                Some(block_14.header())
            );
            assert_eq!(
                get_block_at_height(&mut storage, 33).as_ref(),
                Some(&*block_33)
            );
            assert_eq!(
                get_block_header_at_height(&mut storage, 33).as_ref(),
                Some(block_33.header())
            );
            assert_eq!(
                get_block_at_height(&mut storage, 99).as_ref(),
                Some(&*block_99)
            );
            assert_eq!(
                get_block_header_at_height(&mut storage, 99).as_ref(),
                Some(block_99.header())
            );
        });
    }
}

#[test]
#[should_panic(expected = "duplicate entries")]
fn different_block_at_height_is_fatal() {
    let mut harness = ComponentHarness::default();
    let registry = prometheus::Registry::new();

    // `verifiable_chunked_hash_activation` can be chosen arbitrarily
    let verifiable_chunked_hash_activation = EraId::from(harness.rng.gen_range(0..=10));

    let mut storage = storage_fixture(&harness, verifiable_chunked_hash_activation, &registry);

    // Create two different blocks at the same height.
    let block_44_a = Box::new(Block::random_with_specifics(
        &mut harness.rng,
        EraId::new(1),
        44,
        ProtocolVersion::V1_0_0,
        false,
        verifiable_chunked_hash_activation,
        None,
    ));
    let block_44_b = Box::new(Block::random_with_specifics(
        &mut harness.rng,
        EraId::new(1),
        44,
        ProtocolVersion::V1_0_0,
        false,
        verifiable_chunked_hash_activation,
        None,
    ));

    let was_new = put_block(&mut harness, &mut storage, block_44_a.clone());
    assert!(was_new);

    let was_new = put_block(&mut harness, &mut storage, block_44_a);
    assert!(was_new);

    // Putting a different block with the same height should now crash.
    put_block(&mut harness, &mut storage, block_44_b);
}

#[test]
fn get_vec_of_non_existing_deploy_returns_nones() {
    let mut harness = ComponentHarness::default();
    let registry = prometheus::Registry::new();

    // `verifiable_chunked_hash_activation` can be chosen arbitrarily
    let verifiable_chunked_hash_activation = EraId::from(harness.rng.gen_range(0..=10));

    let mut storage = storage_fixture(&harness, verifiable_chunked_hash_activation, &registry);

    let deploy_id = DeployHash::random(&mut harness.rng);
    let response = get_naive_deploys(&mut harness, &mut storage, smallvec![deploy_id]);
    assert_eq!(response, vec![None]);

    // Also verify that we can retrieve using an empty set of deploy hashes.
    let response = get_naive_deploys(&mut harness, &mut storage, smallvec![]);
    assert!(response.is_empty());
}

#[test]
fn can_retrieve_store_and_load_deploys() {
    let mut harness = ComponentHarness::default();
    let registry = prometheus::Registry::new();

    // `verifiable_chunked_hash_activation` can be chosen arbitrarily
    let verifiable_chunked_hash_activation = EraId::from(harness.rng.gen_range(0..=10));

    let mut storage = storage_fixture(&harness, verifiable_chunked_hash_activation, &registry);

    // Create a random deploy, store and load it.
    let deploy = Box::new(Deploy::random(&mut harness.rng));

    let was_new = put_deploy(&mut harness, &mut storage, deploy.clone());
    let block_hash_and_height = BlockHashAndHeight::random(&mut harness.rng);
    // Insert to the deploy hash index as well so that we can perform the GET later.
    // Also check that we don't have an entry there for this deploy.
    assert!(insert_to_deploy_index(
        &mut storage,
        *deploy.clone(),
        block_hash_and_height
    ));
    assert!(was_new, "putting deploy should have returned `true`");

    // Storing the same deploy again should work, but yield a result of `false`.
    let was_new_second_time = put_deploy(&mut harness, &mut storage, deploy.clone());
    assert!(
        !was_new_second_time,
        "storing deploy the second time should have returned `false`"
    );
    assert!(!insert_to_deploy_index(
        &mut storage,
        *deploy.clone(),
        block_hash_and_height
    ));

    // Retrieve the stored deploy.
    let response = get_naive_deploys(&mut harness, &mut storage, smallvec![*deploy.id()]);
    assert_eq!(response, vec![Some(deploy.as_ref().clone())]);

    // Finally try to get the metadata as well. Since we did not store any, we expect to get the
    // block hash and height from the indices.
    let (deploy_response, metadata_response) = harness
        .send_request(&mut storage, |responder| {
            StorageRequest::GetDeployAndMetadata {
                deploy_hash: *deploy.id(),
                responder,
            }
            .into()
        })
        .expect("no deploy with metadata returned");

    assert_eq!(deploy_response.into_naive(), *deploy);
    match metadata_response {
        DeployMetadataExt::Metadata(_) => {
            panic!("We didn't store any metadata but we received it in the response.")
        }
        DeployMetadataExt::BlockInfo(recv_block_hash_and_height) => {
            assert_eq!(block_hash_and_height, recv_block_hash_and_height)
        }
        DeployMetadataExt::Empty => panic!(
            "We stored block info in the deploy hash index \
                                            but we received nothing in the response."
        ),
    }

    // Create a random deploy, store and load it.
    let deploy = Box::new(Deploy::random(&mut harness.rng));

    assert!(put_deploy(&mut harness, &mut storage, deploy.clone()));
    // Don't insert to the deploy hash index. Since we have no execution results
    // either, we should receive an empty metadata response.
    let (deploy_response, metadata_response) = harness
        .send_request(&mut storage, |responder| {
            StorageRequest::GetDeployAndMetadata {
                deploy_hash: *deploy.id(),
                responder,
            }
            .into()
        })
        .expect("no deploy with metadata returned");

    assert_eq!(deploy_response.into_naive(), *deploy);
    match metadata_response {
        DeployMetadataExt::Metadata(_) => {
            panic!("We didn't store any metadata but we received it in the response.")
        }
        DeployMetadataExt::BlockInfo(_) => {
            panic!(
                "We didn't store any block info in the index but we received it in the response."
            )
        }
        DeployMetadataExt::Empty => { /* We didn't store execution results or block info */ }
    }
}

#[test]
fn storing_and_loading_a_lot_of_deploys_does_not_exhaust_handles() {
    let mut harness = ComponentHarness::default();
    let registry = prometheus::Registry::new();

    // `verifiable_chunked_hash_activation` can be chosen arbitrarily
    let verifiable_chunked_hash_activation = EraId::from(harness.rng.gen_range(0..=10));

    let mut storage = storage_fixture(&harness, verifiable_chunked_hash_activation, &registry);

    let total = 1000;
    let batch_size = 25;

    let mut deploy_hashes = Vec::new();

    for _ in 0..total {
        let deploy = Box::new(Deploy::random(&mut harness.rng));
        deploy_hashes.push(*deploy.id());
        put_deploy(&mut harness, &mut storage, deploy);
    }

    // Shuffle deploy hashes around to get a random order.
    deploy_hashes.as_mut_slice().shuffle(&mut harness.rng);

    // Retrieve all from storage, ensuring they are found.
    for chunk in deploy_hashes.chunks(batch_size) {
        let result = get_naive_deploys(&mut harness, &mut storage, chunk.iter().cloned().collect());
        assert!(result.iter().all(Option::is_some));
    }
}

#[test]
fn store_execution_results_for_two_blocks() {
    let mut harness = ComponentHarness::default();
    let registry = prometheus::Registry::new();

    // `verifiable_chunked_hash_activation` can be chosen arbitrarily
    let verifiable_chunked_hash_activation = EraId::from(harness.rng.gen_range(0..=10));

    let mut storage = storage_fixture(&harness, verifiable_chunked_hash_activation, &registry);

    let deploy = Deploy::random(&mut harness.rng);

    let block_hash_a = BlockHash::random(&mut harness.rng);
    let block_hash_b = BlockHash::random(&mut harness.rng);

    // Store the deploy.
    put_deploy(&mut harness, &mut storage, Box::new(deploy.clone()));

    // Ensure deploy exists.
    assert_eq!(
        get_naive_deploys(&mut harness, &mut storage, smallvec![*deploy.id()]),
        vec![Some(deploy.clone())]
    );

    // Put first execution result.
    let first_result: ExecutionResult = harness.rng.gen();
    let mut first_results = HashMap::new();
    first_results.insert(*deploy.id(), first_result.clone());
    put_execution_results(&mut harness, &mut storage, block_hash_a, first_results);

    // Retrieve and check if correct.
    let (first_deploy, first_metadata) =
        get_naive_deploy_and_metadata(&mut harness, &mut storage, *deploy.id())
            .expect("missing on first attempt");
    assert_eq!(first_deploy, deploy);
    let mut expected_per_block_results = HashMap::new();
    expected_per_block_results.insert(block_hash_a, first_result);
    assert_eq!(
        first_metadata,
        DeployMetadata {
            execution_results: expected_per_block_results.clone()
        }
    );

    // Add second result for the same deploy, different block.
    let second_result: ExecutionResult = harness.rng.gen();
    let mut second_results = HashMap::new();
    second_results.insert(*deploy.id(), second_result.clone());
    put_execution_results(&mut harness, &mut storage, block_hash_b, second_results);

    // Retrieve the deploy again, should now contain both.
    let (second_deploy, second_metadata) =
        get_naive_deploy_and_metadata(&mut harness, &mut storage, *deploy.id())
            .expect("missing on second attempt");
    assert_eq!(second_deploy, deploy);
    expected_per_block_results.insert(block_hash_b, second_result);
    assert_eq!(
        second_metadata,
        DeployMetadata {
            execution_results: expected_per_block_results
        }
    );
}

#[test]
fn store_random_execution_results() {
    let mut harness = ComponentHarness::default();
    let registry = prometheus::Registry::new();

    // `verifiable_chunked_hash_activation` can be chosen arbitrarily
    let verifiable_chunked_hash_activation = EraId::from(harness.rng.gen_range(0..=10));

    let mut storage = storage_fixture(&harness, verifiable_chunked_hash_activation, &registry);

    // We store results for two different blocks. Each block will have five deploys executed in it,
    // with two of these deploys being shared by both blocks, while the remaining three are unique
    // per block.
    let block_hash_a = BlockHash::random(&mut harness.rng);
    let block_hash_b = BlockHash::random(&mut harness.rng);

    // Create the shared deploys.
    let shared_deploys = vec![
        Deploy::random(&mut harness.rng),
        Deploy::random(&mut harness.rng),
    ];

    // Store shared deploys.
    for deploy in &shared_deploys {
        put_deploy(&mut harness, &mut storage, Box::new(deploy.clone()));
    }

    // We collect the expected result per deploy in parallel to adding them.
    let mut expected_outcome = HashMap::new();

    fn setup_block(
        harness: &mut ComponentHarness<UnitTestEvent>,
        storage: &mut Storage,
        expected_outcome: &mut HashMap<DeployHash, HashMap<BlockHash, ExecutionResult>>,
        block_hash: &BlockHash,
        shared_deploys: &[Deploy],
    ) {
        let unique_count = 3;

        // Results for a single block.
        let mut block_results = HashMap::new();

        // Add three unique deploys to block.
        for _ in 0..unique_count {
            let deploy = Deploy::random(&mut harness.rng);

            // Store unique deploy.
            put_deploy(harness, storage, Box::new(deploy.clone()));

            let execution_result: ExecutionResult = harness.rng.gen();

            // Insert deploy results for the unique block-deploy combination.
            let mut map = HashMap::new();
            map.insert(*block_hash, execution_result.clone());
            expected_outcome.insert(*deploy.id(), map);

            // Add to our expected outcome.
            block_results.insert(*deploy.id(), execution_result);
        }

        // Insert the shared deploys as well.
        for shared_deploy in shared_deploys {
            let execution_result: ExecutionResult = harness.rng.gen();

            // Insert the new result and ensure it is not present yet.
            let result = block_results.insert(*shared_deploy.id(), execution_result.clone());
            assert!(result.is_none());

            // Insert into expected outcome.
            let deploy_expected = expected_outcome.entry(*shared_deploy.id()).or_default();
            let prev = deploy_expected.insert(*block_hash, execution_result.clone());
            // Ensure we are not replacing something.
            assert!(prev.is_none());
        }

        // We should have all results for our block collected for the input.
        assert_eq!(block_results.len(), unique_count + shared_deploys.len());

        // Now we can submit the block's execution results.
        put_execution_results(harness, storage, *block_hash, block_results);
    }

    setup_block(
        &mut harness,
        &mut storage,
        &mut expected_outcome,
        &block_hash_a,
        &shared_deploys,
    );

    setup_block(
        &mut harness,
        &mut storage,
        &mut expected_outcome,
        &block_hash_b,
        &shared_deploys,
    );

    // At this point, we are all set up and ready to receive results. Iterate over every deploy and
    // see if its execution-data-per-block matches our expectations.
    for (deploy_hash, raw_meta) in expected_outcome.iter() {
        let (deploy, metadata) =
            get_naive_deploy_and_metadata(&mut harness, &mut storage, *deploy_hash)
                .expect("missing deploy");

        assert_eq!(deploy_hash, deploy.id());

        assert_eq!(
            metadata,
            DeployMetadata {
                execution_results: raw_meta.clone()
            }
        );
    }
}

#[test]
fn store_execution_results_twice_for_same_block_deploy_pair() {
    let mut harness = ComponentHarness::default();
    let registry = prometheus::Registry::new();

    // `verifiable_chunked_hash_activation` can be chosen arbitrarily
    let verifiable_chunked_hash_activation = EraId::from(harness.rng.gen_range(0..=10));

    let mut storage = storage_fixture(&harness, verifiable_chunked_hash_activation, &registry);

    let block_hash = BlockHash::random(&mut harness.rng);
    let deploy_hash = DeployHash::random(&mut harness.rng);

    let mut exec_result_1 = HashMap::new();
    exec_result_1.insert(deploy_hash, harness.rng.gen());

    let mut exec_result_2 = HashMap::new();
    exec_result_2.insert(deploy_hash, harness.rng.gen());

    put_execution_results(&mut harness, &mut storage, block_hash, exec_result_1);

    // Storing a second execution result for the same deploy on the same block should panic.
    put_execution_results(&mut harness, &mut storage, block_hash, exec_result_2);
}

#[test]
fn store_identical_execution_results() {
    let mut harness = ComponentHarness::default();
    let registry = prometheus::Registry::new();

    // `verifiable_chunked_hash_activation` can be chosen arbitrarily
    let verifiable_chunked_hash_activation = EraId::from(harness.rng.gen_range(0..=10));

    let mut storage = storage_fixture(&harness, verifiable_chunked_hash_activation, &registry);

    let block_hash = BlockHash::random(&mut harness.rng);
    let deploy_hash = DeployHash::random(&mut harness.rng);

    let mut exec_result = HashMap::new();
    exec_result.insert(deploy_hash, harness.rng.gen());

    put_execution_results(&mut harness, &mut storage, block_hash, exec_result.clone());

    // We should be fine storing the exact same result twice.
    put_execution_results(&mut harness, &mut storage, block_hash, exec_result);
}

/// Example state used in storage.
#[derive(Clone, Debug, Deserialize, Eq, PartialEq, Serialize)]
struct StateData {
    a: Vec<u32>,
    b: i32,
}

#[test]
fn test_legacy_interface() {
    let mut harness = ComponentHarness::default();
    let registry = prometheus::Registry::new();

    // `verifiable_chunked_hash_activation` can be chosen arbitrarily
    let verifiable_chunked_hash_activation = EraId::from(harness.rng.gen_range(0..=10));

    let mut storage = storage_fixture(&harness, verifiable_chunked_hash_activation, &registry);

    let deploy = Box::new(Deploy::random(&mut harness.rng));
    let was_new = put_deploy(&mut harness, &mut storage, deploy.clone());
    assert!(was_new);

    // Ensure we get the deploy we expect.
    let result = storage
        .storage
        .get_deploy(*deploy.id())
        .expect("should get deploy");
    assert_eq!(result, Some(*deploy));

    // A non-existent deploy should simply return `None`.
    assert!(storage
        .storage
        .get_deploy(DeployHash::random(&mut harness.rng))
        .expect("should get deploy")
        .is_none())
}

/// Creates a random block with a specific block height.
fn random_block_at_height(
    rng: &mut TestRng,
    height: u64,
    block_generator: fn(&mut TestRng) -> (Block, EraId),
) -> (Box<Block>, EraId) {
    let (mut block, verifiable_chunked_hash_activation) = (block_generator)(rng);
    block.set_height(height, verifiable_chunked_hash_activation);
    (Box::new(block), verifiable_chunked_hash_activation)
}

#[test]
fn persist_blocks_deploys_and_deploy_metadata_across_instantiations() {
    let block_generators: BlockGenerators = vec![Block::random_v1, Block::random_v2];

    for block_generator in block_generators {
        thread::spawn(move || {
            let mut harness = ComponentHarness::default();
            let registry = prometheus::Registry::new();

            let (mut block, verifiable_chunked_hash_activation) =
                random_block_at_height(&mut harness.rng, 42, block_generator);

            let mut storage =
                storage_fixture(&harness, verifiable_chunked_hash_activation, &registry);

            // Create some sample data.
            let deploy = Deploy::random(&mut harness.rng);
            let execution_result: ExecutionResult = harness.rng.gen();
            put_deploy(&mut harness, &mut storage, Box::new(deploy.clone()));
            put_block(
                &mut harness,
                &mut storage,
                Box::new(
                    block
                        .disable_switch_block(verifiable_chunked_hash_activation)
                        .clone(),
                ),
            );
            let mut execution_results = HashMap::new();
            execution_results.insert(*deploy.id(), execution_result.clone());
            put_execution_results(&mut harness, &mut storage, *block.hash(), execution_results);
            assert_eq!(
                get_block_at_height(&mut storage, 42).expect("block not indexed properly"),
                *block
            );

            // After storing everything, destroy the harness and component, then rebuild using the
            // same directory as backing.
            let (on_disk, rng) = harness.into_parts();
            let mut harness = ComponentHarness::builder()
                .on_disk(on_disk)
                .rng(rng)
                .build();
            let mut storage =
                storage_fixture(&harness, verifiable_chunked_hash_activation, &registry);

            let actual_block = get_block(&mut harness, &mut storage, *block.hash())
                .expect("missing block we stored earlier");
            assert_eq!(actual_block, *block);
            let actual_deploys =
                get_naive_deploys(&mut harness, &mut storage, smallvec![*deploy.id()]);
            assert_eq!(actual_deploys, vec![Some(deploy.clone())]);

            let (_, deploy_metadata_ext) =
                get_naive_deploy_and_metadata(&mut harness, &mut storage, *deploy.id())
                    .expect("missing deploy we stored earlier");

            let execution_results = match deploy_metadata_ext {
                DeployMetadataExt::Metadata(metadata) => metadata.execution_results,
                _ => panic!("Unexpected missing metadata."),
            };
            assert_eq!(execution_results.len(), 1);
            assert_eq!(execution_results[block.hash()], execution_result);

            assert_eq!(
                get_block_at_height(&mut storage, 42).expect("block index was not restored"),
                *block
            );
        });
    }
}

#[test]
fn should_hard_reset() {
    let blocks_count = 8_usize;
    let blocks_per_era = 3;
    let mut harness = ComponentHarness::default();
    let registry = prometheus::Registry::new();

    // `verifiable_chunked_hash_activation` can be chosen arbitrarily
    let verifiable_chunked_hash_activation = EraId::from(harness.rng.gen_range(0..=10));

    let mut storage = storage_fixture(&harness, verifiable_chunked_hash_activation, &registry);

    let random_deploys: Vec<_> = iter::repeat_with(|| Deploy::random(&mut harness.rng))
        .take(blocks_count)
        .collect();

    // Create and store 8 blocks, 0-2 in era 0, 3-5 in era 1, and 6,7 in era 2.
    let blocks: Vec<Block> = (0..blocks_count)
        .map(|height| {
            let is_switch = height % blocks_per_era == blocks_per_era - 1;
            Block::random_with_specifics(
                &mut harness.rng,
                EraId::from(height as u64 / 3),
                height as u64,
                ProtocolVersion::V1_0_0,
                is_switch,
                verifiable_chunked_hash_activation,
                iter::once(random_deploys.get(height).expect("should_have_deploy")),
            )
        })
        .collect();

    for block in &blocks {
        assert!(put_block(
            &mut harness,
            &mut storage,
            Box::new(block.clone())
        ));
    }

    // Create and store signatures for these blocks.
    for block in &blocks {
        let block_signatures = random_signatures(&mut harness.rng, block);
        assert!(put_block_signatures(
            &mut harness,
            &mut storage,
            block_signatures
        ));
    }

    // Add execution results to deploys; deploy 0 will be executed in block 0, deploy 1 in block 1,
    // and so on.
    let mut deploys = vec![];
    let mut execution_results = vec![];
    for (index, block_hash) in blocks.iter().map(|block| block.hash()).enumerate() {
        let deploy = random_deploys.get(index).expect("should have deploys");
        let execution_result: ExecutionResult = harness.rng.gen();
        put_deploy(&mut harness, &mut storage, Box::new(deploy.clone()));
        let mut exec_results = HashMap::new();
        exec_results.insert(*deploy.id(), execution_result);
        put_execution_results(
            &mut harness,
            &mut storage,
            *block_hash,
            exec_results.clone(),
        );
        deploys.push(deploy);
        execution_results.push(exec_results);
    }

    // Check the highest block is #7.
    assert_eq!(
        Some(blocks[blocks_count - 1].clone()),
        get_highest_block(&mut harness, &mut storage)
    );

    // The closure doing the actual checks.
    let mut check = |reset_era: usize| {
        let registry = prometheus::Registry::new();

        // Initialize a new storage with a hard reset to the given era, deleting blocks from that
        // era onwards.
        let mut storage = storage_fixture_with_hard_reset(
            &harness,
            EraId::from(reset_era as u64),
            verifiable_chunked_hash_activation,
            &registry,
        );

        // Check highest block is the last from the previous era, or `None` if resetting to era 0.
        let highest_block = get_highest_block(&mut harness, &mut storage);
        if reset_era > 0 {
            assert_eq!(
                blocks[blocks_per_era * reset_era - 1],
                highest_block.unwrap()
            );
        } else {
            assert!(highest_block.is_none());
        }

        // Check deleted blocks can't be retrieved.
        for (index, block) in blocks.iter().enumerate() {
            let result = get_block(&mut harness, &mut storage, *block.hash());
            let should_get_block = index < blocks_per_era * reset_era;
            assert_eq!(should_get_block, result.is_some());
        }

        // Check signatures of deleted blocks can't be retrieved.
        for (index, block) in blocks.iter().enumerate() {
            let result = get_block_signatures(&mut harness, &mut storage, *block.hash());
            let should_get_sigs = index < blocks_per_era * reset_era;
            assert_eq!(should_get_sigs, result.is_some());
        }

        // Check execution results in deleted blocks have been removed.
        for (index, deploy) in deploys.iter().enumerate() {
            let (_, deploy_metadata_ext) =
                get_naive_deploy_and_metadata(&mut harness, &mut storage, *deploy.id()).unwrap();
            let should_have_exec_results = index < blocks_per_era * reset_era;
            match deploy_metadata_ext {
                DeployMetadataExt::Metadata(_metadata) => assert!(should_have_exec_results),
                DeployMetadataExt::BlockInfo(_block_hash_and_height) => {
                    assert!(!should_have_exec_results)
                }
                DeployMetadataExt::Empty => assert!(!should_have_exec_results),
            };
        }
    };

    // Test with a hard reset to era 2, deleting blocks (and associated data) 6 and 7.
    check(2);
    // Test with a hard reset to era 1, further deleting blocks (and associated data) 3, 4 and 5.
    check(1);
    // Test with a hard reset to era 0, deleting all blocks and associated data.
    check(0);
}

#[test]
fn should_create_subdir_named_after_network() {
    let harness = ComponentHarness::default();
<<<<<<< HEAD
    let registry = prometheus::Registry::new();
=======
>>>>>>> a2a1f2a6

    let cfg = new_config(&harness);

    let network_name = "test";
    let storage = Storage::new(
        &WithDir::new(harness.tmp.path(), cfg.clone()),
        None,
        ProtocolVersion::from_parts(1, 0, 0),
        network_name,
        Ratio::new(1, 3),
        None,
        EraId::from(0),
<<<<<<< HEAD
        &registry,
=======
        None,
>>>>>>> a2a1f2a6
    )
    .unwrap();

    let expected_path = cfg.path.join(network_name);

    assert!(expected_path.exists());
    assert_eq!(expected_path, storage.root_path());
}

#[test]
fn should_not_try_to_move_nonexistent_files() {
    let harness = ComponentHarness::default();
    let cfg = new_config(&harness);
    let file_names = ["temp.txt"];

    let expected = should_move_storage_files_to_network_subdir(&cfg.path, &file_names).unwrap();

    assert!(!expected);
}

#[test]
fn should_move_files_if_they_exist() {
    let harness = ComponentHarness::default();
    let cfg = new_config(&harness);
    let file_names = ["temp1.txt", "temp2.txt", "temp3.txt"];

    // Storage will create this in the constructor,
    // doing this manually since we're not calling the constructor in this test.
    fs::create_dir(cfg.path.clone()).unwrap();

    // create empty files for testing.
    File::create(cfg.path.join(file_names[0])).unwrap();
    File::create(cfg.path.join(file_names[1])).unwrap();
    File::create(cfg.path.join(file_names[2])).unwrap();

    let expected = should_move_storage_files_to_network_subdir(&cfg.path, &file_names).unwrap();

    assert!(expected);
}

#[test]
fn should_return_error_if_files_missing() {
    let harness = ComponentHarness::default();
    let cfg = new_config(&harness);
    let file_names = ["temp1.txt", "temp2.txt", "temp3.txt"];

    // Storage will create this in the constructor,
    // doing this manually since we're not calling the constructor in this test.
    fs::create_dir(cfg.path.clone()).unwrap();

    // create empty files for testing, but not all of the files.
    File::create(cfg.path.join(file_names[1])).unwrap();
    File::create(cfg.path.join(file_names[2])).unwrap();

    let actual = should_move_storage_files_to_network_subdir(&cfg.path, &file_names);

    assert!(actual.is_err());
}

#[test]
fn should_actually_move_specified_files() {
    let harness = ComponentHarness::default();
    let cfg = new_config(&harness);
    let file_names = ["temp1.txt", "temp2.txt", "temp3.txt"];
    let root = cfg.path;
    let subdir = root.join("test");
    let src_path1 = root.join(file_names[0]);
    let src_path2 = root.join(file_names[1]);
    let src_path3 = root.join(file_names[2]);
    let dest_path1 = subdir.join(file_names[0]);
    let dest_path2 = subdir.join(file_names[1]);
    let dest_path3 = subdir.join(file_names[2]);

    // Storage will create this in the constructor,
    // doing this manually since we're not calling the constructor in this test.
    fs::create_dir_all(subdir.clone()).unwrap();

    // create empty files for testing.
    File::create(src_path1.clone()).unwrap();
    File::create(src_path2.clone()).unwrap();
    File::create(src_path3.clone()).unwrap();

    assert!(src_path1.exists());
    assert!(src_path2.exists());
    assert!(src_path3.exists());

    let result = move_storage_files_to_network_subdir(&root, &subdir, &file_names);

    assert!(result.is_ok());
    assert!(!src_path1.exists());
    assert!(!src_path2.exists());
    assert!(!src_path3.exists());
    assert!(dest_path1.exists());
    assert!(dest_path2.exists());
    assert!(dest_path3.exists());
}

#[derive(Debug, Clone, PartialEq)]
struct DatabaseEntriesSnapshot {
    block_body_keys: HashSet<Digest>,
    deploy_hashes_keys: HashSet<Digest>,
    transfer_hashes_keys: HashSet<Digest>,
    proposer_keys: HashSet<Digest>,
}

impl DatabaseEntriesSnapshot {
    fn from_storage(storage: &Storage) -> DatabaseEntriesSnapshot {
        let txn = storage.storage.env.begin_ro_txn().unwrap();

        let mut cursor = txn
            .open_ro_cursor(storage.storage.block_body_v2_db)
            .unwrap();
        let block_body_keys = cursor
            .iter()
            .map(|(raw_key, _)| Digest::try_from(raw_key).unwrap())
            .collect();
        drop(cursor); // borrow checker complains without this

        let mut cursor = txn
            .open_ro_cursor(storage.storage.deploy_hashes_db)
            .unwrap();
        let deploy_hashes_keys = cursor
            .iter()
            .map(|(raw_key, _)| Digest::try_from(raw_key).unwrap())
            .collect();
        drop(cursor); // borrow checker complains without this

        let mut cursor = txn
            .open_ro_cursor(storage.storage.transfer_hashes_db)
            .unwrap();
        let transfer_hashes_keys = cursor
            .iter()
            .map(|(raw_key, _)| Digest::try_from(raw_key).unwrap())
            .collect();
        drop(cursor); // borrow checker complains without this

        let mut cursor = txn.open_ro_cursor(storage.storage.proposer_db).unwrap();
        let proposer_keys = cursor
            .iter()
            .map(|(raw_key, _)| Digest::try_from(raw_key).unwrap())
            .collect();
        drop(cursor); // borrow checker complains without this

        txn.commit().unwrap();

        DatabaseEntriesSnapshot {
            block_body_keys,
            deploy_hashes_keys,
            transfer_hashes_keys,
            proposer_keys,
        }
    }
}

#[test]
fn should_garbage_collect() {
    let blocks_count = 9_usize;
    let blocks_per_era = 3;

    // Ensure blocks are created with the Merkle hashing scheme
    let verifiable_chunked_hash_activation = EraId::from(0);

    let mut harness = ComponentHarness::default();
    let registry = prometheus::Registry::new();
    let mut storage = storage_fixture(&harness, verifiable_chunked_hash_activation, &registry);

    // Create and store 9 blocks, 0-2 in era 0, 3-5 in era 1, and 6-8 in era 2.
    let blocks: Vec<Block> = (0..blocks_count)
        .map(|height| {
            let is_switch = height % blocks_per_era == blocks_per_era - 1;

            Block::random_with_specifics(
                &mut harness.rng,
                EraId::from((height / blocks_per_era) as u64),
                height as u64,
                ProtocolVersion::from_parts(1, 4, 0),
                is_switch,
                verifiable_chunked_hash_activation,
                None,
            )
        })
        .collect();

    let mut snapshots = vec![];

    for block in &blocks {
        assert!(put_block(
            &mut harness,
            &mut storage,
            Box::new(block.clone())
        ));
        // store the storage state after a switch block for later comparison
        if block.header().is_switch_block() {
            snapshots.push(DatabaseEntriesSnapshot::from_storage(&storage));
        }
    }

    let registry = prometheus::Registry::new();

    let check = |reset_era: usize| {
        // Initialize a new storage with a hard reset to the given era, deleting blocks from that
        // era onwards.
        let storage = storage_fixture_with_hard_reset_and_protocol_version(
            &harness,
            EraId::from(reset_era as u64),
            ProtocolVersion::from_parts(1, 5, 0), /* this is needed because blocks with later
                                                   * versions aren't removed on hard resets */
            verifiable_chunked_hash_activation,
            &registry,
        );

        // Hard reset should remove headers, but not block bodies
        let snapshot = DatabaseEntriesSnapshot::from_storage(&storage);
        assert_eq!(snapshot, snapshots[reset_era]);

        // Run garbage collection
        let txn = storage.storage.env.begin_ro_txn().unwrap();

        let block_header_map = construct_block_body_to_block_header_reverse_lookup(
            &txn,
            &storage.storage.block_header_db,
        )
        .unwrap();
        txn.commit().unwrap();

        let mut txn = storage.storage.env.begin_rw_txn().unwrap();
        garbage_collect_block_body_v2_db(
            &mut txn,
            &storage.storage.block_body_v2_db,
            &storage.storage.deploy_hashes_db,
            &storage.storage.transfer_hashes_db,
            &storage.storage.proposer_db,
            &block_header_map,
            verifiable_chunked_hash_activation,
        )
        .unwrap();
        txn.commit().unwrap();

        // Garbage collection after removal of blocks from reset_era should revert the state of
        // block bodies to what it was after reset_era - 1.
        let snapshot = DatabaseEntriesSnapshot::from_storage(&storage);
        assert_eq!(snapshot, snapshots[reset_era - 1]);
    };

    check(2);
    check(1);
}

#[test]
fn can_put_and_get_block() {
    let mut harness = ComponentHarness::default();
    let registry = prometheus::Registry::new();

    // This test is not restricted by the block availability index.
    let only_from_available_block_range = false;

    // Create a random block using the legacy hashing scheme, store and load it.
    let (block, verifiable_chunked_hash_activation) = Block::random_v1(&mut harness.rng);
    let block = Box::new(block);

    let mut storage = storage_fixture(&harness, verifiable_chunked_hash_activation, &registry);

    let was_new = put_block(&mut harness, &mut storage, block.clone());
    assert!(was_new, "putting block should have returned `true`");

    // Storing the same block again should work, but yield a result of `true`.
    let was_new_second_time = put_block(&mut harness, &mut storage, block.clone());
    assert!(
        was_new_second_time,
        "storing block the second time should have returned `true`"
    );

    let response = get_block(&mut harness, &mut storage, *block.hash());
    assert_eq!(response.as_ref(), Some(&*block));

    // Also ensure we can retrieve just the header.
    let response = harness.send_request(&mut storage, |responder| {
        StorageRequest::GetBlockHeader {
            block_hash: *block.hash(),
            only_from_available_block_range,
            responder,
        }
        .into()
    });

    assert_eq!(response.as_ref(), Some(block.header()));
}

#[test]
fn can_put_and_get_blocks_v2() {
    let num_blocks = 10;
    let mut harness = ComponentHarness::default();
    let registry = prometheus::Registry::new();

    let era_id = harness.rng.gen_range(0..10).into();

    // Ensure the Merkle hashing algorithm is used.
    let verifiable_chunked_hash_activation = era_id;

    let mut storage = storage_fixture(&harness, verifiable_chunked_hash_activation, &registry);
    let protocol_version = ProtocolVersion::from_parts(1, 5, 0);

    let height = harness.rng.gen_range(0..100);

    let mut blocks = vec![];

    for i in 0..num_blocks {
        let block = Block::random_with_specifics(
            &mut harness.rng,
            era_id,
            height + i,
            protocol_version,
            i == num_blocks - 1,
            verifiable_chunked_hash_activation,
            None,
        );

        blocks.push(block.clone());

        assert!(put_block(
            &mut harness,
            &mut storage,
            Box::new(block.clone())
        ));

        let mut txn = storage.storage.env.begin_ro_txn().unwrap();
        let block_body_merkle = block.body().merklize();

        for (node_hash, value_hash, proof_of_rest) in
            block_body_merkle.clone().take_hashes_and_proofs()
        {
            assert_eq!(
                txn.get_value_bytesrepr::<_, (Digest, Digest)>(
                    storage.storage.block_body_v2_db,
                    &node_hash
                )
                .unwrap()
                .unwrap(),
                (value_hash, proof_of_rest)
            );
        }

        assert_eq!(
            txn.get_value_bytesrepr::<_, Vec<DeployHash>>(
                storage.storage.deploy_hashes_db,
                block_body_merkle.deploy_hashes.value_hash()
            )
            .unwrap()
            .unwrap(),
            block.body().deploy_hashes().clone()
        );

        assert_eq!(
            txn.get_value_bytesrepr::<_, Vec<DeployHash>>(
                storage.storage.transfer_hashes_db,
                block_body_merkle.transfer_hashes.value_hash()
            )
            .unwrap()
            .unwrap(),
            block.body().transfer_hashes().clone()
        );

        assert_eq!(
            txn.get_value_bytesrepr::<_, PublicKey>(
                storage.storage.proposer_db,
                block_body_merkle.proposer.value_hash()
            )
            .unwrap()
            .unwrap(),
            *block.body().proposer()
        );

        txn.commit().unwrap();
    }

    for (i, expected_block) in blocks.into_iter().enumerate() {
        assert_eq!(
            get_block_at_height(&mut storage, height + i as u64),
            Some(expected_block)
        );
    }
}

#[test]
fn should_update_lowest_available_block_height_when_not_stored() {
    const NEW_LOW: u64 = 100;
    let mut harness = ComponentHarness::default();
    let registry = prometheus::Registry::new();
    let verifiable_chunked_hash_activation = EraId::new(u64::MAX);

    {
        let storage = storage_fixture(&harness, verifiable_chunked_hash_activation, &registry);

        assert_eq!(
            storage
                .storage
                .get_available_block_range()
                .expect("failed to available block range"),
            AvailableBlockRange::new(0, 0).unwrap()
        );

        // Updating to a block height we don't have in storage should not change the range.
        storage
            .storage
            .update_lowest_available_block_height(NEW_LOW)
            .unwrap();
        assert_eq!(
            storage
                .storage
                .get_available_block_range()
                .expect("failed to available block range"),
            AvailableBlockRange::new(0, 0).unwrap()
        );

        // Store a block at height 100 and update.  Should update the range.
        let (mut block, _) = random_block_at_height(&mut harness.rng, NEW_LOW, Block::random_v1);
        storage
            .storage
            .write_block(block.disable_switch_block(verifiable_chunked_hash_activation))
            .unwrap();
        storage
            .storage
            .update_lowest_available_block_height(NEW_LOW)
            .unwrap();
        assert_eq!(
            storage
                .storage
                .get_available_block_range()
                .expect("failed to available block range"),
            AvailableBlockRange::new(NEW_LOW, NEW_LOW).unwrap()
        );

        // Store a block at height 101.  Should update the high value only.
        let (block, _) = random_block_at_height(&mut harness.rng, NEW_LOW + 1, Block::random_v1);
        storage.storage.write_block(&block).unwrap();
        assert_eq!(
            storage
                .storage
                .get_available_block_range()
                .expect("failed to available block range"),
            AvailableBlockRange::new(NEW_LOW, NEW_LOW + 1).unwrap()
        );
    }

    // Should have persisted the `lowest_available_block_height`, so that a new instance will be
    // initialized with the previous value.
    {
        let registry = prometheus::Registry::new();
        let storage = storage_fixture(&harness, verifiable_chunked_hash_activation, &registry);
        assert_eq!(
            storage
                .storage
                .get_available_block_range()
                .expect("failed to available block range"),
            AvailableBlockRange::new(NEW_LOW, NEW_LOW + 1).unwrap()
        );
    }
}

fn setup_range(low: u64, high: u64) -> ComponentHarness<UnitTestEvent> {
    let mut harness = ComponentHarness::default();
    let registry = prometheus::Registry::new();
    let verifiable_chunked_hash_activation = EraId::new(u64::MAX);

    let era_id = EraId::new(harness.rng.gen_range(0..100));
    let block = Block::random_with_specifics(
        &mut harness.rng,
        era_id,
        low,
        ProtocolVersion::V1_0_0,
        false,
        verifiable_chunked_hash_activation,
        None,
    );

    let storage = storage_fixture(&harness, verifiable_chunked_hash_activation, &registry);
    storage.storage.write_block(&block).unwrap();

    let is_switch = harness.rng.gen_bool(0.1);
    let block = Block::random_with_specifics(
        &mut harness.rng,
        era_id,
        high,
        ProtocolVersion::V1_0_0,
        is_switch,
        verifiable_chunked_hash_activation,
        None,
    );
    storage.storage.write_block(&block).unwrap();

    storage
        .storage
        .update_lowest_available_block_height(low)
        .unwrap();
    assert_eq!(
        storage
            .storage
            .get_available_block_range()
            .expect("failed to available block range"),
        AvailableBlockRange::new(low, high).unwrap()
    );

    harness
}

#[test]
fn should_update_lowest_available_block_height_when_below_stored_range() {
    // Set an initial storage instance to have a range of [100, 101].
    const INITIAL_LOW: u64 = 100;
    const INITIAL_HIGH: u64 = INITIAL_LOW + 1;
    const NEW_LOW: u64 = INITIAL_LOW - 1;

    let mut harness = setup_range(INITIAL_LOW, INITIAL_HIGH);
    let verifiable_chunked_hash_activation = EraId::new(u64::MAX);
    let registry = prometheus::Registry::new();

    {
        let storage = storage_fixture(&harness, verifiable_chunked_hash_activation, &registry);
        assert_eq!(
            storage
                .storage
                .get_available_block_range()
                .expect("failed to available block range"),
            AvailableBlockRange::new(INITIAL_LOW, INITIAL_HIGH).unwrap()
        );

        // Check that updating to a value lower than the current low is actioned.
        let (block, _) = random_block_at_height(&mut harness.rng, NEW_LOW, Block::random_v1);
        storage.storage.write_block(&block).unwrap();
        storage
            .storage
            .update_lowest_available_block_height(NEW_LOW)
            .unwrap();
        assert_eq!(
            storage
                .storage
                .get_available_block_range()
                .expect("failed to available block range"),
            AvailableBlockRange::new(NEW_LOW, INITIAL_HIGH).unwrap()
        );
    }

    // Check the update was persisted.
    let registry = prometheus::Registry::new();
    let storage = storage_fixture(&harness, verifiable_chunked_hash_activation, &registry);
    assert_eq!(
        storage
            .storage
            .get_available_block_range()
            .expect("failed to available block range"),
        AvailableBlockRange::new(NEW_LOW, INITIAL_HIGH).unwrap()
    );
}

#[test]
fn should_update_lowest_available_block_height_when_above_initial_range_with_gap() {
    // Set an initial storage instance to have a range of [100, 101].
    const INITIAL_LOW: u64 = 100;
    const INITIAL_HIGH: u64 = INITIAL_LOW + 1;
    const NEW_LOW: u64 = INITIAL_HIGH + 2;

    let mut harness = setup_range(INITIAL_LOW, INITIAL_HIGH);
    let verifiable_chunked_hash_activation = EraId::new(u64::MAX);

    {
        let registry = prometheus::Registry::new();
        let storage = storage_fixture(&harness, verifiable_chunked_hash_activation, &registry);
        assert_eq!(
            storage
                .storage
                .get_available_block_range()
                .expect("failed to available block range"),
            AvailableBlockRange::new(INITIAL_LOW, INITIAL_HIGH).unwrap()
        );

        // Check that updating the low value to a value 2 higher than the INITIAL (not current) high
        // is actioned.
        let (block, _) = random_block_at_height(&mut harness.rng, NEW_LOW, Block::random_v1);
        storage.storage.write_block(&block).unwrap();
        storage
            .storage
            .update_lowest_available_block_height(NEW_LOW)
            .unwrap();
        assert_eq!(
            storage
                .storage
                .get_available_block_range()
                .expect("failed to available block range"),
            AvailableBlockRange::new(NEW_LOW, NEW_LOW).unwrap()
        );
    }

    // Check the update was persisted.
    let registry = prometheus::Registry::new();
    let storage = storage_fixture(&harness, verifiable_chunked_hash_activation, &registry);
    assert_eq!(
        storage
            .storage
            .get_available_block_range()
            .expect("failed to available block range"),
        AvailableBlockRange::new(NEW_LOW, NEW_LOW).unwrap()
    );
}

#[test]
fn should_not_update_lowest_available_block_height_when_above_initial_range_with_no_gap() {
    // Set an initial storage instance to have a range of [100, 101].
    const INITIAL_LOW: u64 = 100;
    const INITIAL_HIGH: u64 = INITIAL_LOW + 1;
    const NEW_LOW: u64 = INITIAL_HIGH + 1;

    let mut harness = setup_range(INITIAL_LOW, INITIAL_HIGH);
    let verifiable_chunked_hash_activation = EraId::new(u64::MAX);

    {
        let registry = prometheus::Registry::new();
        let storage = storage_fixture(&harness, verifiable_chunked_hash_activation, &registry);
        assert_eq!(
            storage
                .storage
                .get_available_block_range()
                .expect("failed to available block range"),
            AvailableBlockRange::new(INITIAL_LOW, INITIAL_HIGH).unwrap()
        );

        // Check that updating the low value to a value 1 higher than the INITIAL (not current) high
        // is a no-op.
        let (block, _) = random_block_at_height(&mut harness.rng, NEW_LOW, Block::random_v1);
        storage.storage.write_block(&block).unwrap();
        storage
            .storage
            .update_lowest_available_block_height(NEW_LOW)
            .unwrap();
        assert_eq!(
            storage
                .storage
                .get_available_block_range()
                .expect("failed to available block range"),
            AvailableBlockRange::new(INITIAL_LOW, NEW_LOW).unwrap()
        );
    }

    // Check the update was persisted.
    let registry = prometheus::Registry::new();
    let storage = storage_fixture(&harness, verifiable_chunked_hash_activation, &registry);
    assert_eq!(
        storage
            .storage
            .get_available_block_range()
            .expect("failed to available block range"),
        AvailableBlockRange::new(INITIAL_LOW, NEW_LOW).unwrap()
    );
}

#[test]
fn should_not_update_lowest_available_block_height_when_within_initial_range() {
    // Set an initial storage instance to have a range of [100, 101].
    const INITIAL_LOW: u64 = 100;
    const INITIAL_HIGH: u64 = INITIAL_LOW + 1;
    let harness = setup_range(INITIAL_LOW, INITIAL_HIGH);
    let verifiable_chunked_hash_activation = EraId::new(u64::MAX);

    let registry = prometheus::Registry::new();
    let storage = storage_fixture(&harness, verifiable_chunked_hash_activation, &registry);
    assert_eq!(
        storage
            .storage
            .get_available_block_range()
            .expect("failed to available block range"),
        AvailableBlockRange::new(INITIAL_LOW, INITIAL_HIGH).unwrap()
    );

    storage
        .storage
        .update_lowest_available_block_height(INITIAL_HIGH)
        .unwrap();
    assert_eq!(
        storage
            .storage
            .get_available_block_range()
            .expect("failed to available block range"),
        AvailableBlockRange::new(INITIAL_LOW, INITIAL_HIGH).unwrap()
    );
}

#[test]
fn should_restrict_returned_blocks() {
    let mut harness = ComponentHarness::default();
    let verifiable_chunked_hash_activation = EraId::new(u64::MAX);
    let registry = prometheus::Registry::new();

    let storage = storage_fixture(&harness, verifiable_chunked_hash_activation, &registry);

    // Create the following disjoint sequences: 1-2 4-5
    [1, 2, 4, 5].iter().for_each(|height| {
        let block = Block::random_with_specifics(
            &mut harness.rng,
            EraId::from(1),
            *height,
            ProtocolVersion::from_parts(1, 5, 0),
            false,
            verifiable_chunked_hash_activation,
            None,
        );
        storage.storage.write_block(&block).unwrap();
    });
    // The available range is 4-5.
    storage
        .storage
        .update_lowest_available_block_height(4)
        .unwrap();

    // Without restriction, the node should attempt to return any requested block
    // regardless if it is in the disjoint sequences.
    assert!(storage
        .storage
        .should_return_block(0, false)
        .expect("should return block failed"));
    assert!(storage
        .storage
        .should_return_block(1, false)
        .expect("should return block failed"));
    assert!(storage
        .storage
        .should_return_block(2, false)
        .expect("should return block failed"));
    assert!(storage
        .storage
        .should_return_block(3, false)
        .expect("should return block failed"));
    assert!(storage
        .storage
        .should_return_block(4, false)
        .expect("should return block failed"));
    assert!(storage
        .storage
        .should_return_block(5, false)
        .expect("should return block failed"));
    assert!(storage
        .storage
        .should_return_block(6, false)
        .expect("should return block failed"));

    // With restriction, the node should attempt to return only the blocks that are
    // on the highest disjoint sequence, i.e blocks 4 and 5 only.
    assert!(!storage
        .storage
        .should_return_block(0, true)
        .expect("should return block failed"));
    assert!(!storage
        .storage
        .should_return_block(1, true)
        .expect("should return block failed"));
    assert!(!storage
        .storage
        .should_return_block(2, true)
        .expect("should return block failed"));
    assert!(!storage
        .storage
        .should_return_block(3, true)
        .expect("should return block failed"));
    assert!(storage
        .storage
        .should_return_block(4, true)
        .expect("should return block failed"));
    assert!(storage
        .storage
        .should_return_block(5, true)
        .expect("should return block failed"));
    assert!(!storage
        .storage
        .should_return_block(6, true)
        .expect("should return block failed"));
}

#[test]
fn should_get_block_header_by_height() {
    let mut harness = ComponentHarness::default();
    let registry = prometheus::Registry::new();
    let mut storage = storage_fixture(&harness, EraId::from(u64::MAX), &registry);

    let (block, _) = Block::random_v1(&mut harness.rng);
    let expected_header = block.header().clone();
    let height = block.height();

    // Requesting the block header before it is in storage should return None.
    assert!(get_block_header_by_height(&mut harness, &mut storage, height).is_none());

    let was_new = put_block(&mut harness, &mut storage, Box::new(block));
    assert!(was_new);

    // Requesting the block header after it is in storage should return the block header.
    let maybe_block_header = get_block_header_by_height(&mut harness, &mut storage, height);
    assert!(maybe_block_header.is_some());
    assert_eq!(expected_header, maybe_block_header.unwrap());
}

#[test]
fn should_read_legacy_unbonding_purse() {
    // These bytes represent the `UnbondingPurse` struct with the `new_validator` field removed
    // and serialized with `bincode`.
    // In theory, we can generate these bytes by serializing the `WithdrawPurse`, but at some point,
    // these two structs may diverge and it's a safe bet to rely on the bytes
    // that are consistent with what we keep in the current storage.
    const LEGACY_BYTES: &str = "0e0e0e0e0e0e0e0e0e0e0e0e0e0e0e0e0e0e0e0e0e0e0e0e0e0e0e0e0e0e0e0e07010000002000000000000000197f6b23e16c8532c6abc838facd5ea789be0c76b2920334039bfa8b3d368d610100000020000000000000004508a07aa941707f3eb2db94c8897a80b2c1197476b6de213ac273df7d86c4ffffffffffffffffff40feffffffffffffffffffffffffffffffffffffffffffffffffffffffffffffffffffffffffffffffffffffffffffffffffffffffffffffffffffffffffffffff";

    let decoded = base16::decode(LEGACY_BYTES).expect("decode");
    let deserialized: UnbondingPurse = deserialize_internal(&decoded)
        .expect("should deserialize w/o error")
        .expect("should be Some");

    // Make sure the new field is set to default.
    assert_eq!(*deserialized.new_validator(), Option::default())
}

#[test]
fn unbonding_purse_serialization_roundtrip() {
    let original = UnbondingPurse::new(
        URef::new([14; 32], AccessRights::READ_ADD_WRITE),
        {
            let secret_key =
                SecretKey::ed25519_from_bytes([42; SecretKey::ED25519_LENGTH]).unwrap();
            PublicKey::from(&secret_key)
        },
        {
            let secret_key =
                SecretKey::ed25519_from_bytes([43; SecretKey::ED25519_LENGTH]).unwrap();
            PublicKey::from(&secret_key)
        },
        EraId::MAX,
        U512::max_value() - 1,
        Some({
            let secret_key =
                SecretKey::ed25519_from_bytes([44; SecretKey::ED25519_LENGTH]).unwrap();
            PublicKey::from(&secret_key)
        }),
    );

    let serialized = serialize_internal(&original).expect("serialization");
    let deserialized: UnbondingPurse = deserialize_internal(&serialized)
        .expect("should deserialize w/o error")
        .expect("should be Some");

    assert_eq!(original, deserialized);

    // Explicitly assert that the `new_validator` is not `None`
    assert!(deserialized.new_validator().is_some())
}<|MERGE_RESOLUTION|>--- conflicted
+++ resolved
@@ -68,7 +68,6 @@
 fn storage_fixture(
     harness: &ComponentHarness<UnitTestEvent>,
     verifiable_chunked_hash_activation: EraId,
-    registry: &prometheus::Registry,
 ) -> Storage {
     let cfg = new_config(harness);
     Storage::new(
@@ -79,11 +78,7 @@
         Ratio::new(1, 3),
         None,
         verifiable_chunked_hash_activation,
-<<<<<<< HEAD
-        registry,
-=======
         None,
->>>>>>> a2a1f2a6
     )
     .expect("could not create storage component fixture")
 }
@@ -99,7 +94,6 @@
     harness: &ComponentHarness<UnitTestEvent>,
     reset_era_id: EraId,
     verifiable_chunked_hash_activation: EraId,
-    registry: &prometheus::Registry,
 ) -> Storage {
     let cfg = new_config(harness);
     Storage::new(
@@ -110,11 +104,7 @@
         Ratio::new(1, 3),
         None,
         verifiable_chunked_hash_activation,
-<<<<<<< HEAD
-        registry,
-=======
         None,
->>>>>>> a2a1f2a6
     )
     .expect("could not create storage component fixture")
 }
@@ -131,7 +121,6 @@
     reset_era_id: EraId,
     protocol_version: ProtocolVersion,
     verifiable_chunked_hash_activation: EraId,
-    registry: &prometheus::Registry,
 ) -> Storage {
     let cfg = new_config(harness);
     Storage::new(
@@ -142,11 +131,7 @@
         Ratio::new(1, 3),
         None,
         verifiable_chunked_hash_activation,
-<<<<<<< HEAD
-        registry,
-=======
         None,
->>>>>>> a2a1f2a6
     )
     .expect("could not create storage component fixture")
 }
@@ -386,12 +371,11 @@
 #[test]
 fn get_block_of_non_existing_block_returns_none() {
     let mut harness = ComponentHarness::default();
-    let registry = prometheus::Registry::new();
 
     // `verifiable_chunked_hash_activation` can be chosen arbitrarily
     let verifiable_chunked_hash_activation = EraId::from(harness.rng.gen_range(0..=10));
 
-    let mut storage = storage_fixture(&harness, verifiable_chunked_hash_activation, &registry);
+    let mut storage = storage_fixture(&harness, verifiable_chunked_hash_activation);
 
     let block_hash = BlockHash::random(&mut harness.rng);
     let response = get_block(&mut harness, &mut storage, block_hash);
@@ -449,14 +433,8 @@
     for verifiable_chunked_hash_activation in verifiable_chunked_hash_activations {
         thread::spawn(move || {
             let mut harness = ComponentHarness::default();
-            // Separate registry for each storage in the loop.
-<<<<<<< HEAD
-            let registry = prometheus::Registry::new();
-=======
->>>>>>> a2a1f2a6
-
-            let mut storage =
-                storage_fixture(&harness, verifiable_chunked_hash_activation, &registry);
+
+            let mut storage = storage_fixture(&harness, verifiable_chunked_hash_activation);
 
             // Create a random block, store and load it.
             //
@@ -626,7 +604,6 @@
 
     for block_spec in block_specs {
         thread::spawn(move || {
-            let registry = prometheus::Registry::new();
             let mut harness = ComponentHarness::default();
 
             // Create a random blocks, load and store them.
@@ -658,11 +635,8 @@
                 None,
             ));
 
-            let mut storage = storage_fixture(
-                &harness,
-                block_spec.verifiable_chunked_hash_activation,
-                &registry,
-            );
+            let mut storage =
+                storage_fixture(&harness, block_spec.verifiable_chunked_hash_activation);
 
             // Both block at ID and highest block should return `None` initially.
             assert!(get_block_at_height(&mut storage, 0).is_none());
@@ -782,12 +756,11 @@
 #[should_panic(expected = "duplicate entries")]
 fn different_block_at_height_is_fatal() {
     let mut harness = ComponentHarness::default();
-    let registry = prometheus::Registry::new();
 
     // `verifiable_chunked_hash_activation` can be chosen arbitrarily
     let verifiable_chunked_hash_activation = EraId::from(harness.rng.gen_range(0..=10));
 
-    let mut storage = storage_fixture(&harness, verifiable_chunked_hash_activation, &registry);
+    let mut storage = storage_fixture(&harness, verifiable_chunked_hash_activation);
 
     // Create two different blocks at the same height.
     let block_44_a = Box::new(Block::random_with_specifics(
@@ -822,12 +795,11 @@
 #[test]
 fn get_vec_of_non_existing_deploy_returns_nones() {
     let mut harness = ComponentHarness::default();
-    let registry = prometheus::Registry::new();
 
     // `verifiable_chunked_hash_activation` can be chosen arbitrarily
     let verifiable_chunked_hash_activation = EraId::from(harness.rng.gen_range(0..=10));
 
-    let mut storage = storage_fixture(&harness, verifiable_chunked_hash_activation, &registry);
+    let mut storage = storage_fixture(&harness, verifiable_chunked_hash_activation);
 
     let deploy_id = DeployHash::random(&mut harness.rng);
     let response = get_naive_deploys(&mut harness, &mut storage, smallvec![deploy_id]);
@@ -841,12 +813,11 @@
 #[test]
 fn can_retrieve_store_and_load_deploys() {
     let mut harness = ComponentHarness::default();
-    let registry = prometheus::Registry::new();
 
     // `verifiable_chunked_hash_activation` can be chosen arbitrarily
     let verifiable_chunked_hash_activation = EraId::from(harness.rng.gen_range(0..=10));
 
-    let mut storage = storage_fixture(&harness, verifiable_chunked_hash_activation, &registry);
+    let mut storage = storage_fixture(&harness, verifiable_chunked_hash_activation);
 
     // Create a random deploy, store and load it.
     let deploy = Box::new(Deploy::random(&mut harness.rng));
@@ -937,12 +908,11 @@
 #[test]
 fn storing_and_loading_a_lot_of_deploys_does_not_exhaust_handles() {
     let mut harness = ComponentHarness::default();
-    let registry = prometheus::Registry::new();
 
     // `verifiable_chunked_hash_activation` can be chosen arbitrarily
     let verifiable_chunked_hash_activation = EraId::from(harness.rng.gen_range(0..=10));
 
-    let mut storage = storage_fixture(&harness, verifiable_chunked_hash_activation, &registry);
+    let mut storage = storage_fixture(&harness, verifiable_chunked_hash_activation);
 
     let total = 1000;
     let batch_size = 25;
@@ -968,12 +938,11 @@
 #[test]
 fn store_execution_results_for_two_blocks() {
     let mut harness = ComponentHarness::default();
-    let registry = prometheus::Registry::new();
 
     // `verifiable_chunked_hash_activation` can be chosen arbitrarily
     let verifiable_chunked_hash_activation = EraId::from(harness.rng.gen_range(0..=10));
 
-    let mut storage = storage_fixture(&harness, verifiable_chunked_hash_activation, &registry);
+    let mut storage = storage_fixture(&harness, verifiable_chunked_hash_activation);
 
     let deploy = Deploy::random(&mut harness.rng);
 
@@ -1032,12 +1001,11 @@
 #[test]
 fn store_random_execution_results() {
     let mut harness = ComponentHarness::default();
-    let registry = prometheus::Registry::new();
 
     // `verifiable_chunked_hash_activation` can be chosen arbitrarily
     let verifiable_chunked_hash_activation = EraId::from(harness.rng.gen_range(0..=10));
 
-    let mut storage = storage_fixture(&harness, verifiable_chunked_hash_activation, &registry);
+    let mut storage = storage_fixture(&harness, verifiable_chunked_hash_activation);
 
     // We store results for two different blocks. Each block will have five deploys executed in it,
     // with two of these deploys being shared by both blocks, while the remaining three are unique
@@ -1148,12 +1116,11 @@
 #[test]
 fn store_execution_results_twice_for_same_block_deploy_pair() {
     let mut harness = ComponentHarness::default();
-    let registry = prometheus::Registry::new();
 
     // `verifiable_chunked_hash_activation` can be chosen arbitrarily
     let verifiable_chunked_hash_activation = EraId::from(harness.rng.gen_range(0..=10));
 
-    let mut storage = storage_fixture(&harness, verifiable_chunked_hash_activation, &registry);
+    let mut storage = storage_fixture(&harness, verifiable_chunked_hash_activation);
 
     let block_hash = BlockHash::random(&mut harness.rng);
     let deploy_hash = DeployHash::random(&mut harness.rng);
@@ -1173,12 +1140,11 @@
 #[test]
 fn store_identical_execution_results() {
     let mut harness = ComponentHarness::default();
-    let registry = prometheus::Registry::new();
 
     // `verifiable_chunked_hash_activation` can be chosen arbitrarily
     let verifiable_chunked_hash_activation = EraId::from(harness.rng.gen_range(0..=10));
 
-    let mut storage = storage_fixture(&harness, verifiable_chunked_hash_activation, &registry);
+    let mut storage = storage_fixture(&harness, verifiable_chunked_hash_activation);
 
     let block_hash = BlockHash::random(&mut harness.rng);
     let deploy_hash = DeployHash::random(&mut harness.rng);
@@ -1202,12 +1168,11 @@
 #[test]
 fn test_legacy_interface() {
     let mut harness = ComponentHarness::default();
-    let registry = prometheus::Registry::new();
 
     // `verifiable_chunked_hash_activation` can be chosen arbitrarily
     let verifiable_chunked_hash_activation = EraId::from(harness.rng.gen_range(0..=10));
 
-    let mut storage = storage_fixture(&harness, verifiable_chunked_hash_activation, &registry);
+    let mut storage = storage_fixture(&harness, verifiable_chunked_hash_activation);
 
     let deploy = Box::new(Deploy::random(&mut harness.rng));
     let was_new = put_deploy(&mut harness, &mut storage, deploy.clone());
@@ -1246,13 +1211,11 @@
     for block_generator in block_generators {
         thread::spawn(move || {
             let mut harness = ComponentHarness::default();
-            let registry = prometheus::Registry::new();
 
             let (mut block, verifiable_chunked_hash_activation) =
                 random_block_at_height(&mut harness.rng, 42, block_generator);
 
-            let mut storage =
-                storage_fixture(&harness, verifiable_chunked_hash_activation, &registry);
+            let mut storage = storage_fixture(&harness, verifiable_chunked_hash_activation);
 
             // Create some sample data.
             let deploy = Deploy::random(&mut harness.rng);
@@ -1282,8 +1245,7 @@
                 .on_disk(on_disk)
                 .rng(rng)
                 .build();
-            let mut storage =
-                storage_fixture(&harness, verifiable_chunked_hash_activation, &registry);
+            let mut storage = storage_fixture(&harness, verifiable_chunked_hash_activation);
 
             let actual_block = get_block(&mut harness, &mut storage, *block.hash())
                 .expect("missing block we stored earlier");
@@ -1316,12 +1278,11 @@
     let blocks_count = 8_usize;
     let blocks_per_era = 3;
     let mut harness = ComponentHarness::default();
-    let registry = prometheus::Registry::new();
 
     // `verifiable_chunked_hash_activation` can be chosen arbitrarily
     let verifiable_chunked_hash_activation = EraId::from(harness.rng.gen_range(0..=10));
 
-    let mut storage = storage_fixture(&harness, verifiable_chunked_hash_activation, &registry);
+    let mut storage = storage_fixture(&harness, verifiable_chunked_hash_activation);
 
     let random_deploys: Vec<_> = iter::repeat_with(|| Deploy::random(&mut harness.rng))
         .take(blocks_count)
@@ -1389,15 +1350,12 @@
 
     // The closure doing the actual checks.
     let mut check = |reset_era: usize| {
-        let registry = prometheus::Registry::new();
-
         // Initialize a new storage with a hard reset to the given era, deleting blocks from that
         // era onwards.
         let mut storage = storage_fixture_with_hard_reset(
             &harness,
             EraId::from(reset_era as u64),
             verifiable_chunked_hash_activation,
-            &registry,
         );
 
         // Check highest block is the last from the previous era, or `None` if resetting to era 0.
@@ -1451,11 +1409,6 @@
 #[test]
 fn should_create_subdir_named_after_network() {
     let harness = ComponentHarness::default();
-<<<<<<< HEAD
-    let registry = prometheus::Registry::new();
-=======
->>>>>>> a2a1f2a6
-
     let cfg = new_config(&harness);
 
     let network_name = "test";
@@ -1467,11 +1420,7 @@
         Ratio::new(1, 3),
         None,
         EraId::from(0),
-<<<<<<< HEAD
-        &registry,
-=======
         None,
->>>>>>> a2a1f2a6
     )
     .unwrap();
 
@@ -1635,8 +1584,7 @@
     let verifiable_chunked_hash_activation = EraId::from(0);
 
     let mut harness = ComponentHarness::default();
-    let registry = prometheus::Registry::new();
-    let mut storage = storage_fixture(&harness, verifiable_chunked_hash_activation, &registry);
+    let mut storage = storage_fixture(&harness, verifiable_chunked_hash_activation);
 
     // Create and store 9 blocks, 0-2 in era 0, 3-5 in era 1, and 6-8 in era 2.
     let blocks: Vec<Block> = (0..blocks_count)
@@ -1669,8 +1617,6 @@
         }
     }
 
-    let registry = prometheus::Registry::new();
-
     let check = |reset_era: usize| {
         // Initialize a new storage with a hard reset to the given era, deleting blocks from that
         // era onwards.
@@ -1680,7 +1626,6 @@
             ProtocolVersion::from_parts(1, 5, 0), /* this is needed because blocks with later
                                                    * versions aren't removed on hard resets */
             verifiable_chunked_hash_activation,
-            &registry,
         );
 
         // Hard reset should remove headers, but not block bodies
@@ -1723,7 +1668,6 @@
 #[test]
 fn can_put_and_get_block() {
     let mut harness = ComponentHarness::default();
-    let registry = prometheus::Registry::new();
 
     // This test is not restricted by the block availability index.
     let only_from_available_block_range = false;
@@ -1732,7 +1676,7 @@
     let (block, verifiable_chunked_hash_activation) = Block::random_v1(&mut harness.rng);
     let block = Box::new(block);
 
-    let mut storage = storage_fixture(&harness, verifiable_chunked_hash_activation, &registry);
+    let mut storage = storage_fixture(&harness, verifiable_chunked_hash_activation);
 
     let was_new = put_block(&mut harness, &mut storage, block.clone());
     assert!(was_new, "putting block should have returned `true`");
@@ -1764,14 +1708,13 @@
 fn can_put_and_get_blocks_v2() {
     let num_blocks = 10;
     let mut harness = ComponentHarness::default();
-    let registry = prometheus::Registry::new();
 
     let era_id = harness.rng.gen_range(0..10).into();
 
     // Ensure the Merkle hashing algorithm is used.
     let verifiable_chunked_hash_activation = era_id;
 
-    let mut storage = storage_fixture(&harness, verifiable_chunked_hash_activation, &registry);
+    let mut storage = storage_fixture(&harness, verifiable_chunked_hash_activation);
     let protocol_version = ProtocolVersion::from_parts(1, 5, 0);
 
     let height = harness.rng.gen_range(0..100);
@@ -1859,11 +1802,10 @@
 fn should_update_lowest_available_block_height_when_not_stored() {
     const NEW_LOW: u64 = 100;
     let mut harness = ComponentHarness::default();
-    let registry = prometheus::Registry::new();
     let verifiable_chunked_hash_activation = EraId::new(u64::MAX);
 
     {
-        let storage = storage_fixture(&harness, verifiable_chunked_hash_activation, &registry);
+        let storage = storage_fixture(&harness, verifiable_chunked_hash_activation);
 
         assert_eq!(
             storage
@@ -1919,8 +1861,7 @@
     // Should have persisted the `lowest_available_block_height`, so that a new instance will be
     // initialized with the previous value.
     {
-        let registry = prometheus::Registry::new();
-        let storage = storage_fixture(&harness, verifiable_chunked_hash_activation, &registry);
+        let storage = storage_fixture(&harness, verifiable_chunked_hash_activation);
         assert_eq!(
             storage
                 .storage
@@ -1933,7 +1874,6 @@
 
 fn setup_range(low: u64, high: u64) -> ComponentHarness<UnitTestEvent> {
     let mut harness = ComponentHarness::default();
-    let registry = prometheus::Registry::new();
     let verifiable_chunked_hash_activation = EraId::new(u64::MAX);
 
     let era_id = EraId::new(harness.rng.gen_range(0..100));
@@ -1947,7 +1887,7 @@
         None,
     );
 
-    let storage = storage_fixture(&harness, verifiable_chunked_hash_activation, &registry);
+    let storage = storage_fixture(&harness, verifiable_chunked_hash_activation);
     storage.storage.write_block(&block).unwrap();
 
     let is_switch = harness.rng.gen_bool(0.1);
@@ -1986,10 +1926,9 @@
 
     let mut harness = setup_range(INITIAL_LOW, INITIAL_HIGH);
     let verifiable_chunked_hash_activation = EraId::new(u64::MAX);
-    let registry = prometheus::Registry::new();
 
     {
-        let storage = storage_fixture(&harness, verifiable_chunked_hash_activation, &registry);
+        let storage = storage_fixture(&harness, verifiable_chunked_hash_activation);
         assert_eq!(
             storage
                 .storage
@@ -2015,8 +1954,7 @@
     }
 
     // Check the update was persisted.
-    let registry = prometheus::Registry::new();
-    let storage = storage_fixture(&harness, verifiable_chunked_hash_activation, &registry);
+    let storage = storage_fixture(&harness, verifiable_chunked_hash_activation);
     assert_eq!(
         storage
             .storage
@@ -2037,8 +1975,7 @@
     let verifiable_chunked_hash_activation = EraId::new(u64::MAX);
 
     {
-        let registry = prometheus::Registry::new();
-        let storage = storage_fixture(&harness, verifiable_chunked_hash_activation, &registry);
+        let storage = storage_fixture(&harness, verifiable_chunked_hash_activation);
         assert_eq!(
             storage
                 .storage
@@ -2065,8 +2002,7 @@
     }
 
     // Check the update was persisted.
-    let registry = prometheus::Registry::new();
-    let storage = storage_fixture(&harness, verifiable_chunked_hash_activation, &registry);
+    let storage = storage_fixture(&harness, verifiable_chunked_hash_activation);
     assert_eq!(
         storage
             .storage
@@ -2087,8 +2023,7 @@
     let verifiable_chunked_hash_activation = EraId::new(u64::MAX);
 
     {
-        let registry = prometheus::Registry::new();
-        let storage = storage_fixture(&harness, verifiable_chunked_hash_activation, &registry);
+        let storage = storage_fixture(&harness, verifiable_chunked_hash_activation);
         assert_eq!(
             storage
                 .storage
@@ -2115,8 +2050,7 @@
     }
 
     // Check the update was persisted.
-    let registry = prometheus::Registry::new();
-    let storage = storage_fixture(&harness, verifiable_chunked_hash_activation, &registry);
+    let storage = storage_fixture(&harness, verifiable_chunked_hash_activation);
     assert_eq!(
         storage
             .storage
@@ -2134,8 +2068,7 @@
     let harness = setup_range(INITIAL_LOW, INITIAL_HIGH);
     let verifiable_chunked_hash_activation = EraId::new(u64::MAX);
 
-    let registry = prometheus::Registry::new();
-    let storage = storage_fixture(&harness, verifiable_chunked_hash_activation, &registry);
+    let storage = storage_fixture(&harness, verifiable_chunked_hash_activation);
     assert_eq!(
         storage
             .storage
@@ -2161,9 +2094,8 @@
 fn should_restrict_returned_blocks() {
     let mut harness = ComponentHarness::default();
     let verifiable_chunked_hash_activation = EraId::new(u64::MAX);
-    let registry = prometheus::Registry::new();
-
-    let storage = storage_fixture(&harness, verifiable_chunked_hash_activation, &registry);
+
+    let storage = storage_fixture(&harness, verifiable_chunked_hash_activation);
 
     // Create the following disjoint sequences: 1-2 4-5
     [1, 2, 4, 5].iter().for_each(|height| {
@@ -2250,8 +2182,7 @@
 #[test]
 fn should_get_block_header_by_height() {
     let mut harness = ComponentHarness::default();
-    let registry = prometheus::Registry::new();
-    let mut storage = storage_fixture(&harness, EraId::from(u64::MAX), &registry);
+    let mut storage = storage_fixture(&harness, EraId::from(u64::MAX));
 
     let (block, _) = Block::random_v1(&mut harness.rng);
     let expected_header = block.header().clone();
