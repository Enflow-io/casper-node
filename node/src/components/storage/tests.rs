--- conflicted
+++ resolved
@@ -19,16 +19,10 @@
     generate_ed25519_keypair,
     system::auction::UnbondingPurse,
     testing::TestRng,
-<<<<<<< HEAD
-    AccessRights, ApprovalsHash, Block, BlockHash, BlockHashAndHeight, BlockHeader,
-    BlockSignatures, BlockV1, BlockV2, Chainspec, ChainspecRawBytes, Deploy, DeployHash, Digest,
-    EraId, FinalitySignature, FromTestBlockBuilder, ProtocolVersion, PublicKey, SecretKey,
-    SignedBlockHeader, TestBlockBuilder, TimeDiff, Transfer, URef, U512,
-=======
-    AccessRights, Block, BlockHash, BlockHashAndHeight, BlockHeader, BlockSignatures, Chainspec,
-    ChainspecRawBytes, Deploy, DeployHash, Digest, EraId, FinalitySignature, ProtocolVersion,
-    PublicKey, SecretKey, SignedBlockHeader, TimeDiff, Transaction, URef, U512,
->>>>>>> 791dff86
+    AccessRights, Block, BlockHash, BlockHashAndHeight, BlockHeader, BlockSignatures, BlockV1,
+    BlockV2, Chainspec, ChainspecRawBytes, Deploy, DeployApprovalsHash, DeployHash, Digest, EraId,
+    FinalitySignature, FromTestBlockBuilder, ProtocolVersion, PublicKey, SecretKey,
+    SignedBlockHeader, TestBlockBuilder, TimeDiff, Transaction, Transfer, URef, U512,
 };
 use tempfile::tempdir;
 
@@ -1213,18 +1207,15 @@
 
     // Create some sample data.
     let deploy = Deploy::random(&mut harness.rng);
-    let block = TestBlockBuilder::new()
+    let block: Block = TestBlockBuilder::new()
         .deploys(Some(&deploy))
-        .build(&mut harness.rng);
+        .build(&mut harness.rng)
+        .into();
+
     let block_height = block.height();
     let execution_result = ExecutionResult::from(ExecutionResultV2::random(&mut harness.rng));
-<<<<<<< HEAD
-    put_deploy(&mut harness, &mut storage, Arc::new(deploy.clone()));
-    put_complete_block(&mut harness, &mut storage, block.clone().into());
-=======
     put_deploy(&mut harness, &mut storage, &deploy);
-    put_complete_block(&mut harness, &mut storage, Arc::new(block.clone()));
->>>>>>> 791dff86
+    put_complete_block(&mut harness, &mut storage, block.clone());
     let mut execution_results = HashMap::new();
     execution_results.insert(*deploy.hash(), execution_result.clone());
     put_execution_results(
@@ -1236,7 +1227,7 @@
     );
     assert_eq!(
         get_block_at_height(&mut storage, block_height).expect("block not indexed properly"),
-        Block::V2(block.clone())
+        block
     );
 
     // After storing everything, destroy the harness and component, then rebuild using the
@@ -1250,7 +1241,6 @@
 
     let actual_block = get_block(&mut harness, &mut storage, *block.hash())
         .expect("missing block we stored earlier");
-    let actual_block: BlockV2 = actual_block.try_into().expect("should get BlockV2");
     assert_eq!(actual_block, block);
     let actual_deploys = get_naive_deploys(&mut harness, &mut storage, smallvec![*deploy.hash()]);
     assert_eq!(actual_deploys, vec![Some(deploy.clone())]);
@@ -1267,7 +1257,7 @@
 
     assert_eq!(
         get_block_at_height(&mut storage, block_height).expect("block index was not restored"),
-        Block::V2(block)
+        block
     );
 }
 
@@ -2180,7 +2170,7 @@
 struct BlockInfo {
     height: u64,
     era: EraId,
-    approvals_hashes: Option<Vec<ApprovalsHash>>,
+    approvals_hashes: Option<Vec<DeployApprovalsHash>>,
     signatures: Option<BlockSignatures>,
     deploy_hashes: Vec<DeployHash>,
 }
