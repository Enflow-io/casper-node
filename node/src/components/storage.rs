--- conflicted
+++ resolved
@@ -46,10 +46,6 @@
 use std::{
     collections::{btree_map::Entry, BTreeMap, HashSet},
     convert::TryFrom,
-<<<<<<< HEAD
-=======
-    fmt::{self, Display, Formatter},
->>>>>>> 7d6100b3
     fs, io, mem,
     path::{Path, PathBuf},
     sync::Arc,
@@ -60,52 +56,31 @@
     Cursor, Database, DatabaseFlags, Environment, EnvironmentFlags, RwTransaction, Transaction,
     WriteFlags,
 };
-use serde::{de::DeserializeOwned, Deserialize, Serialize};
+use serde::{Deserialize, Serialize};
 use static_assertions::const_assert;
 #[cfg(test)]
 use tempfile::TempDir;
 use thiserror::Error;
 use tracing::{debug, error, info, warn};
 
-<<<<<<< HEAD
-use casper_execution_engine::shared::newtypes::Blake2bHash;
-use casper_types::{EraId, ExecutionResult, PublicKey, Transfer, Transform};
+use casper_hashing::Digest;
+use casper_types::{
+    bytesrepr::{FromBytes, ToBytes},
+    EraId, ExecutionResult, PublicKey, Transfer, Transform,
+};
 
 pub(crate) use crate::effect::requests::StorageRequest; // Needed by reactor! macro in fetcher tests...
-
 use crate::{
     components::{consensus, consensus::error::FinalitySignatureError, Component},
     crypto,
-    crypto::hash::{self, Digest},
     effect::{EffectBuilder, EffectExt, Effects},
-=======
-use casper_hashing::Digest;
-use casper_types::{
-    bytesrepr::{FromBytes, ToBytes},
-    EraId, ExecutionResult, ProtocolVersion, PublicKey, Transfer, Transform,
-};
-
-use crate::{
-    components::Component,
-    crypto,
-    effect::{
-        requests::{StateStoreRequest, StorageRequest},
-        EffectBuilder, EffectExt, Effects,
-    },
->>>>>>> 7d6100b3
     fatal,
     reactor::ReactorEvent,
     types::{
         error::BlockValidationError, Block, BlockBody, BlockHash, BlockHeader,
-<<<<<<< HEAD
         BlockHeaderWithMetadata, BlockSignatures, BlockWithMetadata, Chainspec, Deploy, DeployHash,
         DeployHeader, DeployMetadata, HashingAlgorithmVersion, MerkleBlockBody,
         MerkleBlockBodyPart, MerkleLinkedListNode, TimeDiff,
-=======
-        BlockHeaderWithMetadata, BlockSignatures, Deploy, DeployHash, DeployHeader, DeployMetadata,
-        HashingAlgorithmVersion, Item, MerkleBlockBody, MerkleBlockBodyPart, MerkleLinkedListNode,
-        SharedObject, TimeDiff,
->>>>>>> 7d6100b3
     },
     utils::WithDir,
     NodeRng,
@@ -153,20 +128,6 @@
     "sse_index",
 ];
 
-<<<<<<< HEAD
-=======
-#[derive(Debug, From, Serialize)]
-#[repr(u8)]
-pub(crate) enum Event {
-    /// Incoming storage request.
-    #[from]
-    StorageRequest(StorageRequest),
-    /// Incoming state storage request.
-    #[from]
-    StateStoreRequest(StateStoreRequest),
-}
-
->>>>>>> 7d6100b3
 /// A storage component error.
 #[derive(Debug, Error)]
 pub enum Error {
@@ -206,6 +167,7 @@
     /// LMDB error while operating.
     #[error("internal database error: {0}")]
     InternalStorage(#[from] LmdbExtError),
+
     /// Filesystem error while trying to move file.
     #[error("unable to move file {source_path} to {dest_path}: {original_error}")]
     UnableToMoveFile {
@@ -308,15 +270,12 @@
         /// The block which has the missing deploy hash.
         block: Box<Block>,
     },
-<<<<<<< HEAD
     /// Switch block does not contain era end.
     #[error("switch block does not contain era end: {0:?}")]
     InvalidSwitchBlock(Box<BlockHeader>),
     /// Insufficient or wrong finality signatures.
     #[error(transparent)]
     FinalitySignature(#[from] FinalitySignatureError),
-=======
->>>>>>> 7d6100b3
     /// A block body was found to have more parts than expected.
     #[error(
         "Found an unexpected part of a block body in the database: \
@@ -339,13 +298,9 @@
 
 /// Storage component.
 #[derive(DataSize, Debug)]
-<<<<<<< HEAD
-pub(crate) struct Storage {
+pub struct Storage {
     /// The chainspec.
     chainspec: Arc<Chainspec>,
-=======
-pub struct Storage {
->>>>>>> 7d6100b3
     /// Storage location.
     root: PathBuf,
     /// Environment holding LMDB databases.
@@ -486,10 +441,7 @@
 
         let mut deleted_block_hashes = HashSet::new();
         let mut deleted_block_body_hashes_v1 = HashSet::new();
-<<<<<<< HEAD
         let mut any_v2_block_deleted = false;
-=======
->>>>>>> 7d6100b3
         // Note: `iter_start` has an undocumented panic if called on an empty database. We rely on
         //       the iterator being at the start when created.
         for (raw_key, raw_val) in cursor.iter() {
@@ -499,7 +451,6 @@
                 // versions - they were most likely created before the upgrade and should be
                 // reverted.
                 if block_header.era_id() >= invalid_era
-<<<<<<< HEAD
                     && block_header.protocol_version() < chainspec.protocol_config.version
                 {
                     match block_header.hashing_algorithm_version() {
@@ -509,12 +460,6 @@
                         HashingAlgorithmVersion::V2 => {
                             any_v2_block_deleted = true;
                         }
-=======
-                    && block_header.protocol_version() < protocol_version
-                {
-                    if block_header.hashing_algorithm_version() == HashingAlgorithmVersion::V1 {
-                        let _ = deleted_block_body_hashes_v1.insert(*block_header.body_hash());
->>>>>>> 7d6100b3
                     }
                     let _ = deleted_block_hashes.insert(block_header.hash());
                     cursor.del(WriteFlags::empty())?;
@@ -590,10 +535,7 @@
             &deploy_hashes_db,
             &transfer_hashes_db,
             &proposer_db,
-<<<<<<< HEAD
             any_v2_block_deleted,
-=======
->>>>>>> 7d6100b3
             should_check_integrity,
         )?;
         initialize_block_metadata_db(
@@ -649,15 +591,6 @@
                 block_hash,
                 responder,
             } => responder.respond(self.read_block(&block_hash)?).ignore(),
-<<<<<<< HEAD
-=======
-            StorageRequest::GetBlockHeaderAtHeight { height, responder } => responder
-                .respond(self.get_block_header_by_height(&mut self.env.begin_ro_txn()?, height)?)
-                .ignore(),
-            StorageRequest::GetBlockAtHeight { height, responder } => responder
-                .respond(self.get_block_by_height(&mut self.env.begin_ro_txn()?, height)?)
-                .ignore(),
->>>>>>> 7d6100b3
             StorageRequest::GetHighestBlock { responder } => {
                 let mut txn = self.env.begin_ro_txn()?;
                 responder
@@ -693,7 +626,10 @@
                 .respond(self.get_transfers(&mut self.env.begin_ro_txn()?, &block_hash)?)
                 .ignore(),
             StorageRequest::PutDeploy { deploy, responder } => {
-                responder.respond(self.put_deploy(&*deploy)?).ignore()
+                let mut txn = self.env.begin_rw_txn()?;
+                let outcome = txn.put_value(self.deploy_db, deploy.id(), &deploy, false)?;
+                txn.commit()?;
+                responder.respond(outcome).ignore()
             }
             StorageRequest::GetDeploys {
                 deploy_hashes,
@@ -753,11 +689,7 @@
                 let was_written =
                     txn.put_value(self.transfer_db, &*block_hash, &transfers, true)?;
                 if !was_written {
-<<<<<<< HEAD
-                    error!(?block_hash, "failed to write deploy metadata");
-=======
                     error!(?block_hash, "failed to write transfers");
->>>>>>> 7d6100b3
                     debug_assert!(was_written);
                 }
 
@@ -952,13 +884,28 @@
         })
     }
 
-<<<<<<< HEAD
+    /// Put a single deploy into storage.
+    pub fn put_deploy(&self, deploy: &Deploy) -> Result<bool, Error> {
+        let mut txn = self.env.begin_rw_txn()?;
+        let outcome = txn.put_value(self.deploy_db, deploy.id(), &deploy, false)?;
+        txn.commit()?;
+        Ok(outcome)
+    }
+
     /// Retrieves a block by hash.
     pub fn read_block(&self, block_hash: &BlockHash) -> Result<Option<Block>, Error> {
         self.get_single_block(&mut self.env.begin_ro_txn()?, block_hash)
     }
 
-    /// Write a block to storage, updating indices as necessary
+    /// Directly returns a deploy from internal store.
+    pub fn read_deploy_by_hash(&self, deploy_hash: DeployHash) -> Result<Option<Deploy>, Error> {
+        let mut txn = self.env.begin_ro_txn()?;
+        Ok(txn.get_value(self.deploy_db, &deploy_hash)?)
+    }
+
+    /// Writes a block to storage, updating indices as necessary
+    /// Returns `Ok(true)` if the block has been successfully written, `Ok(false)` if a part of it
+    /// couldn't be written because it already existed, and `Err(_)` if there was an error.
     pub fn write_block(&mut self, block: &Block) -> Result<bool, Error> {
         let mut txn = self.env.begin_rw_txn()?;
         // Write the block body
@@ -1001,89 +948,16 @@
 
     /// Get the switch block header for a specified [`EraID`].
     pub(crate) fn read_switch_block_header_by_era_id(
-=======
-    /// Put a single deploy into storage.
-    pub fn put_deploy(&self, deploy: &Deploy) -> Result<bool, Error> {
-        let mut txn = self.env.begin_rw_txn()?;
-        let outcome = txn.put_value(self.deploy_db, deploy.id(), &deploy, false)?;
-        txn.commit()?;
-        Ok(outcome)
-    }
-
-    /// Retrieves single block header by height by looking it up in the index and returning it.
-    fn get_block_header_and_metadata_by_height<Tx: Transaction>(
->>>>>>> 7d6100b3
         &self,
         switch_block_era_id: EraId,
     ) -> Result<Option<BlockHeader>, Error> {
         self.get_switch_block_header_by_era_id(&mut self.env.begin_ro_txn()?, switch_block_era_id)
     }
 
-<<<<<<< HEAD
     /// Retrieves a block header by height.
     /// Returns `None` if they are less than the fault tolerance threshold, or if the block is from
     /// before the most recent emergency upgrade.
     pub fn read_block_header_and_sufficient_finality_signatures_by_height(
-=======
-    /// Retrieves a block by hash.
-    pub fn read_block(&self, block_hash: &BlockHash) -> Result<Option<Block>, Error> {
-        self.get_single_block(&mut self.env.begin_ro_txn()?, block_hash)
-    }
-
-    /// Directly returns a deploy from internal store.
-    pub fn read_deploy_by_hash(&self, deploy_hash: DeployHash) -> Result<Option<Deploy>, Error> {
-        let mut txn = self.env.begin_ro_txn()?;
-        Ok(txn.get_value(self.deploy_db, &deploy_hash)?)
-    }
-
-    /// Writes a block to storage, updating indices as necessary
-    /// Returns `Ok(true)` if the block has been successfully written, `Ok(false)` if a part of it
-    /// couldn't be written because it already existed, and `Err(_)` if there was an error.
-    pub fn write_block(&mut self, block: &Block) -> Result<bool, Error> {
-        // Validate the block prior to inserting it into the database
-        block.verify()?;
-        let mut txn = self.env.begin_rw_txn()?;
-        // Write the block body
-        {
-            let block_body_hash = block.header().body_hash();
-            let block_body = block.body();
-            let success = match block.header().hashing_algorithm_version() {
-                HashingAlgorithmVersion::V1 => {
-                    self.put_single_block_body_v1(&mut txn, block_body_hash, block_body)?
-                }
-                HashingAlgorithmVersion::V2 => {
-                    self.put_single_block_body_v2(&mut txn, block_body)?
-                }
-            };
-            if !success {
-                error!("Could not insert body for: {}", block);
-                txn.abort();
-                return Ok(false);
-            }
-        }
-
-        if !txn.put_value(self.block_header_db, block.hash(), block.header(), true)? {
-            error!("Could not insert block header for block: {}", block);
-            txn.abort();
-            return Ok(false);
-        }
-        insert_to_block_header_indices(
-            &mut self.block_height_index,
-            &mut self.switch_block_era_id_index,
-            block.header(),
-        )?;
-        insert_to_deploy_index(
-            &mut self.deploy_hash_index,
-            block.header().hash(),
-            block.body(),
-        )?;
-        txn.commit()?;
-        Ok(true)
-    }
-
-    /// Retrieves a block header to handle a network request.
-    pub(crate) fn read_block_header_and_finality_signatures_by_height(
->>>>>>> 7d6100b3
         &self,
         height: u64,
     ) -> Result<Option<BlockHeaderWithMetadata>, Error> {
@@ -1120,19 +994,19 @@
             .transpose()
     }
 
+    /// Retrieves single block by height by looking it up in the index and returning it.
+    pub fn read_block_by_height(&self, height: u64) -> Result<Option<Block>, Error> {
+        self.get_block_by_height(&mut self.env.begin_ro_txn()?, height)
+    }
+
+    /// Gets the highest block.
+    pub fn read_highest_block(&self) -> Result<Option<Block>, Error> {
+        self.get_highest_block(&mut self.env.begin_ro_txn()?)
+    }
+
     /// Retrieves a block header to handle a network request.
     pub fn read_block_header_by_height(&self, height: u64) -> Result<Option<BlockHeader>, Error> {
         self.get_block_header_by_height(&mut self.env.begin_ro_txn()?, height)
-    }
-
-    /// Retrieves single block by height by looking it up in the index and returning it.
-    pub fn read_block_by_height(&self, height: u64) -> Result<Option<Block>, Error> {
-        self.get_block_by_height(&mut self.env.begin_ro_txn()?, height)
-    }
-
-    /// Gets the highest block.
-    pub fn read_highest_block(&self) -> Result<Option<Block>, Error> {
-        self.get_highest_block(&mut self.env.begin_ro_txn()?)
     }
 
     /// Retrieves single block by height by looking it up in the index and returning it.
@@ -1260,22 +1134,13 @@
     }
 
     /// Retrieves the state root hashes from storage to check the integrity of the trie store.
-<<<<<<< HEAD
-    pub(crate) fn read_state_root_hashes_for_trie_check(&self) -> Result<Vec<Blake2bHash>, Error> {
-        let mut blake_hashes: Vec<Blake2bHash> = Vec::new();
-=======
     pub(crate) fn read_state_root_hashes_for_trie_check(&self) -> Result<Vec<Digest>, Error> {
         let mut blake_hashes: Vec<Digest> = Vec::new();
->>>>>>> 7d6100b3
         let txn = self.env.begin_ro_txn()?;
         let mut cursor = txn.open_ro_cursor(self.block_header_db)?;
         for (_, raw_val) in cursor.iter() {
             let header: BlockHeader = lmdb_ext::deserialize(raw_val)?;
-<<<<<<< HEAD
-            let blake_hash = Blake2bHash::from(*header.state_root_hash());
-=======
             let blake_hash = *header.state_root_hash();
->>>>>>> 7d6100b3
             blake_hashes.push(blake_hash);
         }
 
@@ -1340,36 +1205,21 @@
         merklized_block_body_part: &MerkleBlockBodyPart<'a, T>,
     ) -> Result<bool, LmdbExtError>
     where
-<<<<<<< HEAD
-        T: Serialize,
-=======
         T: ToBytes,
->>>>>>> 7d6100b3
     {
         // It's possible the value is already present (ie, if it is a block proposer).
         // We put the value and rest hashes in first, since we need that present even if the value
         // is already there.
-<<<<<<< HEAD
-        if !tx.put_value(
-            self.block_body_v2_db,
-            merklized_block_body_part.merkle_linked_list_node_hash(),
-            &merklized_block_body_part.value_and_rest_hashes_slice(),
-=======
         if !tx.put_value_bytesrepr(
             self.block_body_v2_db,
             merklized_block_body_part.merkle_linked_list_node_hash(),
             &merklized_block_body_part.value_and_rest_hashes_pair(),
->>>>>>> 7d6100b3
             true,
         )? {
             return Ok(false);
         };
 
-<<<<<<< HEAD
-        if !tx.put_value(
-=======
         if !tx.put_value_bytesrepr(
->>>>>>> 7d6100b3
             part_database,
             merklized_block_body_part.value_hash(),
             merklized_block_body_part.value(),
@@ -1405,11 +1255,7 @@
     }
 
     // Retrieves a block header by hash.
-<<<<<<< HEAD
     pub(crate) fn read_block_header_by_hash(
-=======
-    pub(crate) fn get_block_header_by_hash(
->>>>>>> 7d6100b3
         &self,
         block_hash: &BlockHash,
     ) -> Result<Option<BlockHeader>, Error> {
@@ -1466,7 +1312,6 @@
     ) -> Result<Option<BlockBody>, LmdbExtError> {
         tx.get_value(self.block_body_v1_db, block_body_hash)
     }
-
     /// Retrieves a set of deploys from storage.
     fn get_deploys<Tx: Transaction>(
         &self,
@@ -1521,7 +1366,6 @@
     ) -> Result<Option<BlockSignatures>, Error> {
         Ok(tx.get_value(self.block_metadata_db, block_hash)?)
     }
-<<<<<<< HEAD
 
     /// Retrieves single block header by height by looking it up in the index and returning it;
     /// returns `None` if they are less than the fault tolerance threshold, or if the block is from
@@ -1638,8 +1482,6 @@
             .map_err(Into::into)
             .and_then(|mut tx| tx.get_value(self.deploy_db, &deploy_hash))
     }
-=======
->>>>>>> 7d6100b3
 }
 
 /// Inserts the relevant entries to the two indices.
@@ -1874,10 +1716,10 @@
             .collect()
     }
 
-<<<<<<< HEAD
     pub fn env(&self) -> &Environment {
         &self.env
-=======
+    }
+
     /// Retrieves single switch block by era ID by looking it up in the index and returning it.
     fn get_switch_block_by_era_id<Tx: Transaction>(
         &self,
@@ -1888,20 +1730,8 @@
             .get(&era_id)
             .and_then(|block_hash| self.get_single_block(tx, block_hash).transpose())
             .transpose()
->>>>>>> 7d6100b3
-    }
-}
-
-<<<<<<< HEAD
-fn construct_block_body_to_block_header_reverse_lookup(
-    tx: &impl Transaction,
-    block_header_db: &Database,
-) -> Result<BTreeMap<Digest, BlockHeader>, LmdbExtError> {
-    let mut block_body_hash_to_header_map: BTreeMap<Digest, BlockHeader> = BTreeMap::new();
-    for (_raw_key, raw_val) in tx.open_ro_cursor(*block_header_db)?.iter() {
-        let block_header: BlockHeader = lmdb_ext::deserialize(raw_val)?;
-        block_body_hash_to_header_map.insert(block_header.body_hash().to_owned(), block_header);
-=======
+    }
+
     /// Get the switch block for a specified era number in a read-only LMDB database transaction.
     ///
     /// # Panics
@@ -1925,9 +1755,7 @@
             .commit()
             .expect("Could not commit transaction");
         switch_block
->>>>>>> 7d6100b3
-    }
-    Ok(block_body_hash_to_header_map)
+    }
 }
 
 fn construct_block_body_to_block_header_reverse_lookup(
@@ -1970,7 +1798,6 @@
             }
             info!(?raw_key, "deleting v1 block body");
             cursor.del(WriteFlags::empty())?;
-<<<<<<< HEAD
         }
     }
 
@@ -2001,258 +1828,6 @@
                     block_body: Box::new(block_body),
                 });
             }
-        }
-    }
-
-    txn.commit()?;
-    info!("v1 block body database initialized");
-    Ok(())
-}
-
-fn get_merkle_linked_list_node<Tx, T>(
-    tx: &mut Tx,
-    block_body_v2_db: Database,
-    part_database: Database,
-    key_to_block_body_db: &Digest,
-) -> Result<Option<MerkleLinkedListNode<T>>, LmdbExtError>
-where
-    Tx: Transaction,
-    T: DeserializeOwned,
-{
-    let [part_to_value_db, merkle_proof_of_rest]: [Digest; 2] =
-        match tx.get_value(block_body_v2_db, key_to_block_body_db)? {
-            Some(slice) => slice,
-            None => return Ok(None),
-        };
-    let value = match tx.get_value(part_database, &part_to_value_db)? {
-        Some(value) => value,
-        None => return Ok(None),
-    };
-    Ok(Some(MerkleLinkedListNode::new(value, merkle_proof_of_rest)))
-}
-
-/// Retrieves a single Merklized block body in a separate transaction from storage.
-fn get_single_block_body_v2<Tx: Transaction>(
-    tx: &mut Tx,
-    block_body_v2_db: Database,
-    deploy_hashes_db: Database,
-    transfer_hashes_db: Database,
-    proposer_db: Database,
-    block_body_hash: &Digest,
-) -> Result<Option<BlockBody>, LmdbExtError> {
-    let deploy_hashes_with_proof: MerkleLinkedListNode<Vec<DeployHash>> =
-        match get_merkle_linked_list_node(tx, block_body_v2_db, deploy_hashes_db, block_body_hash)?
-        {
-            Some(deploy_hashes_with_proof) => deploy_hashes_with_proof,
-            None => return Ok(None),
-        };
-    let transfer_hashes_with_proof: MerkleLinkedListNode<Vec<DeployHash>> =
-        match get_merkle_linked_list_node(
-            tx,
-            block_body_v2_db,
-            transfer_hashes_db,
-            deploy_hashes_with_proof.merkle_proof_of_rest(),
-        )? {
-            Some(transfer_hashes_with_proof) => transfer_hashes_with_proof,
-            None => return Ok(None),
-        };
-    let proposer_with_proof: MerkleLinkedListNode<PublicKey> = match get_merkle_linked_list_node(
-        tx,
-        block_body_v2_db,
-        proposer_db,
-        transfer_hashes_with_proof.merkle_proof_of_rest(),
-    )? {
-        Some(proposer_with_proof) => {
-            debug_assert_eq!(*proposer_with_proof.merkle_proof_of_rest(), hash::SENTINEL1);
-            proposer_with_proof
-        }
-        None => return Ok(None),
-    };
-    let block_body = BlockBody::new(
-        proposer_with_proof.take_value(),
-        deploy_hashes_with_proof.take_value(),
-        transfer_hashes_with_proof.take_value(),
-    );
-
-    Ok(Some(block_body))
-}
-
-// TODO: remove once we run the garbage collection again
-#[allow(dead_code)]
-fn garbage_collect_block_body_v2_db(
-    txn: &mut RwTransaction,
-    block_body_v2_db: &Database,
-    deploy_hashes_db: &Database,
-    transfer_hashes_db: &Database,
-    proposer_db: &Database,
-    block_body_hash_to_header_map: &BTreeMap<Digest, BlockHeader>,
-) -> Result<(), Error> {
-    // This will store all the keys that are reachable from a block header, in all the parts
-    // databases (we're basically doing a mark-and-sweep below).
-    // The entries correspond to: the block_body_v2_db, deploy_hashes_db, transfer_hashes_db,
-    // proposer_db respectively.
-    let mut live_digests: [HashSet<Digest>; BlockBody::PARTS_COUNT + 1] = [
-        HashSet::new(),
-        HashSet::new(),
-        HashSet::new(),
-        HashSet::new(),
-    ];
-
-    for (body_hash, header) in block_body_hash_to_header_map {
-        if header.hashing_algorithm_version() != HashingAlgorithmVersion::V2 {
-            // We're only interested in body hashes for V2 blocks here
-            continue;
-        }
-        let mut current_digest = *body_hash;
-        let mut live_digests_index = 1;
-        while current_digest != hash::SENTINEL1 && !live_digests[0].contains(&current_digest) {
-            live_digests[0].insert(current_digest);
-            let [key_to_part_db, merkle_proof_of_rest]: [Digest; 2] =
-                match txn.get_value(*block_body_v2_db, &current_digest)? {
-                    Some(slice) => slice,
-                    None => {
-                        return Err(Error::CouldNotFindBlockBodyPart {
-                            block_hash: header.hash(),
-                            merkle_linked_list_node_hash: current_digest,
-                        })
-                    }
-                };
-            if live_digests_index < live_digests.len() {
-                live_digests[live_digests_index].insert(key_to_part_db);
-            } else {
-                return Err(Error::UnexpectedBlockBodyPart {
-                    block_body_hash: *body_hash,
-                    part_hash: key_to_part_db,
-                });
-            }
-            live_digests_index += 1;
-            current_digest = merkle_proof_of_rest;
-        }
-    }
-
-    let databases_to_clean: [(&Database, &str); BlockBody::PARTS_COUNT + 1] = [
-        (block_body_v2_db, "deleting v2 block body part"),
-        (deploy_hashes_db, "deleting v2 deploy hashes entry"),
-        (transfer_hashes_db, "deleting v2 transfer hashes entry"),
-        (proposer_db, "deleting v2 proposer entry"),
-    ];
-
-    // Clean dead entries from all the databases
-    for (index, (database, info_text)) in databases_to_clean.iter().enumerate() {
-        let mut cursor = txn.open_rw_cursor(**database)?;
-        for (raw_key, _raw_val) in cursor.iter() {
-            let key = Digest::try_from(raw_key)
-                .map_err(|err| LmdbExtError::DataCorrupted(Box::new(err)))?;
-            if !live_digests[index].contains(&key) {
-                info!(?raw_key, info_text);
-                cursor.del(WriteFlags::empty())?;
-            }
-        }
-        drop(cursor);
-    }
-
-    Ok(())
-}
-
-/// Purges stale entries from the (Merklized) block body database, and checks the integrity of the
-/// remainder if `should_check_integrity` is true.
-#[allow(clippy::too_many_arguments)]
-fn initialize_block_body_v2_db(
-    env: &Environment,
-    block_header_db: &Database,
-    block_body_v2_db: &Database,
-    deploy_hashes_db: &Database,
-    transfer_hashes_db: &Database,
-    proposer_db: &Database,
-    any_v2_block_deleted: bool,
-    should_check_integrity: bool,
-) -> Result<(), Error> {
-    info!("initializing v2 block body database");
-
-    let txn = env.begin_rw_txn()?;
-
-    let block_body_hash_to_header_map = if any_v2_block_deleted || should_check_integrity {
-        construct_block_body_to_block_header_reverse_lookup(&txn, block_header_db)?
-    } else {
-        BTreeMap::new()
-    };
-
-    if should_check_integrity {
-        let expected_hashing_algorithm_version = HashingAlgorithmVersion::V2;
-        for (raw_key, _raw_val) in txn.open_ro_cursor(*block_body_v2_db)?.iter() {
-            let block_body_hash = Digest::try_from(raw_key)
-                .map_err(|err| LmdbExtError::DataCorrupted(Box::new(err)))?;
-            let block_header = match block_body_hash_to_header_map.get(&block_body_hash) {
-                Some(block_header) => block_header,
-                None => {
-                    // This probably means that the key is not the hash of the whole block body, but
-                    // a Merkle proof of a part of it - so we ignore this case.
-                    continue;
-                }
-            };
-            let actual_hashing_algorithm_version = block_header.hashing_algorithm_version();
-            if expected_hashing_algorithm_version != actual_hashing_algorithm_version {
-                return Err(Error::UnexpectedHashingAlgorithmVersion {
-                    expected_hashing_algorithm_version,
-                    actual_hashing_algorithm_version,
-                });
-            }
-            // txn is unusable because it's used in the cursor - construct a temporary RO
-            // transaction for reading the body
-            let mut txn2 = env.begin_ro_txn()?;
-            match get_single_block_body_v2(
-                &mut txn2,
-                *block_body_v2_db,
-                *deploy_hashes_db,
-                *transfer_hashes_db,
-                *proposer_db,
-                &block_body_hash,
-            )? {
-                Some(block_body) => {
-                    // Use smart constructor for block and propagate validation error accordingly
-                    Block::new_from_header_and_body(block_header.to_owned(), block_body)?;
-                }
-                None => {
-                    // get_single_block_body_v2 returning an Ok(None) means we have an
-                    // incomplete block body - this doesn't have to indicate an error, it may
-                    // be caused by fast sync not downloading the whole body, but only a part
-                    // of it - log it and skip the check
-                    info!(?block_body_hash, "incomplete block body found");
-                }
-            };
-            txn2.commit()?;
-=======
-        }
-    }
-
-    drop(cursor);
-
-    if should_check_integrity {
-        let expected_hashing_algorithm_version = HashingAlgorithmVersion::V1;
-        for (raw_key, raw_val) in txn.open_ro_cursor(*block_body_v1_db)?.iter() {
-            let block_body_hash = Digest::try_from(raw_key)
-                .map_err(|err| LmdbExtError::DataCorrupted(Box::new(err)))?;
-            let block_body: BlockBody = lmdb_ext::deserialize(raw_val)?;
-            if let Some(block_header) = block_body_hash_to_header_map.get(&block_body_hash) {
-                let actual_hashing_algorithm_version = block_header.hashing_algorithm_version();
-                if expected_hashing_algorithm_version != actual_hashing_algorithm_version {
-                    return Err(Error::UnexpectedHashingAlgorithmVersion {
-                        expected_hashing_algorithm_version,
-                        actual_hashing_algorithm_version,
-                    });
-                }
-                // Use smart constructor for block and propagate validation error accordingly
-                Block::new_from_header_and_body(block_header.to_owned(), block_body)?;
-            } else {
-                // Should be unreachable because we just deleted all block bodies that aren't
-                // referenced by any header
-                return Err(Error::NoBlockHeaderForBlockBody {
-                    block_body_hash,
-                    hashing_algorithm_version: expected_hashing_algorithm_version,
-                    block_body: Box::new(block_body),
-                });
-            }
->>>>>>> 7d6100b3
         }
     }
 
@@ -2407,8 +1982,6 @@
         drop(cursor);
     }
 
-<<<<<<< HEAD
-=======
     Ok(())
 }
 
@@ -2422,16 +1995,20 @@
     deploy_hashes_db: &Database,
     transfer_hashes_db: &Database,
     proposer_db: &Database,
+    any_v2_block_deleted: bool,
     should_check_integrity: bool,
 ) -> Result<(), Error> {
     info!("initializing v2 block body database");
 
+    let txn = env.begin_rw_txn()?;
+
+    let block_body_hash_to_header_map = if any_v2_block_deleted || should_check_integrity {
+        construct_block_body_to_block_header_reverse_lookup(&txn, block_header_db)?
+    } else {
+        BTreeMap::new()
+    };
+
     if should_check_integrity {
-        let txn = env.begin_rw_txn()?;
-
-        let block_body_hash_to_header_map =
-            construct_block_body_to_block_header_reverse_lookup(&txn, block_header_db)?;
-
         let expected_hashing_algorithm_version = HashingAlgorithmVersion::V2;
         for (raw_key, _raw_val) in txn.open_ro_cursor(*block_body_v2_db)?.iter() {
             let block_body_hash = Digest::try_from(raw_key)
@@ -2476,10 +2053,10 @@
             };
             txn2.commit()?;
         }
-        txn.commit()?;
-    }
-
->>>>>>> 7d6100b3
+    }
+
+    txn.commit()?;
+
     info!("v2 block body database initialized");
     Ok(())
 }
