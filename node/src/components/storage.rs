--- conflicted
+++ resolved
@@ -705,12 +705,6 @@
         Ok(tx.get_value(self.transfer_db, block_hash)?)
     }
 
-<<<<<<< HEAD
-    /// Get the lmdb environment
-    #[cfg(test)]
-    pub(crate) fn env(&self) -> &Environment {
-        &self.env
-=======
     /// Retrieves finality signatures for a block with a given block hash
     fn get_finality_signatures<Tx: Transaction>(
         &self,
@@ -718,7 +712,12 @@
         block_hash: &BlockHash,
     ) -> Result<Option<BlockSignatures>, Error> {
         Ok(tx.get_value(self.block_metadata_db, block_hash)?)
->>>>>>> f64ddcc1
+    }
+
+    /// Get the lmdb environment
+    #[cfg(test)]
+    pub(crate) fn env(&self) -> &Environment {
+        &self.env
     }
 }
 
