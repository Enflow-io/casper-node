#![cfg(test)]
#![allow(unreachable_code)]

use std::sync::{Arc, Mutex};

use casper_node_macros::reactor;
use futures::FutureExt;
use tempfile::TempDir;
use thiserror::Error;
use tokio::time;

use super::*;
use crate::{
    components::{deploy_acceptor, in_memory_network::NetworkController, storage},
    effect::{
        announcements::{DeployAcceptorAnnouncement, NetworkAnnouncement},
        Responder,
    },
    protocol::Message,
    reactor::{Reactor as ReactorTrait, Runner},
    testing::{
        network::{Network, NetworkedReactor},
        ConditionCheckReactor, TestRng,
    },
    types::{Deploy, DeployHash, NodeId},
    utils::{WithDir, RESOURCES_PATH},
};

const TIMEOUT: Duration = Duration::from_secs(1);

/// Error type returned by the test reactor.
#[derive(Debug, Error)]
enum Error {
    #[error("prometheus (metrics) error: {0}")]
    Metrics(#[from] prometheus::Error),
}

impl Drop for Reactor {
    fn drop(&mut self) {
        NetworkController::<Message>::remove_node(&self.network.node_id())
    }
}

#[derive(Debug)]
pub struct FetcherTestConfig {
    fetcher_config: Config,
    storage_config: storage::Config,
    deploy_acceptor_config: deploy_acceptor::Config,
    temp_dir: TempDir,
}

impl Default for FetcherTestConfig {
    fn default() -> Self {
        let (storage_config, temp_dir) = storage::Config::default_for_tests();
        FetcherTestConfig {
            fetcher_config: Default::default(),
            storage_config,
            deploy_acceptor_config: deploy_acceptor::Config::new(false),
            temp_dir,
        }
    }
}

reactor!(Reactor {
    type Config = FetcherTestConfig;

    components: {
        chainspec_loader = has_effects ChainspecLoader(
            &RESOURCES_PATH.join("local"),
            effect_builder
        );
        network = infallible InMemoryNetwork::<Message>(event_queue, rng);
        storage = Storage(&WithDir::new(cfg.temp_dir.path(), cfg.storage_config));
<<<<<<< HEAD
        deploy_acceptor = infallible DeployAcceptor(cfg.deploy_acceptor_config, &*chainspec_loader.chainspec());
        deploy_fetcher = infallible Fetcher::<Deploy>(cfg.fetcher_config);
=======
        deploy_acceptor = infallible DeployAcceptor(cfg.deploy_acceptor_config);
        deploy_fetcher = Fetcher::<Deploy>("deploy", cfg.fetcher_config, registry);
>>>>>>> 7551158d
    }

    events: {
        network = Event<Message>;
        deploy_fetcher = Event<Deploy>;
    }

    requests: {
        // This test contains no linear chain requests, so we panic if we receive any.
        LinearChainRequest<NodeId> -> !;
        NetworkRequest<NodeId, Message> -> network;
        StorageRequest -> storage;
        StateStoreRequest -> storage;
        FetcherRequest<NodeId, Deploy> -> deploy_fetcher;

        // The only contract runtime request will be the commit of genesis, which we discard.
        ContractRuntimeRequest -> #;
    }

    announcements: {
        // The deploy fetcher needs to be notified about new deploys.
        DeployAcceptorAnnouncement<NodeId> -> [deploy_fetcher];
        NetworkAnnouncement<NodeId, Message> -> [fn handle_message];
        // Currently the RpcServerAnnouncement is misnamed - it solely tells of new deploys arriving
        // from a client.
        RpcServerAnnouncement -> [deploy_acceptor];
        ChainspecLoaderAnnouncement -> [!];
    }
});

impl Reactor {
    fn handle_message(
        &mut self,
        effect_builder: EffectBuilder<ReactorEvent>,
        rng: &mut NodeRng,
        network_announcement: NetworkAnnouncement<NodeId, Message>,
    ) -> Effects<ReactorEvent> {
        // TODO: Make this manual routing disappear and supply appropriate
        // announcements.
        match network_announcement {
            NetworkAnnouncement::MessageReceived { sender, payload } => match payload {
                Message::GetRequest { serialized_id, .. } => {
                    let deploy_hash = match bincode::deserialize(&serialized_id) {
                        Ok(hash) => hash,
                        Err(error) => {
                            error!(
                                "failed to decode {:?} from {}: {}",
                                serialized_id, sender, error
                            );
                            return Effects::new();
                        }
                    };

                    match self
                        .storage
                        .handle_legacy_direct_deploy_request(deploy_hash)
                    {
                        // This functionality was moved out of the storage component and
                        // should be refactored ASAP.
                        Some(deploy) => match Message::new_get_response(&deploy) {
                            Ok(message) => effect_builder.send_message(sender, message).ignore(),
                            Err(error) => {
                                error!("failed to create get-response: {}", error);
                                Effects::new()
                            }
                        },
                        None => {
                            debug!("failed to get {} for {}", deploy_hash, sender);
                            Effects::new()
                        }
                    }
                }

                Message::GetResponse {
                    serialized_item, ..
                } => {
                    let deploy = match bincode::deserialize(&serialized_item) {
                        Ok(deploy) => Box::new(deploy),
                        Err(error) => {
                            error!("failed to decode deploy from {}: {}", sender, error);
                            return Effects::new();
                        }
                    };

                    self.dispatch_event(
                        effect_builder,
                        rng,
                        ReactorEvent::DeployAcceptor(deploy_acceptor::Event::Accept {
                            deploy,
                            source: Source::Peer(sender),
                            responder: None,
                        }),
                    )
                }
                msg => panic!("should not get {}", msg),
            },
            ann => panic!("should not received any network announcements: {:?}", ann),
        }
    }
}

impl NetworkedReactor for Reactor {
    type NodeId = NodeId;

    fn node_id(&self) -> NodeId {
        self.network.node_id()
    }
}

fn announce_deploy_received(
    deploy: Deploy,
    responder: Option<Responder<Result<(), deploy_acceptor::Error>>>,
) -> impl FnOnce(EffectBuilder<ReactorEvent>) -> Effects<ReactorEvent> {
    |effect_builder: EffectBuilder<ReactorEvent>| {
        effect_builder
            .announce_deploy_received(Box::new(deploy), responder)
            .ignore()
    }
}

type FetchedDeployResult = Arc<Mutex<(bool, Option<FetchResult<Deploy, NodeId>>)>>;

fn fetch_deploy(
    deploy_hash: DeployHash,
    node_id: NodeId,
    fetched: FetchedDeployResult,
) -> impl FnOnce(EffectBuilder<ReactorEvent>) -> Effects<ReactorEvent> {
    move |effect_builder: EffectBuilder<ReactorEvent>| {
        effect_builder
            .fetch_deploy(deploy_hash, node_id)
            .then(move |maybe_deploy| async move {
                let mut result = fetched.lock().unwrap();
                result.0 = true;
                result.1 = maybe_deploy;
            })
            .ignore()
    }
}

/// Store a deploy on a target node.
async fn store_deploy(
    deploy: &Deploy,
    node_id: &NodeId,
    network: &mut Network<Reactor>,
    responder: Option<Responder<Result<(), deploy_acceptor::Error>>>,
    mut rng: &mut TestRng,
) {
    network
        .process_injected_effect_on(node_id, announce_deploy_received(deploy.clone(), responder))
        .await;

    // cycle to deploy acceptor announcement
    network
        .crank_until(
            node_id,
            &mut rng,
            move |event: &ReactorEvent| {
                matches!(
                    event,
                    ReactorEvent::DeployAcceptorAnnouncement(
                        DeployAcceptorAnnouncement::AcceptedNewDeploy { .. },
                    )
                )
            },
            TIMEOUT,
        )
        .await;
}

async fn assert_settled(
    node_id: &NodeId,
    deploy_hash: DeployHash,
    expected_result: Option<FetchResult<Deploy, NodeId>>,
    fetched: FetchedDeployResult,
    network: &mut Network<Reactor>,
    rng: &mut TestRng,
    timeout: Duration,
) {
    let has_responded = |_nodes: &HashMap<NodeId, Runner<ConditionCheckReactor<Reactor>>>| {
        fetched.lock().unwrap().0
    };

    network.settle_on(rng, has_responded, timeout).await;

    let maybe_stored_deploy = network
        .nodes()
        .get(node_id)
        .unwrap()
        .reactor()
        .inner()
        .storage
        .get_deploy_by_hash(deploy_hash);

    assert_eq!(expected_result.is_some(), maybe_stored_deploy.is_some());
    assert_eq!(fetched.lock().unwrap().1, expected_result)
}

#[tokio::test]
async fn should_fetch_from_local() {
    const NETWORK_SIZE: usize = 1;

    NetworkController::<Message>::create_active();
    let (mut network, mut rng, node_ids) = {
        let mut network = Network::<Reactor>::new();
        let mut rng = TestRng::new();
        let node_ids = network.add_nodes(&mut rng, NETWORK_SIZE).await;
        (network, rng, node_ids)
    };

    // Create a random deploy.
    let deploy = Deploy::random(&mut rng);

    // Store deploy on a node.
    let node_to_store_on = &node_ids[0];
    store_deploy(&deploy, node_to_store_on, &mut network, None, &mut rng).await;

    // Try to fetch the deploy from a node that holds it.
    let node_id = &node_ids[0];
    let deploy_hash = *deploy.id();
    let fetched = Arc::new(Mutex::new((false, None)));
    network
        .process_injected_effect_on(
            node_id,
            fetch_deploy(deploy_hash, node_id.clone(), Arc::clone(&fetched)),
        )
        .await;

    let expected_result = Some(FetchResult::FromStorage(Box::new(deploy)));
    assert_settled(
        node_id,
        deploy_hash,
        expected_result,
        fetched,
        &mut network,
        &mut rng,
        TIMEOUT,
    )
    .await;

    NetworkController::<Message>::remove_active();
}

#[tokio::test]
async fn should_fetch_from_peer() {
    const NETWORK_SIZE: usize = 2;

    NetworkController::<Message>::create_active();
    let (mut network, mut rng, node_ids) = {
        let mut network = Network::<Reactor>::new();
        let mut rng = TestRng::new();
        let node_ids = network.add_nodes(&mut rng, NETWORK_SIZE).await;
        (network, rng, node_ids)
    };

    // Create a random deploy.
    let deploy = Deploy::random(&mut rng);

    // Store deploy on a node.
    let node_with_deploy = &node_ids[0];
    store_deploy(&deploy, node_with_deploy, &mut network, None, &mut rng).await;

    let node_without_deploy = &node_ids[1];
    let deploy_hash = *deploy.id();
    let fetched = Arc::new(Mutex::new((false, None)));

    // Try to fetch the deploy from a node that does not hold it; should get from peer.
    network
        .process_injected_effect_on(
            node_without_deploy,
            fetch_deploy(deploy_hash, node_with_deploy.clone(), Arc::clone(&fetched)),
        )
        .await;

    let expected_result = Some(FetchResult::FromPeer(
        Box::new(deploy),
        node_with_deploy.clone(),
    ));
    assert_settled(
        node_without_deploy,
        deploy_hash,
        expected_result,
        fetched,
        &mut network,
        &mut rng,
        TIMEOUT,
    )
    .await;

    NetworkController::<Message>::remove_active();
}

#[tokio::test]
async fn should_timeout_fetch_from_peer() {
    const NETWORK_SIZE: usize = 2;

    NetworkController::<Message>::create_active();
    let (mut network, mut rng, node_ids) = {
        let mut network = Network::<Reactor>::new();
        let mut rng = TestRng::new();
        let node_ids = network.add_nodes(&mut rng, NETWORK_SIZE).await;
        (network, rng, node_ids)
    };

    // Create a random deploy.
    let deploy = Deploy::random(&mut rng);
    let deploy_hash = *deploy.id();

    let holding_node = node_ids[0].clone();
    let requesting_node = node_ids[1].clone();

    // Store deploy on holding node.
    store_deploy(&deploy, &holding_node, &mut network, None, &mut rng).await;

    // Initiate requesting node asking for deploy from holding node.
    let fetched = Arc::new(Mutex::new((false, None)));
    network
        .process_injected_effect_on(
            &requesting_node,
            fetch_deploy(deploy_hash, holding_node.clone(), Arc::clone(&fetched)),
        )
        .await;

    // Crank until message sent from the requester.
    network
        .crank_until(
            &requesting_node,
            &mut rng,
            move |event: &ReactorEvent| {
                if let ReactorEvent::NetworkRequest(NetworkRequest::SendMessage {
                    payload, ..
                }) = event
                {
                    matches!(**payload, Message::GetRequest { .. })
                } else {
                    false
                }
            },
            TIMEOUT,
        )
        .await;

    // Crank until the message is received by the holding node.
    network
        .crank_until(
            &holding_node,
            &mut rng,
            move |event: &ReactorEvent| {
                if let ReactorEvent::NetworkRequest(NetworkRequest::SendMessage {
                    payload, ..
                }) = event
                {
                    matches!(**payload, Message::GetResponse { .. })
                } else {
                    false
                }
            },
            TIMEOUT,
        )
        .await;

    // Advance time.
    let secs_to_advance = Config::default().get_from_peer_timeout();
    time::pause();
    time::advance(Duration::from_secs(secs_to_advance + 10)).await;
    time::resume();

    // Settle the network, allowing timeout to avoid panic.
    let expected_result = None;
    assert_settled(
        &requesting_node,
        deploy_hash,
        expected_result,
        fetched,
        &mut network,
        &mut rng,
        TIMEOUT,
    )
    .await;

    NetworkController::<Message>::remove_active();
}<|MERGE_RESOLUTION|>--- conflicted
+++ resolved
@@ -71,13 +71,8 @@
         );
         network = infallible InMemoryNetwork::<Message>(event_queue, rng);
         storage = Storage(&WithDir::new(cfg.temp_dir.path(), cfg.storage_config));
-<<<<<<< HEAD
         deploy_acceptor = infallible DeployAcceptor(cfg.deploy_acceptor_config, &*chainspec_loader.chainspec());
-        deploy_fetcher = infallible Fetcher::<Deploy>(cfg.fetcher_config);
-=======
-        deploy_acceptor = infallible DeployAcceptor(cfg.deploy_acceptor_config);
         deploy_fetcher = Fetcher::<Deploy>("deploy", cfg.fetcher_config, registry);
->>>>>>> 7551158d
     }
 
     events: {
