--- conflicted
+++ resolved
@@ -650,11 +650,7 @@
 
     // Update the validator matrix to now have an entry for the era of our random block.
     validator_matrix.register_validator_weights(
-<<<<<<< HEAD
-        block.era_id(),
-=======
         era_id,
->>>>>>> ed60e32d
         iter::once((ALICE_PUBLIC_KEY.clone(), 100.into())).collect(),
     );
 
@@ -1233,15 +1229,9 @@
                 ..
             }) => {
                 assert!(peers.contains(&peer));
-<<<<<<< HEAD
-                assert_eq!(id.block_hash(), block.hash());
-                assert_eq!(id.era_id(), block.era_id());
+                assert_eq!(*id.block_hash(), expected_block_hash);
+                assert_eq!(id.era_id(), era_id);
                 sigs_requested.push((peer, id.public_key().clone()));
-=======
-                assert_eq!(id.block_hash, expected_block_hash);
-                assert_eq!(id.era_id, era_id);
-                sigs_requested.push((peer, id.public_key));
->>>>>>> ed60e32d
             }
         );
     }
@@ -1262,19 +1252,11 @@
             mock_reactor.effect_builder(),
             &mut rng,
             Event::FinalitySignatureFetched(Err(FetcherError::Absent {
-<<<<<<< HEAD
                 id: Box::new(Box::new(FinalitySignatureId::new(
-                    *block.hash(),
-                    block.era_id(),
-                    public_key.clone(),
-                ))),
-=======
-                id: Box::new(Box::new(FinalitySignatureId {
-                    block_hash: expected_block_hash,
+                    expected_block_hash,
                     era_id,
                     public_key,
-                })),
->>>>>>> ed60e32d
+                ))),
                 peer,
             })),
         );
@@ -1309,7 +1291,7 @@
                 id,
                 peer,
                 ..
-            }) if peers.contains(&peer) && id.block_hash == expected_block_hash && id.era_id == block.header().era_id()
+            }) if peers.contains(&peer) && *id.block_hash() == expected_block_hash && id.era_id() == block.header().era_id()
         );
     }
 
