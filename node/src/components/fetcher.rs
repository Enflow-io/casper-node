mod config;
mod event;
mod metrics;
mod tests;

use std::{collections::HashMap, fmt::Debug, time::Duration};

use datasize::DataSize;
use prometheus::Registry;
use serde::{Deserialize, Serialize};
use tracing::{debug, error, info, warn};

use casper_execution_engine::storage::trie::{TrieOrChunk, TrieOrChunkId};

use casper_types::EraId;

use crate::{
    components::{fetcher::event::FetchResponder, Component},
    effect::{
        requests::{ContractRuntimeRequest, FetcherRequest, NetworkRequest, StorageRequest},
        EffectBuilder, EffectExt, Effects,
    },
    protocol::Message,
    types::{
<<<<<<< HEAD
        Block, BlockHash, BlockHeader, BlockHeaderWithMetadata, BlockWithMetadata, Deploy,
        DeployHash, Item, NodeId,
=======
        Block, BlockByHeight, BlockHash, Deploy, DeployHash, DeployWithFinalizedApprovals, Item,
        NodeId,
>>>>>>> a7f6a648
    },
    utils::Source,
    FetcherConfig, NodeRng,
};

use crate::effect::announcements::BlocklistAnnouncement;
pub(crate) use config::Config;
<<<<<<< HEAD
pub(crate) use event::{Event, FetchResult, FetchedData, FetcherError};
=======
pub(crate) use event::{Event, FetchResult};
>>>>>>> a7f6a648
use metrics::Metrics;

/// A helper trait constraining `Fetcher` compatible reactor events.
pub(crate) trait ReactorEventT<T>:
    From<Event<T>>
    + From<NetworkRequest<Message>>
    + From<StorageRequest>
    + From<ContractRuntimeRequest>
    + From<BlocklistAnnouncement>
    // Won't be needed when we implement "get block by height" feature in storage.
    + Send
    + 'static
where
    T: Item + 'static,
    <T as Item>::Id: 'static,
{
}

impl<REv, T> ReactorEventT<T> for REv
where
    T: Item + 'static,
    <T as Item>::Id: 'static,
    REv: From<Event<T>>
        + From<NetworkRequest<Message>>
        + From<StorageRequest>
        + From<ContractRuntimeRequest>
        + From<BlocklistAnnouncement>
        + Send
        + 'static,
{
}

/// Message to be returned by a peer. Indicates if the item could be fetched or not.
#[derive(Serialize, Deserialize)]
pub enum FetchedOrNotFound<T, Id> {
    Fetched(T),
    NotFound(Id),
}

impl<T, Id> FetchedOrNotFound<T, Id> {
    /// Constructs a fetched or not found from an option and an id.
    pub(crate) fn from_opt(id: Id, item: Option<T>) -> Self {
        match item {
            Some(item) => FetchedOrNotFound::Fetched(item),
            None => FetchedOrNotFound::NotFound(id),
        }
    }

    /// Returns whether this reponse is a positive (fetched / "found") one.
    pub(crate) fn was_found(&self) -> bool {
        matches!(self, FetchedOrNotFound::Fetched(_))
    }
}

impl<T, Id> FetchedOrNotFound<T, Id>
where
    Self: Serialize,
{
    /// The canonical serialization for the inner encoding of the `FetchedOrNotFound` response (see
    /// [`Message::GetResponse`]).
    pub(crate) fn to_serialized(&self) -> Result<Vec<u8>, bincode::Error> {
        bincode::serialize(self)
    }
}

pub(crate) trait ItemFetcher<T: Item + 'static> {
    /// Indicator on whether it is safe to respond to all of our responders. For example, [Deploy]s
    /// and [BlockHeader]s are safe because their [Item::id] is all that is needed for
    /// authentication. But other structures have _finality signatures_ or have substructures that
    /// require validation. These are not infallible, and only the responders corresponding to the
    /// node queried may be responded to.
    const SAFE_TO_RESPOND_TO_ALL: bool;

    fn responders(&mut self) -> &mut HashMap<T::Id, HashMap<NodeId, Vec<FetchResponder<T>>>>;

    fn metrics(&mut self) -> &Metrics;

    fn peer_timeout(&self) -> Duration;

    /// We've been asked to fetch the item by another component of this node.  We'll try to get it
    /// from our own storage component first, and if that fails, we'll send a request to `peer` for
    /// the item.
    fn fetch<REv: ReactorEventT<T>>(
        &mut self,
        effect_builder: EffectBuilder<REv>,
        id: T::Id,
        peer: NodeId,
        responder: FetchResponder<T>,
    ) -> Effects<Event<T>> {
        // Capture responder for later signalling.
        let responders = self.responders();
        responders
            .entry(id)
            .or_default()
            .entry(peer)
            .or_default()
            .push(responder);

        // Get the item from the storage component.
        self.get_from_storage(effect_builder, id, peer)
    }

    // Handles attempting to get the item from storage.
    fn get_from_storage<REv: ReactorEventT<T>>(
        &mut self,
        effect_builder: EffectBuilder<REv>,
        id: T::Id,
        peer: NodeId,
    ) -> Effects<Event<T>>;

    /// Handles the `Err` case for a `Result` of attempting to get the item from the storage
    /// component.
    fn failed_to_get_from_storage<REv: ReactorEventT<T>>(
        &mut self,
        effect_builder: EffectBuilder<REv>,
        id: T::Id,
        peer: NodeId,
    ) -> Effects<Event<T>> {
        match Message::new_get_request::<T>(&id) {
            Ok(message) => {
                let mut effects = effect_builder.send_message(peer, message).ignore();

                effects.extend(
                    effect_builder
                        .set_timeout(self.peer_timeout())
                        .event(move |_| Event::TimeoutPeer { id, peer }),
                );

                effects
            }
            Err(error) => {
                error!(
                    "failed to construct get request for peer {}: {}",
                    peer, error
                );
                self.signal(
                    id,
                    Err(FetcherError::CouldNotConstructGetRequest { id, peer }),
                    peer,
                )
            }
        }
    }

    /// Sends fetched data to all responders
    fn respond_to_all(&mut self, id: T::Id, fetched_data: FetchedData<T>) -> Effects<Event<T>> {
        let mut effects = Effects::new();
        let all_responders = self.responders().remove(&id).unwrap_or_default();
        for (_peer, responders) in all_responders {
            for responder in responders {
                effects.extend(responder.respond(Ok(fetched_data.clone())).ignore());
            }
        }
        effects
    }

    /// Responds to all responders corresponding to an item/peer with a result. Result could be an
    /// item or a timeout.
    fn send_response_from_peer(
        &mut self,
        id: T::Id,
        result: FetchResult<T>,
        peer: NodeId,
    ) -> Effects<Event<T>> {
        let mut effects = Effects::new();
        let mut all_responders = self.responders().remove(&id).unwrap_or_default();
        for responder in all_responders.remove(&peer).into_iter().flatten() {
            effects.extend(responder.respond(result.clone()).ignore());
            if let Err(FetcherError::TimedOut { .. }) = result {
                // Only if there's still a responder waiting for the item we increment the
                // metric. Otherwise we will count every request as timed out, even if the item
                // had been fetched. We increment the metric for every responder as that's how
                // many requests were made in the first place – since requests are duplicated we
                // will request the same item multiple times.
                info!(TAG=%T::TAG, %id, %peer, "request timed out");
                self.metrics().timeouts.inc();
            }
        }
        if !all_responders.is_empty() {
            self.responders().insert(id, all_responders);
        }
        effects
    }

    /// Handles signalling responders with the item or an error.
    fn signal(&mut self, id: T::Id, result: FetchResult<T>, peer: NodeId) -> Effects<Event<T>> {
        match result {
            Ok(fetched_data_from_storage @ FetchedData::FromStorage { .. }) => {
                debug!(
                    ?fetched_data_from_storage,
                    ?peer,
                    "Got from storage when fetching {:?} from peer",
                    T::TAG,
                );
                self.metrics().found_in_storage.inc();
                // It is always safe to respond to all when we retrieved from storage.
                self.respond_to_all(id, fetched_data_from_storage)
            }
            Ok(fetched_data_from_peer @ FetchedData::FromPeer { .. }) => {
                self.metrics().found_on_peer.inc();
                if Self::SAFE_TO_RESPOND_TO_ALL {
                    self.respond_to_all(id, fetched_data_from_peer)
                } else {
                    self.send_response_from_peer(id, Ok(fetched_data_from_peer), peer)
                }
            }
            Err(_) => self.send_response_from_peer(id, result, peer),
        }
    }
}

/// The component which fetches an item from local storage or asks a peer if it's not in storage.
#[derive(DataSize, Debug)]
pub(crate) struct Fetcher<T>
where
    T: Item + 'static,
{
    get_from_peer_timeout: Duration,
    responders: HashMap<T::Id, HashMap<NodeId, Vec<FetchResponder<T>>>>,
    verifiable_chunked_hash_activation: EraId,
    #[data_size(skip)]
    metrics: Metrics,
}

impl<T: Item> Fetcher<T> {
    pub(crate) fn new(
        name: &str,
        config: Config,
        registry: &Registry,
        verifiable_chunked_hash_activation: EraId,
    ) -> Result<Self, prometheus::Error> {
        Ok(Fetcher {
            get_from_peer_timeout: config.get_from_peer_timeout().into(),
            responders: HashMap::new(),
<<<<<<< HEAD
            verifiable_chunked_hash_activation,
=======
>>>>>>> a7f6a648
            metrics: Metrics::new(name, registry)?,
        })
    }

    fn verifiable_chunked_hash_activation(&self) -> EraId {
        self.verifiable_chunked_hash_activation
    }
}

impl ItemFetcher<Deploy> for Fetcher<Deploy> {
    const SAFE_TO_RESPOND_TO_ALL: bool = true;

    fn responders(
        &mut self,
    ) -> &mut HashMap<DeployHash, HashMap<NodeId, Vec<FetchResponder<Deploy>>>> {
        &mut self.responders
    }

    fn metrics(&mut self) -> &Metrics {
        &self.metrics
    }

    fn peer_timeout(&self) -> Duration {
        self.get_from_peer_timeout
    }

    /// Gets a `Deploy` from the storage component.
    fn get_from_storage<REv: ReactorEventT<Deploy>>(
        &mut self,
        effect_builder: EffectBuilder<REv>,
        id: DeployHash,
        peer: NodeId,
    ) -> Effects<Event<Deploy>> {
        effect_builder
            .get_deploys_from_storage(vec![id])
            .event(move |mut results| Event::GetFromStorageResult {
                id,
                peer,
                maybe_item: Box::new(
                    results
                        .pop()
                        .expect("can only contain one result")
                        .map(DeployWithFinalizedApprovals::into_naive),
                ),
            })
    }
}

impl ItemFetcher<Block> for Fetcher<Block> {
    const SAFE_TO_RESPOND_TO_ALL: bool = false;

    fn responders(
        &mut self,
    ) -> &mut HashMap<BlockHash, HashMap<NodeId, Vec<FetchResponder<Block>>>> {
        &mut self.responders
    }

    fn metrics(&mut self) -> &Metrics {
        &self.metrics
    }

    fn peer_timeout(&self) -> Duration {
        self.get_from_peer_timeout
    }

    fn get_from_storage<REv: ReactorEventT<Block>>(
        &mut self,
        effect_builder: EffectBuilder<REv>,
        id: BlockHash,
        peer: NodeId,
    ) -> Effects<Event<Block>> {
        effect_builder
            .get_block_from_storage(id)
            .event(move |result| Event::GetFromStorageResult {
                id,
                peer,
                maybe_item: Box::new(result),
            })
    }
}

impl ItemFetcher<BlockWithMetadata> for Fetcher<BlockWithMetadata> {
    const SAFE_TO_RESPOND_TO_ALL: bool = false;

    fn responders(
        &mut self,
    ) -> &mut HashMap<u64, HashMap<NodeId, Vec<FetchResponder<BlockWithMetadata>>>> {
        &mut self.responders
    }

    fn metrics(&mut self) -> &Metrics {
        &self.metrics
    }

    fn peer_timeout(&self) -> Duration {
        self.get_from_peer_timeout
    }

    fn get_from_storage<REv: ReactorEventT<BlockWithMetadata>>(
        &mut self,
        effect_builder: EffectBuilder<REv>,
        id: u64,
        peer: NodeId,
    ) -> Effects<Event<BlockWithMetadata>> {
        effect_builder
            .get_block_and_sufficient_finality_signatures_by_height_from_storage(id)
            .event(move |result| Event::GetFromStorageResult {
                id,
                peer,
                maybe_item: Box::new(result),
            })
    }
}

impl ItemFetcher<BlockHeaderWithMetadata> for Fetcher<BlockHeaderWithMetadata> {
    const SAFE_TO_RESPOND_TO_ALL: bool = false;

    fn responders(
        &mut self,
    ) -> &mut HashMap<u64, HashMap<NodeId, Vec<FetchResponder<BlockHeaderWithMetadata>>>> {
        &mut self.responders
    }

    fn metrics(&mut self) -> &Metrics {
        &self.metrics
    }

    fn peer_timeout(&self) -> Duration {
        self.get_from_peer_timeout
    }

    fn get_from_storage<REv: ReactorEventT<BlockHeaderWithMetadata>>(
        &mut self,
        effect_builder: EffectBuilder<REv>,
        id: u64,
        peer: NodeId,
    ) -> Effects<Event<BlockHeaderWithMetadata>> {
        effect_builder
            .get_block_header_and_sufficient_finality_signatures_by_height_from_storage(id)
            .event(move |result| Event::GetFromStorageResult {
                id,
                peer,
                maybe_item: Box::new(result),
            })
    }
}

impl ItemFetcher<TrieOrChunk> for Fetcher<TrieOrChunk> {
    const SAFE_TO_RESPOND_TO_ALL: bool = true;

    fn responders(
        &mut self,
    ) -> &mut HashMap<TrieOrChunkId, HashMap<NodeId, Vec<FetchResponder<TrieOrChunk>>>> {
        &mut self.responders
    }

    fn metrics(&mut self) -> &Metrics {
        &self.metrics
    }

    fn peer_timeout(&self) -> Duration {
        self.get_from_peer_timeout
    }

    fn get_from_storage<REv: ReactorEventT<TrieOrChunk>>(
        &mut self,
        effect_builder: EffectBuilder<REv>,
        id: TrieOrChunkId,
        peer: NodeId,
    ) -> Effects<Event<TrieOrChunk>> {
        async move {
            let maybe_trie = match effect_builder.get_trie(id).await {
                Ok(maybe_trie) => maybe_trie,
                Err(error) => {
                    error!(?error, "get_trie_request");
                    None
                }
            };
            Event::GetFromStorageResult {
                id,
                peer,
                maybe_item: Box::new(maybe_trie),
            }
        }
        .event(std::convert::identity)
    }
}

impl ItemFetcher<BlockHeader> for Fetcher<BlockHeader> {
    const SAFE_TO_RESPOND_TO_ALL: bool = true;

    fn responders(
        &mut self,
    ) -> &mut HashMap<BlockHash, HashMap<NodeId, Vec<FetchResponder<BlockHeader>>>> {
        &mut self.responders
    }

    fn metrics(&mut self) -> &Metrics {
        &self.metrics
    }

    fn peer_timeout(&self) -> Duration {
        self.get_from_peer_timeout
    }

    fn get_from_storage<REv: ReactorEventT<BlockHeader>>(
        &mut self,
        effect_builder: EffectBuilder<REv>,
        id: BlockHash,
        peer: NodeId,
    ) -> Effects<Event<BlockHeader>> {
        effect_builder
            .get_block_header_from_storage(id)
            .event(move |maybe_block_header| Event::GetFromStorageResult {
                id,
                peer,
                maybe_item: Box::new(maybe_block_header),
            })
    }
}

impl<T, REv> Component<REv> for Fetcher<T>
where
    Fetcher<T>: ItemFetcher<T>,
    T: Item + 'static,
    REv: ReactorEventT<T>,
{
    type Event = Event<T>;
    type ConstructionError = prometheus::Error;

    fn handle_event(
        &mut self,
        effect_builder: EffectBuilder<REv>,
        _rng: &mut NodeRng,
        event: Self::Event,
    ) -> Effects<Self::Event> {
        debug!(?event, "handling event");
        match event {
            Event::Fetch(FetcherRequest {
                id,
                peer,
                responder,
            }) => self.fetch(effect_builder, id, peer, responder),
            Event::GetFromStorageResult {
                id,
                peer,
                maybe_item,
            } => match *maybe_item {
                Some(item) => {
                    self.metrics.found_in_storage.inc();
                    self.signal(
                        id,
                        Ok(FetchedData::FromStorage {
                            item: Box::new(item),
                        }),
                        peer,
                    )
                }
                None => self.failed_to_get_from_storage(effect_builder, id, peer),
            },
            Event::GotRemotely {
                verifiable_chunked_hash_activation: _,
                item,
                source,
            } => {
                match source {
                    Source::Peer(peer) => {
                        self.metrics.found_on_peer.inc();
                        if let Err(err) = item.validate(self.verifiable_chunked_hash_activation()) {
                            warn!(?peer, ?err, ?item, "Peer sent invalid item, banning peer");
                            effect_builder.announce_disconnect_from_peer(peer).ignore()
                        } else {
                            self.signal(
                                item.id(self.verifiable_chunked_hash_activation()),
                                Ok(FetchedData::FromPeer { item, peer }),
                                peer,
                            )
                        }
                    }
                    Source::Client | Source::Ourself => {
                        // TODO - we could possibly also handle this case
                        Effects::new()
                    }
                }
            }
            Event::RejectedRemotely { .. } => Effects::new(),
            Event::AbsentRemotely { id, peer } => {
                info!(TAG=%T::TAG, %id, %peer, "item absent on the remote node");
                self.signal(id, Err(FetcherError::Absent { id, peer }), peer)
            }
            Event::TimeoutPeer { id, peer } => {
                self.signal(id, Err(FetcherError::TimedOut { id, peer }), peer)
            }
        }
    }
}

pub(crate) struct FetcherBuilder<'a> {
    config: FetcherConfig,
    registry: &'a Registry,
    verifiable_chunked_hash_activation: EraId,
}

impl<'a> FetcherBuilder<'a> {
    pub(crate) fn new(
        config: FetcherConfig,
        registry: &'a Registry,
        verifiable_chunked_hash_activation: EraId,
    ) -> Self {
        Self {
            config,
            registry,
            verifiable_chunked_hash_activation,
        }
    }

    pub(crate) fn build<T: Item + 'static>(
        &self,
        name: &str,
    ) -> Result<Fetcher<T>, prometheus::Error> {
        Fetcher::new(
            name,
            self.config,
            self.registry,
            self.verifiable_chunked_hash_activation,
        )
    }
}<|MERGE_RESOLUTION|>--- conflicted
+++ resolved
@@ -22,13 +22,8 @@
     },
     protocol::Message,
     types::{
-<<<<<<< HEAD
-        Block, BlockHash, BlockHeader, BlockHeaderWithMetadata, BlockWithMetadata, Deploy,
-        DeployHash, Item, NodeId,
-=======
         Block, BlockByHeight, BlockHash, Deploy, DeployHash, DeployWithFinalizedApprovals, Item,
         NodeId,
->>>>>>> a7f6a648
     },
     utils::Source,
     FetcherConfig, NodeRng,
@@ -36,11 +31,7 @@
 
 use crate::effect::announcements::BlocklistAnnouncement;
 pub(crate) use config::Config;
-<<<<<<< HEAD
 pub(crate) use event::{Event, FetchResult, FetchedData, FetcherError};
-=======
-pub(crate) use event::{Event, FetchResult};
->>>>>>> a7f6a648
 use metrics::Metrics;
 
 /// A helper trait constraining `Fetcher` compatible reactor events.
@@ -275,10 +266,7 @@
         Ok(Fetcher {
             get_from_peer_timeout: config.get_from_peer_timeout().into(),
             responders: HashMap::new(),
-<<<<<<< HEAD
             verifiable_chunked_hash_activation,
-=======
->>>>>>> a7f6a648
             metrics: Metrics::new(name, registry)?,
         })
     }
