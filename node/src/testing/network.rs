--- conflicted
+++ resolved
@@ -120,13 +120,6 @@
         cfg: R::Config,
         rng: &'b mut NodeRng,
     ) -> Result<(NodeId, &mut Runner<ConditionCheckReactor<R>>), R::Error> {
-<<<<<<< HEAD
-        let node_idx = self.nodes.len();
-        let span = error_span!("node", node_idx, node_id = field::Empty);
-
-        let runner: Box<Runner<ConditionCheckReactor<R>>> =
-            Box::new(Runner::new(cfg, rng).instrument(span.clone()).await?);
-=======
         let (chainspec, chainspec_raw_bytes) =
             <(Chainspec, ChainspecRawBytes)>::from_resources("local");
         self.add_node_with_config_and_chainspec(
@@ -152,7 +145,6 @@
     ) -> Result<(NodeId, &mut Runner<ConditionCheckReactor<R>>), R::Error> {
         let runner: Runner<ConditionCheckReactor<R>> =
             Runner::new(cfg, chainspec, chainspec_raw_bytes, rng).await?;
->>>>>>> ea7d7b2b
 
         let node_id = runner.reactor().node_id();
         span.record("node_id", field::display(node_id));
@@ -182,15 +174,9 @@
     async fn crank(&mut self, node_id: &NodeId, rng: &mut TestRng) -> TryCrankOutcome {
         let runner = self.nodes.get_mut(node_id).expect("should find node");
         let node_id = runner.reactor().node_id();
-<<<<<<< HEAD
         let span = self.spans.get(&node_id).expect("should find span");
-        if runner
-=======
-        runner
->>>>>>> ea7d7b2b
-            .try_crank(rng)
-            .instrument(span.clone())
-            .await
+
+        runner.try_crank(rng).instrument(span.clone()).await
     }
 
     /// Crank only the specified runner until `condition` is true or until `within` has elapsed.
@@ -253,25 +239,15 @@
         let mut event_count = 0;
         for node in self.nodes.values_mut() {
             let node_id = node.reactor().node_id();
-<<<<<<< HEAD
             let span = self.spans.get(&node_id).expect("span disappeared").clone();
-            event_count += if node.try_crank(rng).instrument(span).await.is_some() {
-                1
-            } else {
-                0
-=======
-            match node
-                .try_crank(rng)
-                .instrument(error_span!("crank", node_id = %node_id))
-                .await
-            {
+
+            match node.try_crank(rng).instrument(span).await {
                 TryCrankOutcome::NoEventsToProcess => (),
                 TryCrankOutcome::ProcessedAnEvent => event_count += 1,
                 TryCrankOutcome::ShouldExit(exit_code) => {
                     panic!("should not exit: {:?}", exit_code)
                 }
                 TryCrankOutcome::Exited => unreachable!(),
->>>>>>> ea7d7b2b
             }
         }
 
@@ -322,14 +298,11 @@
     /// Panics if the `condition` is not reached inside of `within`, or if any node returns an exit
     /// code.
     ///
-<<<<<<< HEAD
     /// If the `condition` is not reached inside of `within`, panics.
     // Note: `track_caller` will not have an effect until
     //       <https://github.com/rust-lang/rust/issues/87417> is fixed.
     #[track_caller]
-=======
     /// To settle on an exit code, use `settle_on_exit` instead.
->>>>>>> ea7d7b2b
     pub(crate) async fn settle_on<F>(&mut self, rng: &mut TestRng, condition: F, within: Duration)
     where
         F: Fn(&Nodes<R>) -> bool,
