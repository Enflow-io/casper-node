--- conflicted
+++ resolved
@@ -51,11 +51,8 @@
 * Add `testing` feature to casper-node crate to support test-only functionality (random constructors) on blocks and deploys.
 * The network handshake now contains the hash of the chainspec used and will be successful only if they match.
 * Add an `identity` option to load existing network identity certificates signed by a CA.
-<<<<<<< HEAD
 * TLS connection keys can now be logged using the `network.keylog_location` setting (similar to `SSLKEYLOGFILE` envvar found in other applications).
-=======
 * Add a `lock_status` field to the JSON representation of the `ContractPackage` values.
->>>>>>> f31232b9
 
 ### Changed
 * Detection of a crash no longer triggers DB integrity checks to run on node start; the checks can be triggered manually instead.
