--- conflicted
+++ resolved
@@ -38,15 +38,9 @@
 hex_fmt = "0.3.0"
 hostname = "0.3.0"
 http = "0.2.1"
-<<<<<<< HEAD
 humantime = "2"
 hyper = "0.14.4"
-itertools = "0.9.0"
-=======
-humantime = "2.0.1"
-hyper = "0.13.7"
 itertools = "0.10.0"
->>>>>>> f63b9cf7
 jemalloc-ctl = "0.3.3"
 jemallocator = "0.3.2"
 k256 = { version = "0.7.2", features = ["arithmetic", "ecdsa", "sha256", "zeroize"] }
@@ -113,12 +107,7 @@
 pnet = "0.27.2"
 rand_core = "0.6.2"
 rand_pcg = "0.3.0"
-<<<<<<< HEAD
-reqwest = "0.11.1"
 tokio = { version = "1", features = ["test-util"] }
-=======
-tokio = { version = "0.2.20", features = ["test-util"] }
->>>>>>> f63b9cf7
 
 [features]
 vendored-openssl = ['openssl/vendored']
