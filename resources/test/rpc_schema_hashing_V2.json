{
  "$schema": "http://json-schema.org/draft-07/schema#",
  "title": "OpenRpcSchema",
  "examples": [
    {
      "components": {
        "schemas": {
          "Account": {
            "additionalProperties": false,
            "description": "Structure representing a user's account, stored in global state.",
            "properties": {
              "account_hash": {
                "$ref": "#/components/schemas/AccountHash"
              },
              "action_thresholds": {
                "$ref": "#/components/schemas/ActionThresholds"
              },
              "associated_keys": {
                "items": {
                  "$ref": "#/components/schemas/AssociatedKey"
                },
                "type": "array"
              },
              "main_purse": {
                "$ref": "#/components/schemas/URef"
              },
              "named_keys": {
                "items": {
                  "$ref": "#/components/schemas/NamedKey"
                },
                "type": "array"
              }
            },
            "required": [
              "account_hash",
              "action_thresholds",
              "associated_keys",
              "main_purse",
              "named_keys"
            ],
            "type": "object"
          },
          "AccountHash": {
            "description": "Checksummed hex-encoded account hash.",
            "type": "string"
          },
          "ActionThresholds": {
            "additionalProperties": false,
            "description": "Thresholds that have to be met when executing an action of a certain type.",
            "properties": {
              "deployment": {
                "format": "uint8",
                "minimum": 0.0,
                "type": "integer"
              },
              "key_management": {
                "format": "uint8",
                "minimum": 0.0,
                "type": "integer"
              }
            },
            "required": [
              "deployment",
              "key_management"
            ],
            "type": "object"
          },
          "ActivationPoint": {
            "anyOf": [
              {
                "$ref": "#/components/schemas/EraId"
              },
              {
                "$ref": "#/components/schemas/Timestamp"
              }
            ],
            "description": "The first era to which the associated protocol version applies."
          },
          "Approval": {
            "additionalProperties": false,
            "description": "A struct containing a signature and the public key of the signer.",
            "properties": {
              "signature": {
                "$ref": "#/components/schemas/Signature"
              },
              "signer": {
                "$ref": "#/components/schemas/PublicKey"
              }
            },
            "required": [
              "signature",
              "signer"
            ],
            "type": "object"
          },
          "AssociatedKey": {
            "additionalProperties": false,
            "properties": {
              "account_hash": {
                "$ref": "#/components/schemas/AccountHash"
              },
              "weight": {
                "format": "uint8",
                "minimum": 0.0,
                "type": "integer"
              }
            },
            "required": [
              "account_hash",
              "weight"
            ],
            "type": "object"
          },
          "AuctionState": {
            "additionalProperties": false,
            "description": "Data structure summarizing auction contract data.",
            "properties": {
              "bids": {
                "description": "All bids contained within a vector.",
                "items": {
                  "$ref": "#/components/schemas/JsonBids"
                },
                "type": "array"
              },
              "block_height": {
                "description": "Block height.",
                "format": "uint64",
                "minimum": 0.0,
                "type": "integer"
              },
              "era_validators": {
                "description": "Era validators.",
                "items": {
                  "$ref": "#/components/schemas/JsonEraValidators"
                },
                "type": "array"
              },
              "state_root_hash": {
                "allOf": [
                  {
                    "$ref": "#/components/schemas/Digest"
                  }
                ],
                "description": "Global state hash."
              }
            },
            "required": [
              "bids",
              "block_height",
              "era_validators",
              "state_root_hash"
            ],
            "type": "object"
          },
          "Bid": {
            "additionalProperties": false,
            "description": "An entry in the validator map.",
            "properties": {
              "bonding_purse": {
                "allOf": [
                  {
                    "$ref": "#/components/schemas/URef"
                  }
                ],
                "description": "The purse that was used for bonding."
              },
              "delegation_rate": {
                "description": "Delegation rate",
                "format": "uint8",
                "minimum": 0.0,
                "type": "integer"
              },
              "delegators": {
                "additionalProperties": {
                  "$ref": "#/components/schemas/Delegator"
                },
                "description": "This validator's delegators, indexed by their public keys",
                "type": "object"
              },
              "inactive": {
                "description": "`true` if validator has been \"evicted\"",
                "type": "boolean"
              },
              "staked_amount": {
                "allOf": [
                  {
                    "$ref": "#/components/schemas/U512"
                  }
                ],
                "description": "The amount of tokens staked by a validator (not including delegators)."
              },
              "validator_public_key": {
                "allOf": [
                  {
                    "$ref": "#/components/schemas/PublicKey"
                  }
                ],
                "description": "Validator public key"
              },
              "vesting_schedule": {
                "anyOf": [
                  {
                    "$ref": "#/components/schemas/VestingSchedule"
                  },
                  {
                    "type": "null"
                  }
                ],
                "description": "Vesting schedule for a genesis validator. `None` if non-genesis validator."
              }
            },
            "required": [
              "bonding_purse",
              "delegation_rate",
              "delegators",
              "inactive",
              "staked_amount",
              "validator_public_key"
            ],
            "type": "object"
          },
          "BlockHash": {
            "allOf": [
              {
                "$ref": "#/components/schemas/Digest"
              }
            ],
            "description": "A cryptographic hash identifying a [`Block`](struct.Block.html)."
          },
          "BlockIdentifier": {
            "anyOf": [
              {
                "additionalProperties": false,
                "description": "Identify and retrieve the block with its hash.",
                "properties": {
                  "Hash": {
                    "$ref": "#/components/schemas/BlockHash"
                  }
                },
                "required": [
                  "Hash"
                ],
                "type": "object"
              },
              {
                "additionalProperties": false,
                "description": "Identify and retrieve the block with its height.",
                "properties": {
                  "Height": {
                    "format": "uint64",
                    "minimum": 0.0,
                    "type": "integer"
                  }
                },
                "required": [
                  "Height"
                ],
                "type": "object"
              }
            ],
            "description": "Identifier for possible ways to retrieve a block."
          },
          "CLType": {
            "anyOf": [
              {
                "enum": [
                  "Bool",
                  "I32",
                  "I64",
                  "U8",
                  "U32",
                  "U64",
                  "U128",
                  "U256",
                  "U512",
                  "Unit",
                  "String",
                  "Key",
                  "URef",
                  "PublicKey",
                  "Any"
                ],
                "type": "string"
              },
              {
                "additionalProperties": false,
                "description": "`Option` of a `CLType`.",
                "properties": {
                  "Option": {
                    "$ref": "#/components/schemas/CLType"
                  }
                },
                "required": [
                  "Option"
                ],
                "type": "object"
              },
              {
                "additionalProperties": false,
                "description": "Variable-length list of a single `CLType` (comparable to a `Vec`).",
                "properties": {
                  "List": {
                    "$ref": "#/components/schemas/CLType"
                  }
                },
                "required": [
                  "List"
                ],
                "type": "object"
              },
              {
                "additionalProperties": false,
                "description": "Fixed-length list of a single `CLType` (comparable to a Rust array).",
                "properties": {
                  "ByteArray": {
                    "format": "uint32",
                    "minimum": 0.0,
                    "type": "integer"
                  }
                },
                "required": [
                  "ByteArray"
                ],
                "type": "object"
              },
              {
                "additionalProperties": false,
                "description": "`Result` with `Ok` and `Err` variants of `CLType`s.",
                "properties": {
                  "Result": {
                    "additionalProperties": false,
                    "properties": {
                      "err": {
                        "$ref": "#/components/schemas/CLType"
                      },
                      "ok": {
                        "$ref": "#/components/schemas/CLType"
                      }
                    },
                    "required": [
                      "err",
                      "ok"
                    ],
                    "type": "object"
                  }
                },
                "required": [
                  "Result"
                ],
                "type": "object"
              },
              {
                "additionalProperties": false,
                "description": "Map with keys of a single `CLType` and values of a single `CLType`.",
                "properties": {
                  "Map": {
                    "additionalProperties": false,
                    "properties": {
                      "key": {
                        "$ref": "#/components/schemas/CLType"
                      },
                      "value": {
                        "$ref": "#/components/schemas/CLType"
                      }
                    },
                    "required": [
                      "key",
                      "value"
                    ],
                    "type": "object"
                  }
                },
                "required": [
                  "Map"
                ],
                "type": "object"
              },
              {
                "additionalProperties": false,
                "description": "1-ary tuple of a `CLType`.",
                "properties": {
                  "Tuple1": {
                    "items": {
                      "$ref": "#/components/schemas/CLType"
                    },
                    "maxItems": 1,
                    "minItems": 1,
                    "type": "array"
                  }
                },
                "required": [
                  "Tuple1"
                ],
                "type": "object"
              },
              {
                "additionalProperties": false,
                "description": "2-ary tuple of `CLType`s.",
                "properties": {
                  "Tuple2": {
                    "items": {
                      "$ref": "#/components/schemas/CLType"
                    },
                    "maxItems": 2,
                    "minItems": 2,
                    "type": "array"
                  }
                },
                "required": [
                  "Tuple2"
                ],
                "type": "object"
              },
              {
                "additionalProperties": false,
                "description": "3-ary tuple of `CLType`s.",
                "properties": {
                  "Tuple3": {
                    "items": {
                      "$ref": "#/components/schemas/CLType"
                    },
                    "maxItems": 3,
                    "minItems": 3,
                    "type": "array"
                  }
                },
                "required": [
                  "Tuple3"
                ],
                "type": "object"
              }
            ],
            "description": "Casper types, i.e. types which can be stored and manipulated by smart contracts.\n\nProvides a description of the underlying data type of a [`CLValue`](crate::CLValue)."
          },
          "CLValue": {
            "additionalProperties": false,
            "description": "A Casper value, i.e. a value which can be stored and manipulated by smart contracts.\n\nIt holds the underlying data as a type-erased, serialized `Vec<u8>` and also holds the CLType of the underlying data as a separate member.\n\nThe `parsed` field, representing the original value, is a convenience only available when a CLValue is encoded to JSON, and can always be set to null if preferred.",
            "properties": {
              "bytes": {
                "type": "string"
              },
              "cl_type": {
                "$ref": "#/components/schemas/CLType"
              },
              "parsed": true
            },
            "required": [
              "bytes",
              "cl_type"
            ],
            "type": "object"
          },
          "Contract": {
            "additionalProperties": false,
            "description": "A contract struct that can be serialized as  JSON object.",
            "properties": {
              "contract_package_hash": {
                "$ref": "#/components/schemas/ContractPackageHash"
              },
              "contract_wasm_hash": {
                "$ref": "#/components/schemas/ContractWasmHash"
              },
              "entry_points": {
                "items": {
                  "$ref": "#/components/schemas/EntryPoint"
                },
                "type": "array"
              },
              "named_keys": {
                "items": {
                  "$ref": "#/components/schemas/NamedKey"
                },
                "type": "array"
              },
              "protocol_version": {
                "type": "string"
              }
            },
            "required": [
              "contract_package_hash",
              "contract_wasm_hash",
              "entry_points",
              "named_keys",
              "protocol_version"
            ],
            "type": "object"
          },
          "ContractHash": {
            "description": "The hash address of the contract",
            "type": "string"
          },
          "ContractPackage": {
            "additionalProperties": false,
            "description": "Contract definition, metadata, and security container.",
            "properties": {
              "access_key": {
                "$ref": "#/components/schemas/URef"
              },
              "disabled_versions": {
                "items": {
                  "$ref": "#/components/schemas/DisabledVersion"
                },
                "type": "array"
              },
              "groups": {
                "items": {
                  "$ref": "#/components/schemas/Groups"
                },
                "type": "array"
              },
              "versions": {
                "items": {
                  "$ref": "#/components/schemas/ContractVersion"
                },
                "type": "array"
              }
            },
            "required": [
              "access_key",
              "disabled_versions",
              "groups",
              "versions"
            ],
            "type": "object"
          },
          "ContractPackageHash": {
            "description": "The hash address of the contract package",
            "type": "string"
          },
          "ContractVersion": {
            "properties": {
              "contract_hash": {
                "$ref": "#/components/schemas/ContractHash"
              },
              "contract_version": {
                "format": "uint32",
                "minimum": 0.0,
                "type": "integer"
              },
              "protocol_version_major": {
                "format": "uint32",
                "minimum": 0.0,
                "type": "integer"
              }
            },
            "required": [
              "contract_hash",
              "contract_version",
              "protocol_version_major"
            ],
            "type": "object"
          },
          "ContractWasmHash": {
            "description": "The hash address of the contract wasm",
            "type": "string"
          },
          "Delegator": {
            "additionalProperties": false,
            "description": "Represents a party delegating their stake to a validator (or \"delegatee\")",
            "properties": {
              "bonding_purse": {
                "$ref": "#/components/schemas/URef"
              },
              "delegator_public_key": {
                "$ref": "#/components/schemas/PublicKey"
              },
              "staked_amount": {
                "$ref": "#/components/schemas/U512"
              },
              "validator_public_key": {
                "$ref": "#/components/schemas/PublicKey"
              },
              "vesting_schedule": {
                "anyOf": [
                  {
                    "$ref": "#/components/schemas/VestingSchedule"
                  },
                  {
                    "type": "null"
                  }
                ]
              }
            },
            "required": [
              "bonding_purse",
              "delegator_public_key",
              "staked_amount",
              "validator_public_key"
            ],
            "type": "object"
          },
          "Deploy": {
            "additionalProperties": false,
            "description": "A deploy; an item containing a smart contract along with the requester's signature(s).",
            "properties": {
              "approvals": {
                "items": {
                  "$ref": "#/components/schemas/Approval"
                },
                "type": "array"
              },
              "hash": {
                "$ref": "#/components/schemas/DeployHash"
              },
              "header": {
                "$ref": "#/components/schemas/DeployHeader"
              },
              "payment": {
                "$ref": "#/components/schemas/ExecutableDeployItem"
              },
              "session": {
                "$ref": "#/components/schemas/ExecutableDeployItem"
              }
            },
            "required": [
              "approvals",
              "hash",
              "header",
              "payment",
              "session"
            ],
            "type": "object"
          },
          "DeployHash": {
            "allOf": [
              {
                "$ref": "#/components/schemas/Digest"
              }
            ],
            "description": "Hex-encoded deploy hash."
          },
          "DeployHeader": {
            "additionalProperties": false,
            "description": "The header portion of a [`Deploy`](struct.Deploy.html).",
            "properties": {
              "account": {
                "$ref": "#/components/schemas/PublicKey"
              },
              "body_hash": {
                "$ref": "#/components/schemas/Digest"
              },
              "chain_name": {
                "type": "string"
              },
              "dependencies": {
                "items": {
                  "$ref": "#/components/schemas/DeployHash"
                },
                "type": "array"
              },
              "gas_price": {
                "format": "uint64",
                "minimum": 0.0,
                "type": "integer"
              },
              "timestamp": {
                "$ref": "#/components/schemas/Timestamp"
              },
              "ttl": {
                "$ref": "#/components/schemas/TimeDiff"
              }
            },
            "required": [
              "account",
              "body_hash",
              "chain_name",
              "dependencies",
              "gas_price",
              "timestamp",
              "ttl"
            ],
            "type": "object"
          },
          "DeployInfo": {
            "additionalProperties": false,
            "description": "Information relating to the given Deploy.",
            "properties": {
              "deploy_hash": {
                "allOf": [
                  {
                    "$ref": "#/components/schemas/DeployHash"
                  }
                ],
                "description": "The relevant Deploy."
              },
              "from": {
                "allOf": [
                  {
                    "$ref": "#/components/schemas/AccountHash"
                  }
                ],
                "description": "Account identifier of the creator of the Deploy."
              },
              "gas": {
                "allOf": [
                  {
                    "$ref": "#/components/schemas/U512"
                  }
                ],
                "description": "Gas cost of executing the Deploy."
              },
              "source": {
                "allOf": [
                  {
                    "$ref": "#/components/schemas/URef"
                  }
                ],
                "description": "Source purse used for payment of the Deploy."
              },
              "transfers": {
                "description": "Transfers performed by the Deploy.",
                "items": {
                  "$ref": "#/components/schemas/TransferAddr"
                },
                "type": "array"
              }
            },
            "required": [
              "deploy_hash",
              "from",
              "gas",
              "source",
              "transfers"
            ],
            "type": "object"
          },
          "DictionaryIdentifier": {
            "anyOf": [
              {
                "additionalProperties": false,
                "description": "Lookup a dictionary item via an Account's named keys.",
                "properties": {
                  "AccountNamedKey": {
                    "properties": {
                      "dictionary_item_key": {
                        "description": "The dictionary item key formatted as a string.",
                        "type": "string"
                      },
                      "dictionary_name": {
                        "description": "The named key under which the dictionary seed URef is stored.",
                        "type": "string"
                      },
                      "key": {
                        "description": "The account key as a formatted string whose named keys contains dictionary_name.",
                        "type": "string"
                      }
                    },
                    "required": [
                      "dictionary_item_key",
                      "dictionary_name",
                      "key"
                    ],
                    "type": "object"
                  }
                },
                "required": [
                  "AccountNamedKey"
                ],
                "type": "object"
              },
              {
                "additionalProperties": false,
                "description": "Lookup a dictionary item via a Contract's named keys.",
                "properties": {
                  "ContractNamedKey": {
                    "properties": {
                      "dictionary_item_key": {
                        "description": "The dictionary item key formatted as a string.",
                        "type": "string"
                      },
                      "dictionary_name": {
                        "description": "The named key under which the dictionary seed URef is stored.",
                        "type": "string"
                      },
                      "key": {
                        "description": "The contract key as a formatted string whose named keys contains dictionary_name.",
                        "type": "string"
                      }
                    },
                    "required": [
                      "dictionary_item_key",
                      "dictionary_name",
                      "key"
                    ],
                    "type": "object"
                  }
                },
                "required": [
                  "ContractNamedKey"
                ],
                "type": "object"
              },
              {
                "additionalProperties": false,
                "description": "Lookup a dictionary item via its seed URef.",
                "properties": {
                  "URef": {
                    "properties": {
                      "dictionary_item_key": {
                        "description": "The dictionary item key formatted as a string.",
                        "type": "string"
                      },
                      "seed_uref": {
                        "description": "The dictionary's seed URef.",
                        "type": "string"
                      }
                    },
                    "required": [
                      "dictionary_item_key",
                      "seed_uref"
                    ],
                    "type": "object"
                  }
                },
                "required": [
                  "URef"
                ],
                "type": "object"
              },
              {
                "additionalProperties": false,
                "description": "Lookup a dictionary item via its unique key.",
                "properties": {
                  "Dictionary": {
                    "type": "string"
                  }
                },
                "required": [
                  "Dictionary"
                ],
                "type": "object"
              }
            ],
            "description": "Options for dictionary item lookups."
          },
          "Digest": {
            "description": "Checksummed hex-encoded hash digest.",
            "type": "string"
          },
          "DisabledVersion": {
            "properties": {
              "contract_version": {
                "format": "uint32",
                "minimum": 0.0,
                "type": "integer"
              },
              "protocol_version_major": {
                "format": "uint32",
                "minimum": 0.0,
                "type": "integer"
              }
            },
            "required": [
              "contract_version",
              "protocol_version_major"
            ],
            "type": "object"
          },
          "EntryPoint": {
            "description": "Type signature of a method. Order of arguments matter since can be referenced by index as well as name.",
            "properties": {
              "access": {
                "$ref": "#/components/schemas/EntryPointAccess"
              },
              "args": {
                "items": {
                  "$ref": "#/components/schemas/Parameter"
                },
                "type": "array"
              },
              "entry_point_type": {
                "$ref": "#/components/schemas/EntryPointType"
              },
              "name": {
                "type": "string"
              },
              "ret": {
                "$ref": "#/components/schemas/CLType"
              }
            },
            "required": [
              "access",
              "args",
              "entry_point_type",
              "name",
              "ret"
            ],
            "type": "object"
          },
          "EntryPointAccess": {
            "anyOf": [
              {
                "enum": [
                  "Public"
                ],
                "type": "string"
              },
              {
                "additionalProperties": false,
                "description": "Only users from the listed groups may call this method. Note: if the list is empty then this method is not callable from outside the contract.",
                "properties": {
                  "Groups": {
                    "items": {
                      "$ref": "#/components/schemas/Group"
                    },
                    "type": "array"
                  }
                },
                "required": [
                  "Groups"
                ],
                "type": "object"
              }
            ],
            "description": "Enum describing the possible access control options for a contract entry point (method)."
          },
          "EntryPointType": {
            "description": "Context of method execution",
            "enum": [
              "Session",
              "Contract"
            ],
            "type": "string"
          },
          "EraId": {
            "description": "Era ID newtype.",
            "format": "uint64",
            "minimum": 0.0,
            "type": "integer"
          },
          "EraInfo": {
            "additionalProperties": false,
            "description": "Auction metadata.  Intended to be recorded at each era.",
            "properties": {
              "seigniorage_allocations": {
                "items": {
                  "$ref": "#/components/schemas/SeigniorageAllocation"
                },
                "type": "array"
              }
            },
            "required": [
              "seigniorage_allocations"
            ],
            "type": "object"
          },
          "EraSummary": {
            "additionalProperties": false,
            "description": "The summary of an era",
            "properties": {
              "block_hash": {
                "allOf": [
                  {
                    "$ref": "#/components/schemas/BlockHash"
                  }
                ],
                "description": "The block hash"
              },
              "era_id": {
                "allOf": [
                  {
                    "$ref": "#/components/schemas/EraId"
                  }
                ],
                "description": "The era id"
              },
              "merkle_proof": {
                "description": "The merkle proof",
                "type": "string"
              },
              "state_root_hash": {
                "allOf": [
                  {
                    "$ref": "#/components/schemas/Digest"
                  }
                ],
                "description": "Hex-encoded hash of the state root"
              },
              "stored_value": {
                "allOf": [
                  {
                    "$ref": "#/components/schemas/StoredValue"
                  }
                ],
                "description": "The StoredValue containing era information"
              }
            },
            "required": [
              "block_hash",
              "era_id",
              "merkle_proof",
              "state_root_hash",
              "stored_value"
            ],
            "type": "object"
          },
          "ExecutableDeployItem": {
            "anyOf": [
              {
                "additionalProperties": false,
                "description": "Executable specified as raw bytes that represent WASM code and an instance of [`RuntimeArgs`].",
                "properties": {
                  "ModuleBytes": {
                    "additionalProperties": false,
                    "properties": {
                      "args": {
                        "allOf": [
                          {
                            "$ref": "#/components/schemas/RuntimeArgs"
                          }
                        ],
                        "description": "Runtime arguments."
                      },
                      "module_bytes": {
                        "description": "Hex-encoded raw Wasm bytes.",
                        "type": "string"
                      }
                    },
                    "required": [
                      "args",
                      "module_bytes"
                    ],
                    "type": "object"
                  }
                },
                "required": [
                  "ModuleBytes"
                ],
                "type": "object"
              },
              {
                "additionalProperties": false,
                "description": "Stored contract referenced by its [`ContractHash`], entry point and an instance of [`RuntimeArgs`].",
                "properties": {
                  "StoredContractByHash": {
                    "additionalProperties": false,
                    "properties": {
                      "args": {
                        "allOf": [
                          {
                            "$ref": "#/components/schemas/RuntimeArgs"
                          }
                        ],
                        "description": "Runtime arguments."
                      },
                      "entry_point": {
                        "description": "Name of an entry point.",
                        "type": "string"
                      },
                      "hash": {
                        "description": "Checksummed hex-encoded hash.",
                        "type": "string"
                      }
                    },
                    "required": [
                      "args",
                      "entry_point",
                      "hash"
                    ],
                    "type": "object"
                  }
                },
                "required": [
                  "StoredContractByHash"
                ],
                "type": "object"
              },
              {
                "additionalProperties": false,
                "description": "Stored contract referenced by a named key existing in the signer's account context, entry point and an instance of [`RuntimeArgs`].",
                "properties": {
                  "StoredContractByName": {
                    "additionalProperties": false,
                    "properties": {
                      "args": {
                        "allOf": [
                          {
                            "$ref": "#/components/schemas/RuntimeArgs"
                          }
                        ],
                        "description": "Runtime arguments."
                      },
                      "entry_point": {
                        "description": "Name of an entry point.",
                        "type": "string"
                      },
                      "name": {
                        "description": "Named key.",
                        "type": "string"
                      }
                    },
                    "required": [
                      "args",
                      "entry_point",
                      "name"
                    ],
                    "type": "object"
                  }
                },
                "required": [
                  "StoredContractByName"
                ],
                "type": "object"
              },
              {
                "additionalProperties": false,
                "description": "Stored versioned contract referenced by its [`ContractPackageHash`], entry point and an instance of [`RuntimeArgs`].",
                "properties": {
                  "StoredVersionedContractByHash": {
                    "additionalProperties": false,
                    "properties": {
                      "args": {
                        "allOf": [
                          {
                            "$ref": "#/components/schemas/RuntimeArgs"
                          }
                        ],
                        "description": "Runtime arguments."
                      },
                      "entry_point": {
                        "description": "Entry point name.",
                        "type": "string"
                      },
                      "hash": {
                        "description": "Checksummed hex-encoded hash.",
                        "type": "string"
                      },
                      "version": {
                        "description": "An optional version of the contract to call. It will default to the highest enabled version if no value is specified.",
                        "format": "uint32",
                        "minimum": 0.0,
                        "type": [
                          "integer",
                          "null"
                        ]
                      }
                    },
                    "required": [
                      "args",
                      "entry_point",
                      "hash"
                    ],
                    "type": "object"
                  }
                },
                "required": [
                  "StoredVersionedContractByHash"
                ],
                "type": "object"
              },
              {
                "additionalProperties": false,
                "description": "Stored versioned contract referenced by a named key existing in the signer's account context, entry point and an instance of [`RuntimeArgs`].",
                "properties": {
                  "StoredVersionedContractByName": {
                    "additionalProperties": false,
                    "properties": {
                      "args": {
                        "allOf": [
                          {
                            "$ref": "#/components/schemas/RuntimeArgs"
                          }
                        ],
                        "description": "Runtime arguments."
                      },
                      "entry_point": {
                        "description": "Entry point name.",
                        "type": "string"
                      },
                      "name": {
                        "description": "Named key.",
                        "type": "string"
                      },
                      "version": {
                        "description": "An optional version of the contract to call. It will default to the highest enabled version if no value is specified.",
                        "format": "uint32",
                        "minimum": 0.0,
                        "type": [
                          "integer",
                          "null"
                        ]
                      }
                    },
                    "required": [
                      "args",
                      "entry_point",
                      "name"
                    ],
                    "type": "object"
                  }
                },
                "required": [
                  "StoredVersionedContractByName"
                ],
                "type": "object"
              },
              {
                "additionalProperties": false,
                "description": "A native transfer which does not contain or reference a WASM code.",
                "properties": {
                  "Transfer": {
                    "additionalProperties": false,
                    "properties": {
                      "args": {
                        "allOf": [
                          {
                            "$ref": "#/components/schemas/RuntimeArgs"
                          }
                        ],
                        "description": "Runtime arguments."
                      }
                    },
                    "required": [
                      "args"
                    ],
                    "type": "object"
                  }
                },
                "required": [
                  "Transfer"
                ],
                "type": "object"
              }
            ],
            "description": "Represents possible variants of an executable deploy."
          },
          "ExecutionEffect": {
            "additionalProperties": false,
            "description": "The journal of execution transforms from a single deploy.",
            "properties": {
              "operations": {
                "description": "The resulting operations.",
                "items": {
                  "$ref": "#/components/schemas/Operation"
                },
                "type": "array"
              },
              "transforms": {
                "description": "The journal of execution transforms.",
                "items": {
                  "$ref": "#/components/schemas/TransformEntry"
                },
                "type": "array"
              }
            },
            "required": [
              "operations",
              "transforms"
            ],
            "type": "object"
          },
          "ExecutionResult": {
            "anyOf": [
              {
                "additionalProperties": false,
                "description": "The result of a failed execution.",
                "properties": {
                  "Failure": {
                    "additionalProperties": false,
                    "properties": {
                      "cost": {
                        "allOf": [
                          {
                            "$ref": "#/components/schemas/U512"
                          }
                        ],
                        "description": "The cost of executing the deploy."
                      },
                      "effect": {
                        "allOf": [
                          {
                            "$ref": "#/components/schemas/ExecutionEffect"
                          }
                        ],
                        "description": "The effect of executing the deploy."
                      },
                      "error_message": {
                        "description": "The error message associated with executing the deploy.",
                        "type": "string"
                      },
                      "transfers": {
                        "description": "A record of Transfers performed while executing the deploy.",
                        "items": {
                          "$ref": "#/components/schemas/TransferAddr"
                        },
                        "type": "array"
                      }
                    },
                    "required": [
                      "cost",
                      "effect",
                      "error_message",
                      "transfers"
                    ],
                    "type": "object"
                  }
                },
                "required": [
                  "Failure"
                ],
                "type": "object"
              },
              {
                "additionalProperties": false,
                "description": "The result of a successful execution.",
                "properties": {
                  "Success": {
                    "additionalProperties": false,
                    "properties": {
                      "cost": {
                        "allOf": [
                          {
                            "$ref": "#/components/schemas/U512"
                          }
                        ],
                        "description": "The cost of executing the deploy."
                      },
                      "effect": {
                        "allOf": [
                          {
                            "$ref": "#/components/schemas/ExecutionEffect"
                          }
                        ],
                        "description": "The effect of executing the deploy."
                      },
                      "transfers": {
                        "description": "A record of Transfers performed while executing the deploy.",
                        "items": {
                          "$ref": "#/components/schemas/TransferAddr"
                        },
                        "type": "array"
                      }
                    },
                    "required": [
                      "cost",
                      "effect",
                      "transfers"
                    ],
                    "type": "object"
                  }
                },
                "required": [
                  "Success"
                ],
                "type": "object"
              }
            ],
            "description": "The result of executing a single deploy."
          },
          "GlobalStateIdentifier": {
            "anyOf": [
              {
                "additionalProperties": false,
                "description": "Query using a block hash.",
                "properties": {
                  "BlockHash": {
                    "$ref": "#/components/schemas/BlockHash"
                  }
                },
                "required": [
                  "BlockHash"
                ],
                "type": "object"
              },
              {
                "additionalProperties": false,
                "description": "Query using the state root hash.",
                "properties": {
                  "StateRootHash": {
                    "$ref": "#/components/schemas/Digest"
                  }
                },
                "required": [
                  "StateRootHash"
                ],
                "type": "object"
              }
            ],
            "description": "Identifier for possible ways to query Global State"
          },
          "Group": {
            "description": "A (labelled) \"user group\". Each method of a versioned contract may be associated with one or more user groups which are allowed to call it.",
            "type": "string"
          },
          "Groups": {
            "properties": {
              "group": {
                "type": "string"
              },
              "keys": {
                "items": {
                  "$ref": "#/components/schemas/URef"
                },
                "type": "array"
              }
            },
            "required": [
              "group",
              "keys"
            ],
            "type": "object"
          },
          "JsonBid": {
            "additionalProperties": false,
            "description": "An entry in a founding validator map representing a bid.",
            "properties": {
              "bonding_purse": {
                "allOf": [
                  {
                    "$ref": "#/components/schemas/URef"
                  }
                ],
                "description": "The purse that was used for bonding."
              },
              "delegation_rate": {
                "description": "The delegation rate.",
                "format": "uint8",
                "minimum": 0.0,
                "type": "integer"
              },
              "delegators": {
                "description": "The delegators.",
                "items": {
                  "$ref": "#/components/schemas/JsonDelegator"
                },
                "type": "array"
              },
              "inactive": {
                "description": "Is this an inactive validator.",
                "type": "boolean"
              },
              "staked_amount": {
                "allOf": [
                  {
                    "$ref": "#/components/schemas/U512"
                  }
                ],
                "description": "The amount of tokens staked by a validator (not including delegators)."
              }
            },
            "required": [
              "bonding_purse",
              "delegation_rate",
              "delegators",
              "inactive",
              "staked_amount"
            ],
            "type": "object"
          },
          "JsonBids": {
            "additionalProperties": false,
            "description": "A Json representation of a single bid.",
            "properties": {
              "bid": {
                "$ref": "#/components/schemas/JsonBid"
              },
              "public_key": {
                "$ref": "#/components/schemas/PublicKey"
              }
            },
            "required": [
              "bid",
              "public_key"
            ],
            "type": "object"
          },
          "JsonBlock": {
            "additionalProperties": false,
            "description": "A JSON-friendly representation of `Block`.",
            "properties": {
              "body": {
                "allOf": [
                  {
                    "$ref": "#/components/schemas/JsonBlockBody"
                  }
                ],
                "description": "JSON-friendly block body."
              },
              "hash": {
                "allOf": [
                  {
                    "$ref": "#/components/schemas/BlockHash"
                  }
                ],
                "description": "`BlockHash`"
              },
              "header": {
                "allOf": [
                  {
                    "$ref": "#/components/schemas/JsonBlockHeader"
                  }
                ],
                "description": "JSON-friendly block header."
              },
              "proofs": {
                "description": "JSON-friendly list of proofs for this block.",
                "items": {
                  "$ref": "#/components/schemas/JsonProof"
                },
                "type": "array"
              }
            },
            "required": [
              "body",
              "hash",
              "header",
              "proofs"
            ],
            "type": "object"
          },
          "JsonBlockBody": {
            "additionalProperties": false,
            "description": "A JSON-friendly representation of `Body`",
            "properties": {
              "deploy_hashes": {
                "items": {
                  "$ref": "#/components/schemas/DeployHash"
                },
                "type": "array"
              },
              "proposer": {
                "$ref": "#/components/schemas/PublicKey"
              },
              "transfer_hashes": {
                "items": {
                  "$ref": "#/components/schemas/DeployHash"
                },
                "type": "array"
              }
            },
            "required": [
              "deploy_hashes",
              "proposer",
              "transfer_hashes"
            ],
            "type": "object"
          },
          "JsonBlockHeader": {
            "additionalProperties": false,
            "description": "JSON representation of a block header.",
            "properties": {
              "accumulated_seed": {
                "allOf": [
                  {
                    "$ref": "#/components/schemas/Digest"
                  }
                ],
                "description": "Accumulated seed."
              },
              "body_hash": {
                "allOf": [
                  {
                    "$ref": "#/components/schemas/Digest"
                  }
                ],
                "description": "The body hash."
              },
              "era_end": {
                "anyOf": [
                  {
                    "$ref": "#/components/schemas/JsonEraEnd"
                  },
                  {
                    "type": "null"
                  }
                ],
                "description": "The era end."
              },
              "era_id": {
                "allOf": [
                  {
                    "$ref": "#/components/schemas/EraId"
                  }
                ],
                "description": "The block era id."
              },
              "height": {
                "description": "The block height.",
                "format": "uint64",
                "minimum": 0.0,
                "type": "integer"
              },
              "parent_hash": {
                "allOf": [
                  {
                    "$ref": "#/components/schemas/BlockHash"
                  }
                ],
                "description": "The parent hash."
              },
              "protocol_version": {
                "allOf": [
                  {
                    "$ref": "#/components/schemas/ProtocolVersion"
                  }
                ],
                "description": "The protocol version."
              },
              "random_bit": {
                "description": "Randomness bit.",
                "type": "boolean"
              },
              "state_root_hash": {
                "allOf": [
                  {
                    "$ref": "#/components/schemas/Digest"
                  }
                ],
                "description": "The state root hash."
              },
              "timestamp": {
                "allOf": [
                  {
                    "$ref": "#/components/schemas/Timestamp"
                  }
                ],
                "description": "The block timestamp."
              }
            },
            "required": [
              "accumulated_seed",
              "body_hash",
              "era_id",
              "height",
              "parent_hash",
              "protocol_version",
              "random_bit",
              "state_root_hash",
              "timestamp"
            ],
            "type": "object"
          },
          "JsonDelegator": {
            "additionalProperties": false,
            "description": "A delegator associated with the given validator.",
            "properties": {
              "bonding_purse": {
                "$ref": "#/components/schemas/URef"
              },
              "delegatee": {
                "$ref": "#/components/schemas/PublicKey"
              },
              "public_key": {
                "$ref": "#/components/schemas/PublicKey"
              },
              "staked_amount": {
                "$ref": "#/components/schemas/U512"
              }
            },
            "required": [
              "bonding_purse",
              "delegatee",
              "public_key",
              "staked_amount"
            ],
            "type": "object"
          },
          "JsonEraEnd": {
            "additionalProperties": false,
            "properties": {
              "era_report": {
                "$ref": "#/components/schemas/JsonEraReport"
              },
              "next_era_validator_weights": {
                "items": {
                  "$ref": "#/components/schemas/ValidatorWeight"
                },
                "type": "array"
              }
            },
            "required": [
              "era_report",
              "next_era_validator_weights"
            ],
            "type": "object"
          },
          "JsonEraReport": {
            "additionalProperties": false,
            "description": "Equivocation and reward information to be included in the terminal block.",
            "properties": {
              "equivocators": {
                "items": {
                  "$ref": "#/components/schemas/PublicKey"
                },
                "type": "array"
              },
              "inactive_validators": {
                "items": {
                  "$ref": "#/components/schemas/PublicKey"
                },
                "type": "array"
              },
              "rewards": {
                "items": {
                  "$ref": "#/components/schemas/Reward"
                },
                "type": "array"
              }
            },
            "required": [
              "equivocators",
              "inactive_validators",
              "rewards"
            ],
            "type": "object"
          },
          "JsonEraValidators": {
            "additionalProperties": false,
            "description": "The validators for the given era.",
            "properties": {
              "era_id": {
                "$ref": "#/components/schemas/EraId"
              },
              "validator_weights": {
                "items": {
                  "$ref": "#/components/schemas/JsonValidatorWeights"
                },
                "type": "array"
              }
            },
            "required": [
              "era_id",
              "validator_weights"
            ],
            "type": "object"
          },
          "JsonExecutionResult": {
            "additionalProperties": false,
            "description": "The execution result of a single deploy.",
            "properties": {
              "block_hash": {
                "allOf": [
                  {
                    "$ref": "#/components/schemas/BlockHash"
                  }
                ],
                "description": "The block hash."
              },
              "result": {
                "allOf": [
                  {
                    "$ref": "#/components/schemas/ExecutionResult"
                  }
                ],
                "description": "Execution result."
              }
            },
            "required": [
              "block_hash",
              "result"
            ],
            "type": "object"
          },
          "JsonProof": {
            "additionalProperties": false,
            "description": "A JSON-friendly representation of a proof, i.e. a block's finality signature.",
            "properties": {
              "public_key": {
                "$ref": "#/components/schemas/PublicKey"
              },
              "signature": {
                "$ref": "#/components/schemas/Signature"
              }
            },
            "required": [
              "public_key",
              "signature"
            ],
            "type": "object"
          },
          "JsonValidatorChanges": {
            "additionalProperties": false,
            "description": "The changes in a validator's status.",
            "properties": {
              "public_key": {
                "allOf": [
                  {
                    "$ref": "#/components/schemas/PublicKey"
                  }
                ],
                "description": "The public key of the validator."
              },
              "status_changes": {
                "description": "The set of changes to the validator's status.",
                "items": {
                  "$ref": "#/components/schemas/JsonValidatorStatusChange"
                },
                "type": "array"
              }
            },
            "required": [
              "public_key",
              "status_changes"
            ],
            "type": "object"
          },
          "JsonValidatorStatusChange": {
            "additionalProperties": false,
            "description": "A single change to a validator's status in the given era.",
            "properties": {
              "era_id": {
                "allOf": [
                  {
                    "$ref": "#/components/schemas/EraId"
                  }
                ],
                "description": "The era in which the change occurred."
              },
              "validator_change": {
                "allOf": [
                  {
                    "$ref": "#/components/schemas/ValidatorChange"
                  }
                ],
                "description": "The change in validator status."
              }
            },
            "required": [
              "era_id",
              "validator_change"
            ],
            "type": "object"
          },
          "JsonValidatorWeights": {
            "additionalProperties": false,
            "description": "A validator's weight.",
            "properties": {
              "public_key": {
                "$ref": "#/components/schemas/PublicKey"
              },
              "weight": {
                "$ref": "#/components/schemas/U512"
              }
            },
            "required": [
              "public_key",
              "weight"
            ],
            "type": "object"
          },
          "MinimalBlockInfo": {
            "additionalProperties": false,
            "description": "Minimal info of a `Block`.",
            "properties": {
              "creator": {
                "$ref": "#/components/schemas/PublicKey"
              },
              "era_id": {
                "$ref": "#/components/schemas/EraId"
              },
              "hash": {
                "$ref": "#/components/schemas/BlockHash"
              },
              "height": {
                "format": "uint64",
                "minimum": 0.0,
                "type": "integer"
              },
              "state_root_hash": {
                "$ref": "#/components/schemas/Digest"
              },
              "timestamp": {
                "$ref": "#/components/schemas/Timestamp"
              }
            },
            "required": [
              "creator",
              "era_id",
              "hash",
              "height",
              "state_root_hash",
              "timestamp"
            ],
            "type": "object"
          },
          "NamedArg": {
            "description": "Named arguments to a contract",
            "items": [
              {
                "type": "string"
              },
              {
                "$ref": "#/components/schemas/CLValue"
              }
            ],
            "maxItems": 2,
            "minItems": 2,
            "type": "array"
          },
          "NamedKey": {
            "additionalProperties": false,
            "description": "A named key.",
            "properties": {
              "key": {
                "description": "The value of the entry: a casper `Key` type.",
                "type": "string"
              },
              "name": {
                "description": "The name of the entry.",
                "type": "string"
              }
            },
            "required": [
              "key",
              "name"
            ],
            "type": "object"
          },
          "NextUpgrade": {
            "description": "Information about the next protocol upgrade.",
            "properties": {
              "activation_point": {
                "$ref": "#/components/schemas/ActivationPoint"
              },
              "protocol_version": {
                "type": "string"
              }
            },
            "required": [
              "activation_point",
              "protocol_version"
            ],
            "type": "object"
          },
          "OpKind": {
            "description": "The type of operation performed while executing a deploy.",
            "enum": [
              "Read",
              "Write",
              "Add",
              "NoOp"
            ],
            "type": "string"
          },
          "Operation": {
            "additionalProperties": false,
            "description": "An operation performed while executing a deploy.",
            "properties": {
              "key": {
                "description": "The formatted string of the `Key`.",
                "type": "string"
              },
              "kind": {
                "allOf": [
                  {
                    "$ref": "#/components/schemas/OpKind"
                  }
                ],
                "description": "The type of operation."
              }
            },
            "required": [
              "key",
              "kind"
            ],
            "type": "object"
          },
          "Parameter": {
            "description": "Parameter to a method",
            "properties": {
              "cl_type": {
                "$ref": "#/components/schemas/CLType"
              },
              "name": {
                "type": "string"
              }
            },
            "required": [
              "cl_type",
              "name"
            ],
            "type": "object"
          },
          "PeerEntry": {
            "additionalProperties": false,
            "properties": {
              "address": {
                "type": "string"
              },
              "node_id": {
                "type": "string"
              }
            },
            "required": [
              "address",
              "node_id"
            ],
            "type": "object"
          },
          "PeersMap": {
            "description": "Map of peer IDs to network addresses.",
            "items": {
              "$ref": "#/components/schemas/PeerEntry"
            },
            "type": "array"
          },
          "ProtocolVersion": {
            "description": "Casper Platform protocol version",
            "type": "string"
          },
          "PublicKey": {
            "description": "Checksummed hex-encoded cryptographic public key, including the algorithm tag prefix.",
            "type": "string"
          },
          "Reward": {
            "additionalProperties": false,
            "properties": {
              "amount": {
                "format": "uint64",
                "minimum": 0.0,
                "type": "integer"
              },
              "validator": {
                "$ref": "#/components/schemas/PublicKey"
              }
            },
            "required": [
              "amount",
              "validator"
            ],
            "type": "object"
          },
          "RuntimeArgs": {
            "description": "Represents a collection of arguments passed to a smart contract.",
            "items": {
              "$ref": "#/components/schemas/NamedArg"
            },
            "type": "array"
          },
          "SeigniorageAllocation": {
            "anyOf": [
              {
                "additionalProperties": false,
                "description": "Info about a seigniorage allocation for a validator",
                "properties": {
                  "Validator": {
                    "additionalProperties": false,
                    "properties": {
                      "amount": {
                        "allOf": [
                          {
                            "$ref": "#/components/schemas/U512"
                          }
                        ],
                        "description": "Allocated amount"
                      },
                      "validator_public_key": {
                        "allOf": [
                          {
                            "$ref": "#/components/schemas/PublicKey"
                          }
                        ],
                        "description": "Validator's public key"
                      }
                    },
                    "required": [
                      "amount",
                      "validator_public_key"
                    ],
                    "type": "object"
                  }
                },
                "required": [
                  "Validator"
                ],
                "type": "object"
              },
              {
                "additionalProperties": false,
                "description": "Info about a seigniorage allocation for a delegator",
                "properties": {
                  "Delegator": {
                    "additionalProperties": false,
                    "properties": {
                      "amount": {
                        "allOf": [
                          {
                            "$ref": "#/components/schemas/U512"
                          }
                        ],
                        "description": "Allocated amount"
                      },
                      "delegator_public_key": {
                        "allOf": [
                          {
                            "$ref": "#/components/schemas/PublicKey"
                          }
                        ],
                        "description": "Delegator's public key"
                      },
                      "validator_public_key": {
                        "allOf": [
                          {
                            "$ref": "#/components/schemas/PublicKey"
                          }
                        ],
                        "description": "Validator's public key"
                      }
                    },
                    "required": [
                      "amount",
                      "delegator_public_key",
                      "validator_public_key"
                    ],
                    "type": "object"
                  }
                },
                "required": [
                  "Delegator"
                ],
                "type": "object"
              }
            ],
            "description": "Information about a seigniorage allocation"
          },
          "Signature": {
            "description": "Checksummed hex-encoded cryptographic signature, including the algorithm tag prefix.",
            "type": "string"
          },
          "StoredValue": {
            "anyOf": [
              {
                "additionalProperties": false,
                "description": "A CasperLabs value.",
                "properties": {
                  "CLValue": {
                    "$ref": "#/components/schemas/CLValue"
                  }
                },
                "required": [
                  "CLValue"
                ],
                "type": "object"
              },
              {
                "additionalProperties": false,
                "description": "An account.",
                "properties": {
                  "Account": {
                    "$ref": "#/components/schemas/Account"
                  }
                },
                "required": [
                  "Account"
                ],
                "type": "object"
              },
              {
                "additionalProperties": false,
                "description": "A contract's Wasm",
                "properties": {
                  "ContractWasm": {
                    "type": "string"
                  }
                },
                "required": [
                  "ContractWasm"
                ],
                "type": "object"
              },
              {
                "additionalProperties": false,
                "description": "Methods and type signatures supported by a contract.",
                "properties": {
                  "Contract": {
                    "$ref": "#/components/schemas/Contract"
                  }
                },
                "required": [
                  "Contract"
                ],
                "type": "object"
              },
              {
                "additionalProperties": false,
                "description": "A contract definition, metadata, and security container.",
                "properties": {
                  "ContractPackage": {
                    "$ref": "#/components/schemas/ContractPackage"
                  }
                },
                "required": [
                  "ContractPackage"
                ],
                "type": "object"
              },
              {
                "additionalProperties": false,
                "description": "A record of a transfer",
                "properties": {
                  "Transfer": {
                    "$ref": "#/components/schemas/Transfer"
                  }
                },
                "required": [
                  "Transfer"
                ],
                "type": "object"
              },
              {
                "additionalProperties": false,
                "description": "A record of a deploy",
                "properties": {
                  "DeployInfo": {
                    "$ref": "#/components/schemas/DeployInfo"
                  }
                },
                "required": [
                  "DeployInfo"
                ],
                "type": "object"
              },
              {
                "additionalProperties": false,
                "description": "Auction metadata",
                "properties": {
                  "EraInfo": {
                    "$ref": "#/components/schemas/EraInfo"
                  }
                },
                "required": [
                  "EraInfo"
                ],
                "type": "object"
              },
              {
                "additionalProperties": false,
                "description": "A bid",
                "properties": {
                  "Bid": {
                    "$ref": "#/components/schemas/Bid"
                  }
                },
                "required": [
                  "Bid"
                ],
                "type": "object"
              },
              {
                "additionalProperties": false,
                "description": "A withdraw",
                "properties": {
                  "Withdraw": {
                    "items": {
                      "$ref": "#/components/schemas/WithdrawPurse"
                    },
                    "type": "array"
                  }
                },
                "required": [
                  "Withdraw"
                ],
                "type": "object"
              },
              {
                "additionalProperties": false,
                "description": "A collection of unbonding purses",
                "properties": {
                  "Unbonding": {
                    "items": {
                      "$ref": "#/components/schemas/UnbondingPurse"
                    },
                    "type": "array"
                  }
                },
                "required": [
                  "Unbonding"
                ],
                "type": "object"
              }
            ],
            "description": "Representation of a value stored in global state.\n\n`Account`, `Contract` and `ContractPackage` have their own `json_compatibility` representations (see their docs for further info)."
          },
          "TimeDiff": {
            "description": "Human-readable duration.",
            "format": "uint64",
            "minimum": 0.0,
            "type": "integer"
          },
          "Timestamp": {
            "description": "Timestamp formatted as per RFC 3339",
            "format": "uint64",
            "minimum": 0.0,
            "type": "integer"
          },
          "Transfer": {
            "additionalProperties": false,
            "description": "Represents a transfer from one purse to another",
            "properties": {
              "amount": {
                "allOf": [
                  {
                    "$ref": "#/components/schemas/U512"
                  }
                ],
                "description": "Transfer amount"
              },
              "deploy_hash": {
                "allOf": [
                  {
                    "$ref": "#/components/schemas/DeployHash"
                  }
                ],
                "description": "Deploy that created the transfer"
              },
              "from": {
                "allOf": [
                  {
                    "$ref": "#/components/schemas/AccountHash"
                  }
                ],
                "description": "Account from which transfer was executed"
              },
              "gas": {
                "allOf": [
                  {
                    "$ref": "#/components/schemas/U512"
                  }
                ],
                "description": "Gas"
              },
              "id": {
                "description": "User-defined id",
                "format": "uint64",
                "minimum": 0.0,
                "type": [
                  "integer",
                  "null"
                ]
              },
              "source": {
                "allOf": [
                  {
                    "$ref": "#/components/schemas/URef"
                  }
                ],
                "description": "Source purse"
              },
              "target": {
                "allOf": [
                  {
                    "$ref": "#/components/schemas/URef"
                  }
                ],
                "description": "Target purse"
              },
              "to": {
                "anyOf": [
                  {
                    "$ref": "#/components/schemas/AccountHash"
                  },
                  {
                    "type": "null"
                  }
                ],
                "description": "Account to which funds are transferred"
              }
            },
            "required": [
              "amount",
              "deploy_hash",
              "from",
              "gas",
              "source",
              "target"
            ],
            "type": "object"
          },
          "TransferAddr": {
            "description": "Checksummed hex-encoded transfer address.",
            "type": "string"
          },
          "Transform": {
            "anyOf": [
              {
                "enum": [
                  "Identity",
                  "WriteContractWasm",
                  "WriteContract",
                  "WriteContractPackage"
                ],
                "type": "string"
              },
              {
                "additionalProperties": false,
                "description": "Writes the given CLValue to global state.",
                "properties": {
                  "WriteCLValue": {
                    "$ref": "#/components/schemas/CLValue"
                  }
                },
                "required": [
                  "WriteCLValue"
                ],
                "type": "object"
              },
              {
                "additionalProperties": false,
                "description": "Writes the given Account to global state.",
                "properties": {
                  "WriteAccount": {
                    "$ref": "#/components/schemas/AccountHash"
                  }
                },
                "required": [
                  "WriteAccount"
                ],
                "type": "object"
              },
              {
                "additionalProperties": false,
                "description": "Writes the given DeployInfo to global state.",
                "properties": {
                  "WriteDeployInfo": {
                    "$ref": "#/components/schemas/DeployInfo"
                  }
                },
                "required": [
                  "WriteDeployInfo"
                ],
                "type": "object"
              },
              {
                "additionalProperties": false,
                "description": "Writes the given EraInfo to global state.",
                "properties": {
                  "WriteEraInfo": {
                    "$ref": "#/components/schemas/EraInfo"
                  }
                },
                "required": [
                  "WriteEraInfo"
                ],
                "type": "object"
              },
              {
                "additionalProperties": false,
                "description": "Writes the given Transfer to global state.",
                "properties": {
                  "WriteTransfer": {
                    "$ref": "#/components/schemas/Transfer"
                  }
                },
                "required": [
                  "WriteTransfer"
                ],
                "type": "object"
              },
              {
                "additionalProperties": false,
                "description": "Writes the given Bid to global state.",
                "properties": {
                  "WriteBid": {
                    "$ref": "#/components/schemas/Bid"
                  }
                },
                "required": [
                  "WriteBid"
                ],
                "type": "object"
              },
              {
                "additionalProperties": false,
                "description": "Writes the given Withdraw to global state.",
                "properties": {
                  "WriteWithdraw": {
                    "items": {
                      "$ref": "#/components/schemas/UnbondingPurse"
                    },
                    "type": "array"
                  }
                },
                "required": [
                  "WriteWithdraw"
                ],
                "type": "object"
              },
              {
                "additionalProperties": false,
                "description": "Adds the given `i32`.",
                "properties": {
                  "AddInt32": {
                    "format": "int32",
                    "type": "integer"
                  }
                },
                "required": [
                  "AddInt32"
                ],
                "type": "object"
              },
              {
                "additionalProperties": false,
                "description": "Adds the given `u64`.",
                "properties": {
                  "AddUInt64": {
                    "format": "uint64",
                    "minimum": 0.0,
                    "type": "integer"
                  }
                },
                "required": [
                  "AddUInt64"
                ],
                "type": "object"
              },
              {
                "additionalProperties": false,
                "description": "Adds the given `U128`.",
                "properties": {
                  "AddUInt128": {
                    "$ref": "#/components/schemas/U128"
                  }
                },
                "required": [
                  "AddUInt128"
                ],
                "type": "object"
              },
              {
                "additionalProperties": false,
                "description": "Adds the given `U256`.",
                "properties": {
                  "AddUInt256": {
                    "$ref": "#/components/schemas/U256"
                  }
                },
                "required": [
                  "AddUInt256"
                ],
                "type": "object"
              },
              {
                "additionalProperties": false,
                "description": "Adds the given `U512`.",
                "properties": {
                  "AddUInt512": {
                    "$ref": "#/components/schemas/U512"
                  }
                },
                "required": [
                  "AddUInt512"
                ],
                "type": "object"
              },
              {
                "additionalProperties": false,
                "description": "Adds the given collection of named keys.",
                "properties": {
                  "AddKeys": {
                    "items": {
                      "$ref": "#/components/schemas/NamedKey"
                    },
                    "type": "array"
                  }
                },
                "required": [
                  "AddKeys"
                ],
                "type": "object"
              },
              {
                "additionalProperties": false,
                "description": "A failed transformation, containing an error message.",
                "properties": {
                  "Failure": {
                    "type": "string"
                  }
                },
                "required": [
                  "Failure"
                ],
                "type": "object"
              }
            ],
            "description": "The actual transformation performed while executing a deploy."
          },
          "TransformEntry": {
            "additionalProperties": false,
            "description": "A transformation performed while executing a deploy.",
            "properties": {
              "key": {
                "description": "The formatted string of the `Key`.",
                "type": "string"
              },
              "transform": {
                "allOf": [
                  {
                    "$ref": "#/components/schemas/Transform"
                  }
                ],
                "description": "The transformation."
              }
            },
            "required": [
              "key",
              "transform"
            ],
            "type": "object"
          },
          "U128": {
            "description": "Decimal representation of a 128-bit integer.",
            "type": "string"
          },
          "U256": {
            "description": "Decimal representation of a 256-bit integer.",
            "type": "string"
          },
          "U512": {
            "description": "Decimal representation of a 512-bit integer.",
            "type": "string"
          },
          "URef": {
            "description": "Checksummed hex-encoded, formatted URef.",
            "type": "string"
          },
          "UnbondingPurse": {
            "additionalProperties": false,
            "description": "Unbonding purse.",
            "properties": {
              "amount": {
                "allOf": [
                  {
                    "$ref": "#/components/schemas/U512"
                  }
                ],
                "description": "Unbonding Amount."
              },
              "bonding_purse": {
                "allOf": [
                  {
                    "$ref": "#/components/schemas/URef"
                  }
                ],
                "description": "Bonding Purse"
              },
              "era_of_creation": {
                "allOf": [
                  {
                    "$ref": "#/components/schemas/EraId"
                  }
                ],
                "description": "Era in which this unbonding request was created."
              },
              "new_validator": {
                "anyOf": [
                  {
                    "$ref": "#/components/schemas/PublicKey"
                  },
                  {
                    "type": "null"
                  }
                ],
                "description": "The validator public key to re-delegate to."
              },
              "unbonder_public_key": {
                "allOf": [
                  {
                    "$ref": "#/components/schemas/PublicKey"
                  }
                ],
                "description": "Unbonders public key."
              },
              "validator_public_key": {
                "allOf": [
                  {
                    "$ref": "#/components/schemas/PublicKey"
                  }
                ],
                "description": "Validators public key."
              }
            },
            "required": [
              "amount",
              "bonding_purse",
              "era_of_creation",
              "unbonder_public_key",
              "validator_public_key"
            ],
            "type": "object"
          },
          "ValidatorChange": {
            "description": "A change to a validator's status between two eras.",
            "enum": [
              "Added",
              "Removed",
              "Banned",
              "CannotPropose",
              "SeenAsFaulty"
            ],
            "type": "string"
          },
          "ValidatorWeight": {
            "additionalProperties": false,
            "properties": {
              "validator": {
                "$ref": "#/components/schemas/PublicKey"
              },
              "weight": {
                "$ref": "#/components/schemas/U512"
              }
            },
            "required": [
              "validator",
              "weight"
            ],
            "type": "object"
          },
          "VestingSchedule": {
            "additionalProperties": false,
            "properties": {
              "initial_release_timestamp_millis": {
                "format": "uint64",
                "minimum": 0.0,
                "type": "integer"
              },
              "locked_amounts": {
                "items": {
                  "$ref": "#/components/schemas/U512"
                },
                "maxItems": 14,
                "minItems": 14,
                "type": [
                  "array",
                  "null"
                ]
              }
            },
            "required": [
              "initial_release_timestamp_millis"
            ],
            "type": "object"
          },
          "WithdrawPurse": {
            "additionalProperties": false,
            "description": "A withdraw purse, a legacy structure.",
            "properties": {
              "amount": {
                "allOf": [
                  {
                    "$ref": "#/components/schemas/U512"
                  }
                ],
                "description": "Unbonding Amount."
              },
              "bonding_purse": {
                "allOf": [
                  {
                    "$ref": "#/components/schemas/URef"
                  }
                ],
                "description": "Bonding Purse"
              },
              "era_of_creation": {
                "allOf": [
                  {
                    "$ref": "#/components/schemas/EraId"
                  }
                ],
                "description": "Era in which this unbonding request was created."
              },
              "unbonder_public_key": {
                "allOf": [
                  {
                    "$ref": "#/components/schemas/PublicKey"
                  }
                ],
                "description": "Unbonders public key."
              },
              "validator_public_key": {
                "allOf": [
                  {
                    "$ref": "#/components/schemas/PublicKey"
                  }
                ],
                "description": "Validators public key."
              }
            },
            "required": [
              "amount",
              "bonding_purse",
              "era_of_creation",
              "unbonder_public_key",
              "validator_public_key"
            ],
            "type": "object"
          }
        }
      },
      "info": {
        "contact": {
          "name": "CasperLabs",
          "url": "https://casperlabs.io"
        },
        "description": "This describes the JSON-RPC 2.0 API of a node on the Casper network.",
        "license": {
          "name": "CasperLabs Open Source License Version 1.0",
          "url": "https://raw.githubusercontent.com/CasperLabs/casper-node/master/LICENSE"
        },
        "title": "Client API of Casper Node",
        "version": "1.4.3"
      },
      "methods": [
        {
          "examples": [
            {
              "name": "account_put_deploy_example",
              "params": [
                {
                  "name": "deploy",
                  "value": {
                    "approvals": [
                      {
                        "signature": "012dBF03817A51794a8e19e0724884075e6D1Fbec326B766EcfA6658b41F81290da85E23B24E88B1c8D9761185C961DAee1aDAb0649912A6477Bcd2E69bD91bD08",
                        "signer": "01D9bf2148748A85c89DA5AAd8ee0b0FC2D105fd39D41A4c796536354f0AE2900C"
                      }
                    ],
                    "hash": "5C9b3b099C1378Aa8e4A5F07f59fF1FCDc69a83179427c7e67Ae0377d94d93FA",
                    "header": {
                      "account": "01D9bf2148748A85c89DA5AAd8ee0b0FC2D105fd39D41A4c796536354f0AE2900C",
                      "body_hash": "D53cF72d17278fD47d399013ca389c50d589352F1A12593C0b8e01872a641B50",
                      "chain_name": "casper-example",
                      "dependencies": [
                        "0101010101010101010101010101010101010101010101010101010101010101"
                      ],
                      "gas_price": 1,
                      "timestamp": "2020-11-17T00:39:24.072Z",
                      "ttl": "1h"
                    },
                    "payment": {
                      "StoredContractByName": {
                        "args": [
                          [
                            "amount",
                            {
                              "bytes": "e8030000",
                              "cl_type": "I32",
                              "parsed": 1000
                            }
                          ]
                        ],
                        "entry_point": "example-entry-point",
                        "name": "casper-example"
                      }
                    },
                    "session": {
                      "Transfer": {
                        "args": [
                          [
                            "amount",
                            {
                              "bytes": "e8030000",
                              "cl_type": "I32",
                              "parsed": 1000
                            }
                          ]
                        ]
                      }
                    }
                  }
                }
              ],
              "result": {
                "name": "account_put_deploy_example_result",
                "value": {
<<<<<<< HEAD
                  "api_version": "1.4.2",
                  "deploy_hash": "5C9b3b099C1378Aa8e4A5F07f59fF1FCDc69a83179427c7e67Ae0377d94d93FA"
=======
                  "api_version": "1.4.3",
                  "deploy_hash": "5c9b3b099c1378aa8e4a5f07f59ff1fcdc69a83179427c7e67ae0377d94d93fa"
>>>>>>> 95b88587
                }
              }
            }
          ],
          "name": "account_put_deploy",
          "params": [
            {
              "name": "deploy",
              "required": true,
              "schema": {
                "$ref": "#/components/schemas/Deploy",
                "description": "The `Deploy`."
              }
            }
          ],
          "result": {
            "name": "account_put_deploy_result",
            "schema": {
              "additionalProperties": false,
              "description": "Result for \"account_put_deploy\" RPC response.",
              "properties": {
                "api_version": {
                  "description": "The RPC API version.",
                  "type": "string"
                },
                "deploy_hash": {
                  "$ref": "#/components/schemas/DeployHash",
                  "description": "The deploy hash."
                }
              },
              "required": [
                "api_version",
                "deploy_hash"
              ],
              "type": "object"
            }
          },
          "summary": "receives a Deploy to be executed by the network"
        },
        {
          "examples": [
            {
              "name": "info_get_deploy_example",
              "params": [
                {
                  "name": "deploy_hash",
                  "value": "5C9b3b099C1378Aa8e4A5F07f59fF1FCDc69a83179427c7e67Ae0377d94d93FA"
                }
              ],
              "result": {
                "name": "info_get_deploy_example_result",
                "value": {
                  "api_version": "1.4.3",
                  "deploy": {
                    "approvals": [
                      {
                        "signature": "012dBF03817A51794a8e19e0724884075e6D1Fbec326B766EcfA6658b41F81290da85E23B24E88B1c8D9761185C961DAee1aDAb0649912A6477Bcd2E69bD91bD08",
                        "signer": "01D9bf2148748A85c89DA5AAd8ee0b0FC2D105fd39D41A4c796536354f0AE2900C"
                      }
                    ],
                    "hash": "5C9b3b099C1378Aa8e4A5F07f59fF1FCDc69a83179427c7e67Ae0377d94d93FA",
                    "header": {
                      "account": "01D9bf2148748A85c89DA5AAd8ee0b0FC2D105fd39D41A4c796536354f0AE2900C",
                      "body_hash": "D53cF72d17278fD47d399013ca389c50d589352F1A12593C0b8e01872a641B50",
                      "chain_name": "casper-example",
                      "dependencies": [
                        "0101010101010101010101010101010101010101010101010101010101010101"
                      ],
                      "gas_price": 1,
                      "timestamp": "2020-11-17T00:39:24.072Z",
                      "ttl": "1h"
                    },
                    "payment": {
                      "StoredContractByName": {
                        "args": [
                          [
                            "amount",
                            {
                              "bytes": "e8030000",
                              "cl_type": "I32",
                              "parsed": 1000
                            }
                          ]
                        ],
                        "entry_point": "example-entry-point",
                        "name": "casper-example"
                      }
                    },
                    "session": {
                      "Transfer": {
                        "args": [
                          [
                            "amount",
                            {
                              "bytes": "e8030000",
                              "cl_type": "I32",
                              "parsed": 1000
                            }
                          ]
                        ]
                      }
                    }
                  },
                  "execution_results": [
                    {
                      "block_hash": "13C2D7a68ECDD4b74BF4393C88915C836c863fC4bf11d7f2Bd930A1bBCcACdcb",
                      "result": {
                        "Success": {
                          "cost": "123456",
                          "effect": {
                            "operations": [
                              {
                                "key": "account-hash-2c4a11c062a8a337bfc97e27fd66291caeb2c65865dcb5d3ef3759c4c97efecb",
                                "kind": "Write"
                              },
                              {
                                "key": "deploy-af684263911154d26fa05be9963171802801a0b6aff8f199b7391eacb8edc9e1",
                                "kind": "Read"
                              }
                            ],
                            "transforms": [
                              {
                                "key": "uref-2c4a11c062a8a337bfc97e27fd66291caeb2c65865dcb5d3ef3759c4c97efecb-007",
                                "transform": {
                                  "AddUInt64": 8
                                }
                              },
                              {
                                "key": "deploy-af684263911154d26fa05be9963171802801a0b6aff8f199b7391eacb8edc9e1",
                                "transform": "Identity"
                              }
                            ]
                          },
                          "transfers": [
                            "transfer-5959595959595959595959595959595959595959595959595959595959595959",
                            "transfer-8282828282828282828282828282828282828282828282828282828282828282"
                          ]
                        }
                      }
                    }
                  ]
                }
              }
            }
          ],
          "name": "info_get_deploy",
          "params": [
            {
              "name": "deploy_hash",
              "required": true,
              "schema": {
                "$ref": "#/components/schemas/DeployHash",
                "description": "The deploy hash."
              }
            }
          ],
          "result": {
            "name": "info_get_deploy_result",
            "schema": {
              "additionalProperties": false,
              "description": "Result for \"info_get_deploy\" RPC response.",
              "properties": {
                "api_version": {
                  "description": "The RPC API version.",
                  "type": "string"
                },
                "deploy": {
                  "$ref": "#/components/schemas/Deploy",
                  "description": "The deploy."
                },
                "execution_results": {
                  "description": "The map of block hash to execution result.",
                  "items": {
                    "$ref": "#/components/schemas/JsonExecutionResult"
                  },
                  "type": "array"
                }
              },
              "required": [
                "api_version",
                "deploy",
                "execution_results"
              ],
              "type": "object"
            }
          },
          "summary": "returns a Deploy from the network"
        },
        {
          "examples": [
            {
              "name": "state_get_account_info_example",
              "params": [
                {
                  "name": "block_identifier",
                  "value": {
                    "Hash": "13C2D7a68ECDD4b74BF4393C88915C836c863fC4bf11d7f2Bd930A1bBCcACdcb"
                  }
                },
                {
                  "name": "public_key",
                  "value": "013b6a27bCcEB6a42D62a3A8D02A6f0d73653215771De243A63AC048a18B59dA29"
                }
              ],
              "result": {
                "name": "state_get_account_info_example_result",
                "value": {
                  "account": {
                    "account_hash": "account-hash-E94Daaff79c2Ab8d9c31d9c3058d7d0a0dD31204a5638DC1451fA67b2E3Fb88C",
                    "action_thresholds": {
                      "deployment": 1,
                      "key_management": 1
                    },
                    "associated_keys": [
                      {
                        "account_hash": "account-hash-E94Daaff79c2Ab8d9c31d9c3058d7d0a0dD31204a5638DC1451fA67b2E3Fb88C",
                        "weight": 1
                      }
                    ],
                    "main_purse": "uref-09480C3248Ef76B603D386F3F4F8a5F87F597d4EaffD475433f861af187Ab5Db-007",
                    "named_keys": []
                  },
                  "api_version": "1.4.3",
                  "merkle_proof": "01000000006ef2e0949ac76e55812421f755abe129b6244fe7168b77f47a72536147614625016ef2e0949ac76e55812421f755abe129b6244fe7168b77f47a72536147614625000000003529cde5c621f857f75f3810611eb4af3f998caaa9d4a3413cf799f99c67db0307010000006ef2e0949ac76e55812421f755abe129b6244fe7168b77f47a7253614761462501010102000000006e06000000000074769d28aac597a36a03a932d4b43e4f10bf0403ee5c41dd035102553f5773631200b9e173e8f05361b681513c14e25e3138639eb03232581db7557c9e8dbbc83ce94500226a9a7fe4f2b7b88d5103a4fc7400f02bf89c860c9ccdd56951a2afe9be0e0267006d820fb5676eb2960e15722f7725f3f8f41030078f8b2e44bf0dc03f71b176d6e800dc5ae9805068c5be6da1a90b2528ee85db0609cc0fb4bd60bbd559f497a98b67f500e1e3e846592f4918234647fca39830b7e1e6ad6f5b7a99b39af823d82ba1873d000003000000010186ff500f287e9b53f823ae1582b1fa429dfede28015125fd233a31ca04d5012002015cc42669a55467a1fdf49750772bfc1aed59b9b085558eb81510e9b015a7c83b0301e3cf4a34b1db6bfa58808b686cb8fe21ebe0c1bcbcee522649d2b135fe510fe3"
                }
              }
            }
          ],
          "name": "state_get_account_info",
          "params": [
            {
              "name": "public_key",
              "required": true,
              "schema": {
                "$ref": "#/components/schemas/PublicKey",
                "description": "The public key of the Account."
              }
            },
            {
              "name": "block_identifier",
              "required": false,
              "schema": {
                "anyOf": [
                  {
                    "$ref": "#/components/schemas/BlockIdentifier"
                  },
                  {
                    "type": "null"
                  }
                ],
                "description": "The block identifier."
              }
            }
          ],
          "result": {
            "name": "state_get_account_info_result",
            "schema": {
              "additionalProperties": false,
              "description": "Result for \"state_get_account_info\" RPC response.",
              "properties": {
                "account": {
                  "$ref": "#/components/schemas/Account",
                  "description": "The account."
                },
                "api_version": {
                  "description": "The RPC API version.",
                  "type": "string"
                },
                "merkle_proof": {
                  "description": "The merkle proof.",
                  "type": "string"
                }
              },
              "required": [
                "account",
                "api_version",
                "merkle_proof"
              ],
              "type": "object"
            }
          },
          "summary": "returns an Account from the network"
        },
        {
          "examples": [
            {
              "name": "state_get_dictionary_item_example",
              "params": [
                {
                  "name": "dictionary_identifier",
                  "value": {
                    "URef": {
                      "dictionary_item_key": "a_unique_entry_identifier",
                      "seed_uref": "uref-09480c3248ef76b603d386f3f4f8a5f87f597d4eaffd475433f861af187ab5db-007"
                    }
                  }
                },
                {
                  "name": "state_root_hash",
                  "value": "0808080808080808080808080808080808080808080808080808080808080808"
                }
              ],
              "result": {
                "name": "state_get_dictionary_item_example_result",
                "value": {
                  "api_version": "1.4.3",
                  "dictionary_key": "dictionary-67518854aa916c97d4e53df8570c8217ccc259da2721b692102d76acd0ee8d1f",
                  "merkle_proof": "01000000006ef2e0949ac76e55812421f755abe129b6244fe7168b77f47a72536147614625016ef2e0949ac76e55812421f755abe129b6244fe7168b77f47a72536147614625000000003529cde5c621f857f75f3810611eb4af3f998caaa9d4a3413cf799f99c67db0307010000006ef2e0949ac76e55812421f755abe129b6244fe7168b77f47a7253614761462501010102000000006e06000000000074769d28aac597a36a03a932d4b43e4f10bf0403ee5c41dd035102553f5773631200b9e173e8f05361b681513c14e25e3138639eb03232581db7557c9e8dbbc83ce94500226a9a7fe4f2b7b88d5103a4fc7400f02bf89c860c9ccdd56951a2afe9be0e0267006d820fb5676eb2960e15722f7725f3f8f41030078f8b2e44bf0dc03f71b176d6e800dc5ae9805068c5be6da1a90b2528ee85db0609cc0fb4bd60bbd559f497a98b67f500e1e3e846592f4918234647fca39830b7e1e6ad6f5b7a99b39af823d82ba1873d000003000000010186ff500f287e9b53f823ae1582b1fa429dfede28015125fd233a31ca04d5012002015cc42669a55467a1fdf49750772bfc1aed59b9b085558eb81510e9b015a7c83b0301e3cf4a34b1db6bfa58808b686cb8fe21ebe0c1bcbcee522649d2b135fe510fe3",
                  "stored_value": {
                    "CLValue": {
                      "bytes": "0100000000000000",
                      "cl_type": "U64",
                      "parsed": 1
                    }
                  }
                }
              }
            }
          ],
          "name": "state_get_dictionary_item",
          "params": [
            {
              "name": "state_root_hash",
              "required": true,
              "schema": {
                "$ref": "#/components/schemas/Digest",
                "description": "Hash of the state root"
              }
            },
            {
              "name": "dictionary_identifier",
              "required": true,
              "schema": {
                "$ref": "#/components/schemas/DictionaryIdentifier",
                "description": "The Dictionary query identifier."
              }
            }
          ],
          "result": {
            "name": "state_get_dictionary_item_result",
            "schema": {
              "additionalProperties": false,
              "description": "Result for \"state_get_dictionary_item\" RPC response.",
              "properties": {
                "api_version": {
                  "description": "The RPC API version.",
                  "type": "string"
                },
                "dictionary_key": {
                  "description": "The key under which the value is stored.",
                  "type": "string"
                },
                "merkle_proof": {
                  "description": "The merkle proof.",
                  "type": "string"
                },
                "stored_value": {
                  "$ref": "#/components/schemas/StoredValue",
                  "description": "The stored value."
                }
              },
              "required": [
                "api_version",
                "dictionary_key",
                "merkle_proof",
                "stored_value"
              ],
              "type": "object"
            }
          },
          "summary": "returns an item from a Dictionary"
        },
        {
          "examples": [
            {
              "name": "query_global_state_example",
              "params": [
                {
                  "name": "key",
                  "value": "deploy-af684263911154d26fa05be9963171802801a0b6aff8f199b7391eacb8edc9e1"
                },
                {
                  "name": "path",
                  "value": []
                },
                {
                  "name": "state_identifier",
                  "value": {
                    "BlockHash": "13C2D7a68ECDD4b74BF4393C88915C836c863fC4bf11d7f2Bd930A1bBCcACdcb"
                  }
                }
              ],
              "result": {
                "name": "query_global_state_example_result",
                "value": {
                  "api_version": "1.4.3",
                  "block_header": {
                    "accumulated_seed": "ac979F51525cfD979b14aA7Dc0737C5154eABe0DB9280eceaa8Dc8D2905B20d5",
                    "body_hash": "Cd502c5393A3c8B66d6979Ad7857507c9BAf5a8Ba16BA99c28378D3A970FFf42",
                    "era_end": {
                      "era_report": {
                        "equivocators": [
                          "013b6a27bCcEB6a42D62a3A8D02A6f0d73653215771De243A63AC048a18B59dA29"
                        ],
                        "inactive_validators": [
                          "018139770Ea87d175f56a35466c34C7EcCcB8D8a91b4ee37a25Df60f5B8FC9B394"
                        ],
                        "rewards": [
                          {
                            "amount": 1000,
                            "validator": "018A88e3Dd7409f195fD52Db2D3cba5D72CA6709bF1d94121BF3748801b40f6f5C"
                          }
                        ]
                      },
                      "next_era_validator_weights": [
                        {
                          "validator": "016E7A1CDD29B0b78fD13Af4c5598fEfF4EF2A97166e3cA6F2E4FBfCCD80505BF1",
                          "weight": "456"
                        },
                        {
                          "validator": "018a875FFf1EB38451577AcD5aFee405456568dd7c89E090863a0557Bc7af49f17",
                          "weight": "789"
                        },
                        {
                          "validator": "01D9bf2148748A85c89DA5AAd8ee0b0FC2D105fd39D41A4c796536354f0AE2900C",
                          "weight": "123"
                        }
                      ]
                    },
                    "era_id": 1,
                    "height": 10,
                    "parent_hash": "0707070707070707070707070707070707070707070707070707070707070707",
                    "protocol_version": "1.0.0",
                    "random_bit": true,
                    "state_root_hash": "0808080808080808080808080808080808080808080808080808080808080808",
                    "timestamp": "2020-11-17T00:39:24.072Z"
                  },
                  "merkle_proof": "01000000006ef2e0949ac76e55812421f755abe129b6244fe7168b77f47a72536147614625016ef2e0949ac76e55812421f755abe129b6244fe7168b77f47a72536147614625000000003529cde5c621f857f75f3810611eb4af3f998caaa9d4a3413cf799f99c67db0307010000006ef2e0949ac76e55812421f755abe129b6244fe7168b77f47a7253614761462501010102000000006e06000000000074769d28aac597a36a03a932d4b43e4f10bf0403ee5c41dd035102553f5773631200b9e173e8f05361b681513c14e25e3138639eb03232581db7557c9e8dbbc83ce94500226a9a7fe4f2b7b88d5103a4fc7400f02bf89c860c9ccdd56951a2afe9be0e0267006d820fb5676eb2960e15722f7725f3f8f41030078f8b2e44bf0dc03f71b176d6e800dc5ae9805068c5be6da1a90b2528ee85db0609cc0fb4bd60bbd559f497a98b67f500e1e3e846592f4918234647fca39830b7e1e6ad6f5b7a99b39af823d82ba1873d000003000000010186ff500f287e9b53f823ae1582b1fa429dfede28015125fd233a31ca04d5012002015cc42669a55467a1fdf49750772bfc1aed59b9b085558eb81510e9b015a7c83b0301e3cf4a34b1db6bfa58808b686cb8fe21ebe0c1bcbcee522649d2b135fe510fe3",
                  "stored_value": {
                    "Account": {
                      "account_hash": "account-hash-E94Daaff79c2Ab8d9c31d9c3058d7d0a0dD31204a5638DC1451fA67b2E3Fb88C",
                      "action_thresholds": {
                        "deployment": 1,
                        "key_management": 1
                      },
                      "associated_keys": [
                        {
                          "account_hash": "account-hash-E94Daaff79c2Ab8d9c31d9c3058d7d0a0dD31204a5638DC1451fA67b2E3Fb88C",
                          "weight": 1
                        }
                      ],
                      "main_purse": "uref-09480C3248Ef76B603D386F3F4F8a5F87F597d4EaffD475433f861af187Ab5Db-007",
                      "named_keys": []
                    }
                  }
                }
              }
            }
          ],
          "name": "query_global_state",
          "params": [
            {
              "name": "state_identifier",
              "required": true,
              "schema": {
                "$ref": "#/components/schemas/GlobalStateIdentifier",
                "description": "The identifier used for the query."
              }
            },
            {
              "name": "key",
              "required": true,
              "schema": {
                "description": "`casper_types::Key` as formatted string.",
                "type": "string"
              }
            },
            {
              "name": "path",
              "required": false,
              "schema": {
                "default": [],
                "description": "The path components starting from the key as base.",
                "items": {
                  "type": "string"
                },
                "type": "array"
              }
            }
          ],
          "result": {
            "name": "query_global_state_result",
            "schema": {
              "additionalProperties": false,
              "description": "Result for \"query_global_state\" RPC response.",
              "properties": {
                "api_version": {
                  "description": "The RPC API version.",
                  "type": "string"
                },
                "block_header": {
                  "anyOf": [
                    {
                      "$ref": "#/components/schemas/JsonBlockHeader"
                    },
                    {
                      "type": "null"
                    }
                  ],
                  "description": "The block header if a Block hash was provided."
                },
                "merkle_proof": {
                  "description": "The merkle proof.",
                  "type": "string"
                },
                "stored_value": {
                  "$ref": "#/components/schemas/StoredValue",
                  "description": "The stored value."
                }
              },
              "required": [
                "api_version",
                "merkle_proof",
                "stored_value"
              ],
              "type": "object"
            }
          },
          "summary": "a query to global state using either a Block hash or state root hash"
        },
        {
          "examples": [
            {
              "name": "info_get_peers_example",
              "params": [],
              "result": {
                "name": "info_get_peers_example_result",
                "value": {
                  "api_version": "1.4.3",
                  "peers": [
                    {
                      "address": "127.0.0.1:54321",
                      "node_id": "tls:0101..0101"
                    }
                  ]
                }
              }
            }
          ],
          "name": "info_get_peers",
          "params": [],
          "result": {
            "name": "info_get_peers_result",
            "schema": {
              "additionalProperties": false,
              "description": "Result for \"info_get_peers\" RPC response.",
              "properties": {
                "api_version": {
                  "description": "The RPC API version.",
                  "type": "string"
                },
                "peers": {
                  "$ref": "#/components/schemas/PeersMap",
                  "description": "The node ID and network address of each connected peer."
                }
              },
              "required": [
                "api_version",
                "peers"
              ],
              "type": "object"
            }
          },
          "summary": "returns a list of peers connected to the node"
        },
        {
          "examples": [
            {
              "name": "info_get_status_example",
              "params": [],
              "result": {
                "name": "info_get_status_example_result",
                "value": {
                  "api_version": "1.4.3",
                  "build_version": "1.0.0-xxxxxxxxx@DEBUG",
                  "chainspec_name": "casper-example",
                  "last_added_block_info": {
                    "creator": "01D9bf2148748A85c89DA5AAd8ee0b0FC2D105fd39D41A4c796536354f0AE2900C",
                    "era_id": 1,
                    "hash": "13C2D7a68ECDD4b74BF4393C88915C836c863fC4bf11d7f2Bd930A1bBCcACdcb",
                    "height": 10,
                    "state_root_hash": "0808080808080808080808080808080808080808080808080808080808080808",
                    "timestamp": "2020-11-17T00:39:24.072Z"
                  },
                  "next_upgrade": {
                    "activation_point": 42,
                    "protocol_version": "2.0.1"
                  },
                  "our_public_signing_key": "01D9bf2148748A85c89DA5AAd8ee0b0FC2D105fd39D41A4c796536354f0AE2900C",
                  "peers": [
                    {
                      "address": "127.0.0.1:54321",
                      "node_id": "tls:0101..0101"
                    }
                  ],
                  "round_length": "1m 5s 536ms",
                  "starting_state_root_hash": "0202020202020202020202020202020202020202020202020202020202020202",
                  "uptime": "13s"
                }
              }
            }
          ],
          "name": "info_get_status",
          "params": [],
          "result": {
            "name": "info_get_status_result",
            "schema": {
              "additionalProperties": false,
              "description": "Result for \"info_get_status\" RPC response.",
              "properties": {
                "api_version": {
                  "description": "The RPC API version.",
                  "type": "string"
                },
                "build_version": {
                  "description": "The compiled node version.",
                  "type": "string"
                },
                "chainspec_name": {
                  "description": "The chainspec name.",
                  "type": "string"
                },
                "last_added_block_info": {
                  "anyOf": [
                    {
                      "$ref": "#/components/schemas/MinimalBlockInfo"
                    },
                    {
                      "type": "null"
                    }
                  ],
                  "description": "The minimal info of the last block from the linear chain."
                },
                "next_upgrade": {
                  "anyOf": [
                    {
                      "$ref": "#/components/schemas/NextUpgrade"
                    },
                    {
                      "type": "null"
                    }
                  ],
                  "description": "Information about the next scheduled upgrade."
                },
                "our_public_signing_key": {
                  "anyOf": [
                    {
                      "$ref": "#/components/schemas/PublicKey"
                    },
                    {
                      "type": "null"
                    }
                  ],
                  "description": "Our public signing key."
                },
                "peers": {
                  "$ref": "#/components/schemas/PeersMap",
                  "description": "The node ID and network address of each connected peer."
                },
                "round_length": {
                  "anyOf": [
                    {
                      "$ref": "#/components/schemas/TimeDiff"
                    },
                    {
                      "type": "null"
                    }
                  ],
                  "description": "The next round length if this node is a validator."
                },
                "starting_state_root_hash": {
                  "$ref": "#/components/schemas/Digest",
                  "description": "The state root hash used at the start of the current session."
                },
                "uptime": {
                  "$ref": "#/components/schemas/TimeDiff",
                  "description": "Time that passed since the node has started."
                }
              },
              "required": [
                "api_version",
                "build_version",
                "chainspec_name",
                "peers",
                "starting_state_root_hash",
                "uptime"
              ],
              "type": "object"
            }
          },
          "summary": "returns the current status of the node"
        },
        {
          "examples": [
            {
              "name": "info_get_validator_changes_example",
              "params": [],
              "result": {
                "name": "info_get_validator_changes_example_result",
                "value": {
                  "api_version": "1.4.3",
                  "changes": [
                    {
                      "public_key": "01D9bf2148748A85c89DA5AAd8ee0b0FC2D105fd39D41A4c796536354f0AE2900C",
                      "status_changes": [
                        {
                          "era_id": 1,
                          "validator_change": "Added"
                        }
                      ]
                    }
                  ]
                }
              }
            }
          ],
          "name": "info_get_validator_changes",
          "params": [],
          "result": {
            "name": "info_get_validator_changes_result",
            "schema": {
              "additionalProperties": false,
              "description": "Result for the \"info_get_validator_changes\" RPC.",
              "properties": {
                "api_version": {
                  "description": "The RPC API version.",
                  "type": "string"
                },
                "changes": {
                  "description": "The validators' status changes.",
                  "items": {
                    "$ref": "#/components/schemas/JsonValidatorChanges"
                  },
                  "type": "array"
                }
              },
              "required": [
                "api_version",
                "changes"
              ],
              "type": "object"
            }
          },
          "summary": "returns status changes of active validators"
        },
        {
          "examples": [
            {
              "name": "chain_get_block_example",
              "params": [
                {
                  "name": "block_identifier",
                  "value": {
                    "Hash": "13C2D7a68ECDD4b74BF4393C88915C836c863fC4bf11d7f2Bd930A1bBCcACdcb"
                  }
                }
              ],
              "result": {
                "name": "chain_get_block_example_result",
                "value": {
                  "api_version": "1.4.3",
                  "block": {
                    "body": {
                      "deploy_hashes": [],
                      "proposer": "01D9bf2148748A85c89DA5AAd8ee0b0FC2D105fd39D41A4c796536354f0AE2900C",
                      "transfer_hashes": [
                        "5C9b3b099C1378Aa8e4A5F07f59fF1FCDc69a83179427c7e67Ae0377d94d93FA"
                      ]
                    },
                    "hash": "13C2D7a68ECDD4b74BF4393C88915C836c863fC4bf11d7f2Bd930A1bBCcACdcb",
                    "header": {
                      "accumulated_seed": "ac979F51525cfD979b14aA7Dc0737C5154eABe0DB9280eceaa8Dc8D2905B20d5",
                      "body_hash": "Cd502c5393A3c8B66d6979Ad7857507c9BAf5a8Ba16BA99c28378D3A970FFf42",
                      "era_end": {
                        "era_report": {
                          "equivocators": [
                            "013b6a27bCcEB6a42D62a3A8D02A6f0d73653215771De243A63AC048a18B59dA29"
                          ],
                          "inactive_validators": [
                            "018139770Ea87d175f56a35466c34C7EcCcB8D8a91b4ee37a25Df60f5B8FC9B394"
                          ],
                          "rewards": [
                            {
                              "amount": 1000,
                              "validator": "018A88e3Dd7409f195fD52Db2D3cba5D72CA6709bF1d94121BF3748801b40f6f5C"
                            }
                          ]
                        },
                        "next_era_validator_weights": [
                          {
                            "validator": "016E7A1CDD29B0b78fD13Af4c5598fEfF4EF2A97166e3cA6F2E4FBfCCD80505BF1",
                            "weight": "456"
                          },
                          {
                            "validator": "018a875FFf1EB38451577AcD5aFee405456568dd7c89E090863a0557Bc7af49f17",
                            "weight": "789"
                          },
                          {
                            "validator": "01D9bf2148748A85c89DA5AAd8ee0b0FC2D105fd39D41A4c796536354f0AE2900C",
                            "weight": "123"
                          }
                        ]
                      },
                      "era_id": 1,
                      "height": 10,
                      "parent_hash": "0707070707070707070707070707070707070707070707070707070707070707",
                      "protocol_version": "1.0.0",
                      "random_bit": true,
                      "state_root_hash": "0808080808080808080808080808080808080808080808080808080808080808",
                      "timestamp": "2020-11-17T00:39:24.072Z"
                    },
                    "proofs": [
                      {
                        "public_key": "01D9bf2148748A85c89DA5AAd8ee0b0FC2D105fd39D41A4c796536354f0AE2900C",
                        "signature": "016291a7B2689e2eDcC6e79030bE50eDD02f9Bd7D809921Ae2654012F808C7B9a0F125bC32d6AA610cBD012395A9832ccfaA9262023339f1db71Ca073a13Bb9707"
                      }
                    ]
                  }
                }
              }
            }
          ],
          "name": "chain_get_block",
          "params": [
            {
              "name": "block_identifier",
              "required": false,
              "schema": {
                "$ref": "#/components/schemas/BlockIdentifier",
                "description": "The block hash."
              }
            }
          ],
          "result": {
            "name": "chain_get_block_result",
            "schema": {
              "additionalProperties": false,
              "description": "Result for \"chain_get_block\" RPC response.",
              "properties": {
                "api_version": {
                  "description": "The RPC API version.",
                  "type": "string"
                },
                "block": {
                  "anyOf": [
                    {
                      "$ref": "#/components/schemas/JsonBlock"
                    },
                    {
                      "type": "null"
                    }
                  ],
                  "description": "The block, if found."
                }
              },
              "required": [
                "api_version"
              ],
              "type": "object"
            }
          },
          "summary": "returns a Block from the network"
        },
        {
          "examples": [
            {
              "name": "chain_get_block_transfers_example",
              "params": [
                {
                  "name": "block_identifier",
                  "value": {
                    "Hash": "13C2D7a68ECDD4b74BF4393C88915C836c863fC4bf11d7f2Bd930A1bBCcACdcb"
                  }
                }
              ],
              "result": {
                "name": "chain_get_block_transfers_example_result",
                "value": {
<<<<<<< HEAD
                  "api_version": "1.4.2",
                  "block_hash": "13C2D7a68ECDD4b74BF4393C88915C836c863fC4bf11d7f2Bd930A1bBCcACdcb",
=======
                  "api_version": "1.4.3",
                  "block_hash": "6b5db3585233ed0076910d3a81fa7d23fc4325f35e06d31f293043aef3f4c98d",
>>>>>>> 95b88587
                  "transfers": [
                    {
                      "amount": "0",
                      "deploy_hash": "0000000000000000000000000000000000000000000000000000000000000000",
                      "from": "account-hash-0000000000000000000000000000000000000000000000000000000000000000",
                      "gas": "0",
                      "id": null,
                      "source": "uref-0000000000000000000000000000000000000000000000000000000000000000-000",
                      "target": "uref-0000000000000000000000000000000000000000000000000000000000000000-000",
                      "to": null
                    }
                  ]
                }
              }
            }
          ],
          "name": "chain_get_block_transfers",
          "params": [
            {
              "name": "block_identifier",
              "required": false,
              "schema": {
                "$ref": "#/components/schemas/BlockIdentifier",
                "description": "The block hash."
              }
            }
          ],
          "result": {
            "name": "chain_get_block_transfers_result",
            "schema": {
              "additionalProperties": false,
              "description": "Result for \"chain_get_block_transfers\" RPC response.",
              "properties": {
                "api_version": {
                  "description": "The RPC API version.",
                  "type": "string"
                },
                "block_hash": {
                  "anyOf": [
                    {
                      "$ref": "#/components/schemas/BlockHash"
                    },
                    {
                      "type": "null"
                    }
                  ],
                  "description": "The block hash, if found."
                },
                "transfers": {
                  "description": "The block's transfers, if found.",
                  "items": {
                    "$ref": "#/components/schemas/Transfer"
                  },
                  "type": [
                    "array",
                    "null"
                  ]
                }
              },
              "required": [
                "api_version"
              ],
              "type": "object"
            }
          },
          "summary": "returns all transfers for a Block from the network"
        },
        {
          "examples": [
            {
              "name": "chain_get_state_root_hash_example",
              "params": [
                {
                  "name": "block_identifier",
                  "value": {
                    "Height": 10
                  }
                }
              ],
              "result": {
                "name": "chain_get_state_root_hash_example_result",
                "value": {
                  "api_version": "1.4.3",
                  "state_root_hash": "0808080808080808080808080808080808080808080808080808080808080808"
                }
              }
            }
          ],
          "name": "chain_get_state_root_hash",
          "params": [
            {
              "name": "block_identifier",
              "required": false,
              "schema": {
                "$ref": "#/components/schemas/BlockIdentifier",
                "description": "The block hash."
              }
            }
          ],
          "result": {
            "name": "chain_get_state_root_hash_result",
            "schema": {
              "additionalProperties": false,
              "description": "Result for \"chain_get_state_root_hash\" RPC response.",
              "properties": {
                "api_version": {
                  "description": "The RPC API version.",
                  "type": "string"
                },
                "state_root_hash": {
                  "anyOf": [
                    {
                      "$ref": "#/components/schemas/Digest"
                    },
                    {
                      "type": "null"
                    }
                  ],
                  "description": "Hex-encoded hash of the state root."
                }
              },
              "required": [
                "api_version"
              ],
              "type": "object"
            }
          },
          "summary": "returns a state root hash at a given Block"
        },
        {
          "examples": [
            {
              "name": "state_get_item_example",
              "params": [
                {
                  "name": "key",
                  "value": "deploy-af684263911154d26fa05be9963171802801a0b6aff8f199b7391eacb8edc9e1"
                },
                {
                  "name": "path",
                  "value": [
                    "inner"
                  ]
                },
                {
                  "name": "state_root_hash",
                  "value": "0808080808080808080808080808080808080808080808080808080808080808"
                }
              ],
              "result": {
                "name": "state_get_item_example_result",
                "value": {
                  "api_version": "1.4.3",
                  "merkle_proof": "01000000006ef2e0949ac76e55812421f755abe129b6244fe7168b77f47a72536147614625016ef2e0949ac76e55812421f755abe129b6244fe7168b77f47a72536147614625000000003529cde5c621f857f75f3810611eb4af3f998caaa9d4a3413cf799f99c67db0307010000006ef2e0949ac76e55812421f755abe129b6244fe7168b77f47a7253614761462501010102000000006e06000000000074769d28aac597a36a03a932d4b43e4f10bf0403ee5c41dd035102553f5773631200b9e173e8f05361b681513c14e25e3138639eb03232581db7557c9e8dbbc83ce94500226a9a7fe4f2b7b88d5103a4fc7400f02bf89c860c9ccdd56951a2afe9be0e0267006d820fb5676eb2960e15722f7725f3f8f41030078f8b2e44bf0dc03f71b176d6e800dc5ae9805068c5be6da1a90b2528ee85db0609cc0fb4bd60bbd559f497a98b67f500e1e3e846592f4918234647fca39830b7e1e6ad6f5b7a99b39af823d82ba1873d000003000000010186ff500f287e9b53f823ae1582b1fa429dfede28015125fd233a31ca04d5012002015cc42669a55467a1fdf49750772bfc1aed59b9b085558eb81510e9b015a7c83b0301e3cf4a34b1db6bfa58808b686cb8fe21ebe0c1bcbcee522649d2b135fe510fe3",
                  "stored_value": {
                    "CLValue": {
                      "bytes": "0100000000000000",
                      "cl_type": "U64",
                      "parsed": 1
                    }
                  }
                }
              }
            }
          ],
          "name": "state_get_item",
          "params": [
            {
              "name": "state_root_hash",
              "required": true,
              "schema": {
                "$ref": "#/components/schemas/Digest",
                "description": "Hash of the state root."
              }
            },
            {
              "name": "key",
              "required": true,
              "schema": {
                "description": "`casper_types::Key` as formatted string.",
                "type": "string"
              }
            },
            {
              "name": "path",
              "required": false,
              "schema": {
                "default": [],
                "description": "The path components starting from the key as base.",
                "items": {
                  "type": "string"
                },
                "type": "array"
              }
            }
          ],
          "result": {
            "name": "state_get_item_result",
            "schema": {
              "additionalProperties": false,
              "description": "Result for \"state_get_item\" RPC response.",
              "properties": {
                "api_version": {
                  "description": "The RPC API version.",
                  "type": "string"
                },
                "merkle_proof": {
                  "description": "The merkle proof.",
                  "type": "string"
                },
                "stored_value": {
                  "$ref": "#/components/schemas/StoredValue",
                  "description": "The stored value."
                }
              },
              "required": [
                "api_version",
                "merkle_proof",
                "stored_value"
              ],
              "type": "object"
            }
          },
          "summary": "returns a stored value from the network. This RPC is deprecated, use `query_global_state` instead."
        },
        {
          "examples": [
            {
              "name": "state_get_balance_example",
              "params": [
                {
                  "name": "purse_uref",
                  "value": "uref-09480c3248ef76b603d386f3f4f8a5f87f597d4eaffd475433f861af187ab5db-007"
                },
                {
                  "name": "state_root_hash",
                  "value": "0808080808080808080808080808080808080808080808080808080808080808"
                }
              ],
              "result": {
                "name": "state_get_balance_example_result",
                "value": {
                  "api_version": "1.4.3",
                  "balance_value": "123456",
                  "merkle_proof": "01000000006ef2e0949ac76e55812421f755abe129b6244fe7168b77f47a72536147614625016ef2e0949ac76e55812421f755abe129b6244fe7168b77f47a72536147614625000000003529cde5c621f857f75f3810611eb4af3f998caaa9d4a3413cf799f99c67db0307010000006ef2e0949ac76e55812421f755abe129b6244fe7168b77f47a7253614761462501010102000000006e06000000000074769d28aac597a36a03a932d4b43e4f10bf0403ee5c41dd035102553f5773631200b9e173e8f05361b681513c14e25e3138639eb03232581db7557c9e8dbbc83ce94500226a9a7fe4f2b7b88d5103a4fc7400f02bf89c860c9ccdd56951a2afe9be0e0267006d820fb5676eb2960e15722f7725f3f8f41030078f8b2e44bf0dc03f71b176d6e800dc5ae9805068c5be6da1a90b2528ee85db0609cc0fb4bd60bbd559f497a98b67f500e1e3e846592f4918234647fca39830b7e1e6ad6f5b7a99b39af823d82ba1873d000003000000010186ff500f287e9b53f823ae1582b1fa429dfede28015125fd233a31ca04d5012002015cc42669a55467a1fdf49750772bfc1aed59b9b085558eb81510e9b015a7c83b0301e3cf4a34b1db6bfa58808b686cb8fe21ebe0c1bcbcee522649d2b135fe510fe3"
                }
              }
            }
          ],
          "name": "state_get_balance",
          "params": [
            {
              "name": "state_root_hash",
              "required": true,
              "schema": {
                "$ref": "#/components/schemas/Digest",
                "description": "The hash of state root."
              }
            },
            {
              "name": "purse_uref",
              "required": true,
              "schema": {
                "description": "Formatted URef.",
                "type": "string"
              }
            }
          ],
          "result": {
            "name": "state_get_balance_result",
            "schema": {
              "additionalProperties": false,
              "description": "Result for \"state_get_balance\" RPC response.",
              "properties": {
                "api_version": {
                  "description": "The RPC API version.",
                  "type": "string"
                },
                "balance_value": {
                  "$ref": "#/components/schemas/U512",
                  "description": "The balance value."
                },
                "merkle_proof": {
                  "description": "The merkle proof.",
                  "type": "string"
                }
              },
              "required": [
                "api_version",
                "balance_value",
                "merkle_proof"
              ],
              "type": "object"
            }
          },
          "summary": "returns a purse's balance from the network"
        },
        {
          "examples": [
            {
              "name": "chain_get_era_info_by_switch_block_example",
              "params": [
                {
                  "name": "block_identifier",
                  "value": {
                    "Hash": "13C2D7a68ECDD4b74BF4393C88915C836c863fC4bf11d7f2Bd930A1bBCcACdcb"
                  }
                }
              ],
              "result": {
                "name": "chain_get_era_info_by_switch_block_example_result",
                "value": {
                  "api_version": "1.4.3",
                  "era_summary": {
                    "block_hash": "13C2D7a68ECDD4b74BF4393C88915C836c863fC4bf11d7f2Bd930A1bBCcACdcb",
                    "era_id": 42,
                    "merkle_proof": "01000000006ef2e0949ac76e55812421f755abe129b6244fe7168b77f47a72536147614625016ef2e0949ac76e55812421f755abe129b6244fe7168b77f47a72536147614625000000003529cde5c621f857f75f3810611eb4af3f998caaa9d4a3413cf799f99c67db0307010000006ef2e0949ac76e55812421f755abe129b6244fe7168b77f47a7253614761462501010102000000006e06000000000074769d28aac597a36a03a932d4b43e4f10bf0403ee5c41dd035102553f5773631200b9e173e8f05361b681513c14e25e3138639eb03232581db7557c9e8dbbc83ce94500226a9a7fe4f2b7b88d5103a4fc7400f02bf89c860c9ccdd56951a2afe9be0e0267006d820fb5676eb2960e15722f7725f3f8f41030078f8b2e44bf0dc03f71b176d6e800dc5ae9805068c5be6da1a90b2528ee85db0609cc0fb4bd60bbd559f497a98b67f500e1e3e846592f4918234647fca39830b7e1e6ad6f5b7a99b39af823d82ba1873d000003000000010186ff500f287e9b53f823ae1582b1fa429dfede28015125fd233a31ca04d5012002015cc42669a55467a1fdf49750772bfc1aed59b9b085558eb81510e9b015a7c83b0301e3cf4a34b1db6bfa58808b686cb8fe21ebe0c1bcbcee522649d2b135fe510fe3",
                    "state_root_hash": "0808080808080808080808080808080808080808080808080808080808080808",
                    "stored_value": {
                      "EraInfo": {
                        "seigniorage_allocations": [
                          {
                            "Delegator": {
                              "amount": "1000",
                              "delegator_public_key": "01E1B46A25BaA8A5C28BEB3c9cfB79b572EFfa04076F00BefA57EB70b016153f18",
                              "validator_public_key": "012a1732aDdc639Ea43a89E25d3aD912e40232156DcAA4B9EdFC709F43d2Fb0876"
                            }
                          },
                          {
                            "Validator": {
                              "amount": "2000",
                              "validator_public_key": "012a1732aDdc639Ea43a89E25d3aD912e40232156DcAA4B9EdFC709F43d2Fb0876"
                            }
                          }
                        ]
                      }
                    }
                  }
                }
              }
            }
          ],
          "name": "chain_get_era_info_by_switch_block",
          "params": [
            {
              "name": "block_identifier",
              "required": false,
              "schema": {
                "$ref": "#/components/schemas/BlockIdentifier",
                "description": "The block identifier."
              }
            }
          ],
          "result": {
            "name": "chain_get_era_info_by_switch_block_result",
            "schema": {
              "additionalProperties": false,
              "description": "Result for \"chain_get_era_info\" RPC response.",
              "properties": {
                "api_version": {
                  "description": "The RPC API version.",
                  "type": "string"
                },
                "era_summary": {
                  "anyOf": [
                    {
                      "$ref": "#/components/schemas/EraSummary"
                    },
                    {
                      "type": "null"
                    }
                  ],
                  "description": "The era summary."
                }
              },
              "required": [
                "api_version"
              ],
              "type": "object"
            }
          },
          "summary": "returns an EraInfo from the network"
        },
        {
          "examples": [
            {
              "name": "state_get_auction_info_example",
              "params": [
                {
                  "name": "block_identifier",
                  "value": {
                    "Hash": "13C2D7a68ECDD4b74BF4393C88915C836c863fC4bf11d7f2Bd930A1bBCcACdcb"
                  }
                }
              ],
              "result": {
                "name": "state_get_auction_info_example_result",
                "value": {
                  "api_version": "1.4.3",
                  "auction_state": {
                    "bids": [
                      {
                        "bid": {
                          "bonding_purse": "uref-FafAfAfaFaFAFAFAFAFaFAfaFafAfAFaFAFAfaFAFafAfaFafAFAFAfaFAFaFAFa-007",
                          "delegation_rate": 0,
                          "delegators": [],
                          "inactive": false,
                          "staked_amount": "10"
                        },
                        "public_key": "01197f6b23e16C8532c6ABC838fAcD5eA789be0c76b2920334039bfa8b3d368D61"
                      }
                    ],
                    "block_height": 10,
                    "era_validators": [
                      {
                        "era_id": 10,
                        "validator_weights": [
                          {
                            "public_key": "01197f6b23e16C8532c6ABC838fAcD5eA789be0c76b2920334039bfa8b3d368D61",
                            "weight": "10"
                          }
                        ]
                      }
                    ],
                    "state_root_hash": "0B0b0B0b0b0B0b0b0b0b0b0B0b0b0b0b0B0B0B0b0B0b0b0b0b0B0B0B0B0B0B0b"
                  }
                }
              }
            }
          ],
          "name": "state_get_auction_info",
          "params": [
            {
              "name": "block_identifier",
              "required": false,
              "schema": {
                "$ref": "#/components/schemas/BlockIdentifier",
                "description": "The block identifier."
              }
            }
          ],
          "result": {
            "name": "state_get_auction_info_result",
            "schema": {
              "additionalProperties": false,
              "description": "Result for \"state_get_auction_info\" RPC response.",
              "properties": {
                "api_version": {
                  "description": "The RPC API version.",
                  "type": "string"
                },
                "auction_state": {
                  "$ref": "#/components/schemas/AuctionState",
                  "description": "The auction state."
                }
              },
              "required": [
                "api_version",
                "auction_state"
              ],
              "type": "object"
            }
          },
          "summary": "returns the bids and validators as of either a specific block (by height or hash), or the most recently added block"
        }
      ],
      "openrpc": "1.0.0-rc1",
      "servers": [
        {
          "name": "any Casper Network node",
          "url": "http://IP:PORT/rpc/"
        }
      ]
    }
  ],
  "type": "object",
  "properties": {
    "openrpc": {
      "type": "string"
    },
    "info": {
      "type": "object",
      "properties": {
        "version": {
          "type": "string"
        },
        "title": {
          "type": "string"
        },
        "description": {
          "type": "string"
        },
        "contact": {
          "type": "object",
          "properties": {
            "name": {
              "type": "string"
            },
            "url": {
              "type": "string"
            }
          }
        },
        "license": {
          "type": "object",
          "properties": {
            "name": {
              "type": "string"
            },
            "url": {
              "type": "string"
            }
          }
        }
      }
    },
    "servers": {
      "type": "array",
      "items": {
        "type": "object",
        "properties": {
          "name": {
            "type": "string"
          },
          "url": {
            "type": "string"
          }
        }
      }
    },
    "methods": {
      "type": "array",
      "items": true
    },
    "components": {
      "type": "object",
      "properties": {
        "schemas": {
          "type": "object",
          "additionalProperties": true
        }
      }
    }
  }
}<|MERGE_RESOLUTION|>--- conflicted
+++ resolved
@@ -2863,13 +2863,8 @@
               "result": {
                 "name": "account_put_deploy_example_result",
                 "value": {
-<<<<<<< HEAD
-                  "api_version": "1.4.2",
+                  "api_version": "1.4.3",
                   "deploy_hash": "5C9b3b099C1378Aa8e4A5F07f59fF1FCDc69a83179427c7e67Ae0377d94d93FA"
-=======
-                  "api_version": "1.4.3",
-                  "deploy_hash": "5c9b3b099c1378aa8e4a5f07f59ff1fcdc69a83179427c7e67ae0377d94d93fa"
->>>>>>> 95b88587
                 }
               }
             }
@@ -3758,13 +3753,8 @@
               "result": {
                 "name": "chain_get_block_transfers_example_result",
                 "value": {
-<<<<<<< HEAD
-                  "api_version": "1.4.2",
+                  "api_version": "1.4.3",
                   "block_hash": "13C2D7a68ECDD4b74BF4393C88915C836c863fC4bf11d7f2Bd930A1bBCcACdcb",
-=======
-                  "api_version": "1.4.3",
-                  "block_hash": "6b5db3585233ed0076910d3a81fa7d23fc4325f35e06d31f293043aef3f4c98d",
->>>>>>> 95b88587
                   "transfers": [
                     {
                       "amount": "0",
