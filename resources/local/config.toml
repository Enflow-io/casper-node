# ================================
# Configuration options for a node
# ================================
[node]

# If set, use this hash as a trust anchor when joining an existing network.
#trusted_hash = 'HEX-FORMATTED BLOCK HASH'

# Whether to synchronize all data back to genesis, or just [deploys.max_ttl] (chainspec setting) worth of data.
sync_to_genesis = true

# Idle time after which the syncing process is considered stalled.
idle_tolerance = '20min'

# When the syncing process is considered stalled, it'll be retried up to `max_attempts` times.
max_attempts = 3

# Default delay for the control events that have no dedicated delay requirements.
control_logic_default_delay = '1sec'

# Flag which forces the node to resync all of the blocks.
force_resync = false


# =================================
# Configuration options for logging
# =================================
[logging]

# Output format.  Possible values are 'text' or 'json'.
format = 'text'

# Colored output.  Has no effect if format = 'json'.
color = false

# Abbreviate module names in text output.  Has no effect if format = 'json'.
abbreviate_modules = false


# ===================================
# Configuration options for consensus
# ===================================
[consensus]

# Path (absolute, or relative to this config.toml) to validator's secret key file used to sign
# consensus messages.
secret_key_path = 'secret_key.pem'

# The maximum number of blocks by which execution is allowed to lag behind finalization.
# If it is more than that, consensus will pause, and resume once the executor has caught up.
max_execution_delay = 3


# =======================================
# Configuration options for Zug consensus
# =======================================
[consensus.zug]

# Request the latest protocol state from a random peer periodically, with this interval.
# '0sec' means it is disabled and we never request the protocol state from a peer.
sync_state_interval = '50ms'

# Log inactive or faulty validators periodically, with this interval.
# '0sec' means it is disabled and we never print the log message.
log_participation_interval = '1min'

# The minimal proposal timeout. Validators wait this long for a proposal to receive a quorum of
# echo messages, before they vote to make the round skippable and move on to the next proposer.
proposal_timeout = '10sec'

# The additional proposal delay that is still considered fast enough, in percent. This should
# take into account variables like empty vs. full blocks, network traffic etc.
# E.g. if proposing a full block while under heavy load takes 50% longer than an empty one
# while idle this should be at least 50, meaning that the timeout is 50% longer than
# necessary for a quorum of recent proposals, approximately.
proposal_grace_period = 200

# The average number of rounds after which the proposal timeout adapts by a factor of 2.
# Note: It goes up faster than it goes down: it takes fewer rounds to double than to halve.
proposal_timeout_inertia = 10

# The maximum difference between validators' clocks we expect. Incoming proposals whose timestamp
# lies in the future by more than that are rejected.
clock_tolerance = '1sec'


# ===========================================
# Configuration options for Highway consensus
# ===========================================
[consensus.highway]

# The duration for which incoming vertices with missing dependencies should be kept in a queue.
pending_vertex_timeout = '1min'

# Request the latest protocol state from a random peer periodically, with this interval.
# '0sec' means it is disabled and we never request the protocol state from a peer.
request_state_interval = '20sec'

# Log inactive or faulty validators periodically, with this interval.
# '0sec' means it is disabled and we never print the log message.
log_participation_interval = '15sec'

# Log the synchronizer state periodically, with this interval.
# '0sec' means it is disabled and we never print the log message.
log_synchronizer_interval = '5sec'

# Log the size of every incoming and outgoing serialized unit.
log_unit_sizes = false

# The maximum number of peers we request the same vertex from in parallel.
max_requests_for_vertex = 5

# The maximum number of dependencies we request per validator in a batch.
# Limits requests per validator in panorama - in order to get a total number of
# requests, multiply by # of validators.
max_request_batch_size = 20

[consensus.highway.round_success_meter]
# The number of most recent rounds we will be keeping track of.
num_rounds_to_consider = 40

# The number of successful rounds that triggers us to slow down: With this many or fewer
# successes per `num_rounds_to_consider`, we increase our round length.
num_rounds_slowdown = 10

# The number of successful rounds that triggers us to speed up: With this many or more successes
# per `num_rounds_to_consider`, we decrease our round length.
num_rounds_speedup = 32

# We will try to accelerate (decrease our round length) every `acceleration_parameter` rounds if
# we have few enough failures.
acceleration_parameter = 40

# The FTT, as a percentage (i.e. `acceleration_ftt = [1, 100]` means 1% of the validators' total weight), which
# we will use for looking for a summit in order to determine a proposal's finality.
# The required quorum in a summit we will look for to check if a round was successful is
# determined by this FTT.
acceleration_ftt = [1, 100]


# ====================================
# Configuration options for networking
# ====================================
[network]

# The public address of the node.
#
# It must be publicly available in order to allow peers to connect to this node.
# If the port is set to 0, the actual bound port will be substituted.
public_address = '127.0.0.1:0'

# Address to bind to for listening.
# If port is set to 0, a random port will be used.
bind_address = '0.0.0.0:34553'

# Addresses to connect to in order to join the network.
#
# If not set, this node will not be able to attempt to connect to the network.  Instead it will
# depend upon peers connecting to it.  This is normally only useful for the first node of the
# network.
#
# Multiple addresses can be given and the node will attempt to connect to each, requiring at least
# one connection.
known_addresses = ['127.0.0.1:34553']

<<<<<<< HEAD
# TLS keylog location
#
# If set, the node will write all keys generated during all TLS connections to the given file path.
# This option is intended for debugging only, do NOT enable this on production systems.
#
# The specified location will be appended to, even across node restarts, so it may grow large if
# unattended.
# keylog_path = "/path/to/keylog"
=======
# Minimum number of fully-connected peers to consider network component initialized.
min_peers_for_initialization = 3
>>>>>>> ea7d7b2b

# The interval between each fresh round of gossiping the node's public address.
gossip_interval = '30sec'

# Initial delay for starting address gossipping after the network starts. This should be slightly
# more than the expected time required for initial connections to complete.
initial_gossip_delay = '5sec'

# How long a connection is allowed to be stuck as pending before it is abandoned.
max_addr_pending_time = '1min'

# Maximum time allowed for a connection handshake between two nodes to be completed. Connections
# exceeding this threshold are considered unlikely to be healthy or even malicious and thus
# terminated.
handshake_timeout = '20sec'

# Maximum number of incoming connections per unique peer allowed. If the limit is hit, additional
# connections will be rejected. A value of `0` means unlimited.
max_incoming_peer_connections = 3

# The maximum total of upstream bandwidth in bytes per second allocated to non-validating peers.
# A value of `0` means unlimited.
max_outgoing_byte_rate_non_validators = 0

# The maximum allowed total impact of requests from non-validating peers per second answered.
# A value of `0` means unlimited.
max_incoming_message_rate_non_validators = 0

# Maximum number of requests for data from a single peer that are allowed be buffered. A value of
# `0` means unlimited.
max_in_flight_demands = 50

# Version threshold to enable tarpit for.
#
# When set to a version (the value may be `null` to disable the feature), any peer that reports a
# protocol version equal or below the threshold will be rejected only after holding open the
# connection for a specific (`tarpit_duration`) amount of time.
#
# This option makes most sense to enable on known nodes with addresses where legacy nodes that are
# still in operation are connecting to, as these older versions will only attempt to reconnect to
# other nodes once they have exhausted their set of known nodes.
tarpit_version_threshold = '1.2.1'

# How long to hold connections to trapped legacy nodes.
tarpit_duration = '10min'

# The probability [0.0, 1.0] of this node trapping a legacy node.
#
# Since older nodes will only reconnect if all their options are exhausted, it is sufficient for a
# single known node to hold open a connection to prevent the node from reconnecting. This should be
# set to `1/n` or higher, with `n` being the number of known nodes expected in the configuration of
# legacy nodes running this software.
tarpit_chance = 0.2

# How long peers remain blocked after they get blocklisted.
blocklist_retain_duration = '1min'

# Identity of a node
#
# When this section is not specified, an identity will be generated when the node process starts with a self-signed certifcate.
# This option makes sense for some private chains where for security reasons joining new nodes is restricted.
# [network.identity]
# tls_certificate = "local_node_cert.pem"
# secret_key = "local_node.pem"
# ca_certificate = "ca_cert.pem"

# Weights for impact estimation of incoming messages, used in combination with
# `max_incoming_message_rate_non_validators`.
#
# Any weight set to 0 means that the category of traffic is exempt from throttling.
[network.estimator_weights]
consensus = 0
gossip = 0
finality_signatures = 0
deploy_requests = 1
deploy_responses = 1
block_requests = 1
block_responses = 0
trie_requests = 1
trie_responses = 0


# ==================================================
# Configuration options for the JSON-RPC HTTP server
# ==================================================
[rpc_server]

# Flag which enables the JSON-RPC HTTP server.
enable_server = true

# Listening address for JSON-RPC HTTP server.  If the port is set to 0, a random port will be used.
#
# If the specified port cannot be bound to, a random port will be tried instead.  If binding fails,
# the JSON-RPC HTTP server will not run, but the node will be otherwise unaffected.
#
# The actual bound address will be reported via a log line if logging is enabled.
address = '0.0.0.0:7777'

# The global max rate of requests (per second) before they are limited.
# Request will be delayed to the next 1 second bucket once limited.
qps_limit = 100

# Maximum number of bytes to accept in a single request body.
max_body_bytes = 2_621_440


# ========================================================================
# Configuration options for the speculative execution JSON-RPC HTTP server
# ========================================================================
[speculative_exec_server]

# Flag which enables the speculative execution JSON-RPC HTTP server.
enable_server = false

# Listening address for speculative execution JSON-RPC HTTP server.  If the port
# is set to 0, a random port will be used.
#
# If the specified port cannot be bound to, a random port will be tried instead.
# If binding fails, the speculative execution JSON-RPC HTTP server will not run,
# but the node will be otherwise unaffected.
#
# The actual bound address will be reported via a log line if logging is enabled.
address = '0.0.0.0:7778'

# The global max rate of requests (per second) before they are limited.
# Request will be delayed to the next 1 second bucket once limited.
qps_limit = 1

# Maximum number of bytes to accept in a single request body.
max_body_bytes = 2_621_440


# ==============================================
# Configuration options for the REST HTTP server
# ==============================================
[rest_server]

# Flag which enables the REST HTTP server.
enable_server = true

# Listening address for REST HTTP server.  If the port is set to 0, a random port will be used.
#
# If the specified port cannot be bound to, a random port will be tried instead.  If binding fails,
# the REST HTTP server will not run, but the node will be otherwise unaffected.
#
# The actual bound address will be reported via a log line if logging is enabled.
address = '0.0.0.0:8888'

# The global max rate of requests (per second) before they are limited.
# Request will be delayed to the next 1 second bucket once limited.
qps_limit = 100


# ==========================================================
# Configuration options for the SSE HTTP event stream server
# ==========================================================
[event_stream_server]

# Flag which enables the SSE HTTP event stream server.
enable_server = true

# Listening address for SSE HTTP event stream server.  If the port is set to 0, a random port will be used.
#
# If the specified port cannot be bound to, a random port will be tried instead.  If binding fails,
# the SSE HTTP event stream server will not run, but the node will be otherwise unaffected.
#
# The actual bound address will be reported via a log line if logging is enabled.
address = '0.0.0.0:9999'

# The number of event stream events to buffer.
event_stream_buffer_length = 5000

# The maximum number of subscribers across all event streams the server will permit at any one time.
max_concurrent_subscribers = 100


# ===============================================
# Configuration options for the storage component
# ===============================================
[storage]

# Path (absolute, or relative to this config.toml) to the folder where any files created
# or read by the storage component will exist. A subfolder named with the network name will be
# automatically created and used for the storage component files.
#
# If the folder doesn't exist, it and any required parents will be created.
#
# If unset, the path must be supplied as an argument via the CLI.
path = '../node-storage'

# Maximum size of the database to use for the block store.
#
# The size should be a multiple of the OS page size.
#
# 483_183_820_800 == 18 GiB.
max_block_store_size = 19_327_352_832

# Maximum size of the database to use for the deploy store.
#
# The size should be a multiple of the OS page size.
#
# 322_122_547_200 == 12 GiB.
max_deploy_store_size = 12_884_901_888

# Maximum size of the database to use for the deploy metadata.
#
# The size should be a multiple of the OS page size.
#
# 322_122_547_200 == 12 GiB.
max_deploy_metadata_store_size = 12_884_901_888

# Maximum size of the database to use for the state snapshots.
#
# The size should be a multiple of the OS page size.
#
# 10_737_418_240 == 10 GiB.
max_state_store_size = 10_737_418_240

# Memory deduplication.
#
# If enabled, nodes will attempt to share loaded objects if possible.
enable_mem_deduplication = true

# Memory duplication garbage collection.
#
# Sets the frequency how often the memory pool cache is swept for free references.
# For example, setting this value to 5 means that every 5th time something is put in the pool the cache is swept.
mem_pool_prune_interval = 4096


# ===================================
# Configuration options for gossiping
# ===================================
[gossip]

# Target number of peers to infect with a given piece of data.
infection_target = 3

# The saturation limit as a percentage, with a maximum value of 99.  Used as a termination
# condition.
#
# Example: assume the `infection_target` is 3, the `saturation_limit_percent` is 80, and we don't
# manage to newly infect 3 peers.  We will stop gossiping once we know of more than 15 holders
# excluding us since 80% saturation would imply 3 new infections in 15 peers.
saturation_limit_percent = 80

# The maximum duration for which to keep finished entries.
#
# The longer they are retained, the lower the likelihood of re-gossiping a piece of data.  However,
# the longer they are retained, the larger the list of finished entries can grow.
finished_entry_duration = '60sec'

# The timeout duration for a single gossip request, i.e. for a single gossip message
# sent from this node, it will be considered timed out if the expected response from that peer is
# not received within this specified duration.
gossip_request_timeout = '10sec'

# The timeout duration for retrieving the remaining part(s) of newly-discovered data
# from a peer which gossiped information about that data to this node.
get_remainder_timeout = '5sec'


# ===============================================
# Configuration options for the block accumulator
# ===============================================
[block_accumulator]

# Block height difference threshold for starting to execute the blocks.
attempt_execution_threshold = 3

# Accepted time interval for inactivity in block accumulator.
dead_air_interval = '180sec'

# Time after which the block acceptors are considered old and can be purged.
purge_interval = '1min'


# ================================================
# Configuration options for the block synchronizer
# ================================================
[block_synchronizer]

# Maximum number of fetch-trie tasks to run in parallel during block synchronization.
max_parallel_trie_fetches = 5000

# Time interval for the node to ask for refreshed peers.
peer_refresh_interval = '90sec'

# Time interval for the node to check what the block synchronizer needs to acquire next.
need_next_interval = '1sec'

# Time interval for recurring disconnection of dishonest peers.
disconnect_dishonest_peers_interval = '10sec'


# ==================================
# Configuration options for fetchers
# ==================================
[fetcher]

# The timeout duration for a single fetcher request, i.e. for a single fetcher message
# sent from this node to another node, it will be considered timed out if the expected response from that peer is
# not received within this specified duration.
get_from_peer_timeout = '10sec'


# ========================================================
# Configuration options for the contract runtime component
# ========================================================
[contract_runtime]

# Optional maximum size of the database to use for the global state store.
#
# If unset, defaults to 805,306,368,000 == 750 GiB.
#
# The size should be a multiple of the OS page size.
max_global_state_size = 32_212_254_720

# Optional depth limit to use for global state queries.
#
# If unset, defaults to 5.
max_query_depth = 5

# Enable manual synchronizing to disk.
#
# If unset, defaults to true.
enable_manual_sync = true


# ===========================================
# Configuration options for the deploy buffer
# ===========================================
[deploy_buffer]

# The interval of checking for expired deploys.
expiry_check_interval = '1min'


# ==============================================
# Configuration options for the diagnostics port
# ==============================================
[diagnostics_port]

# If set, the diagnostics port will be available on a UNIX socket.
enabled = true

# Filename for the UNIX domain socket the diagnostics port listens on.
socket_path = "debug.socket"

# The umask to set before creating the socket. A restrictive mask like `0o077` will cause the
# socket to be only accessible by the user the node runs as. A more relaxed variant is `0o007`,
# which allows for group access as well.
socket_umask = 0o077


# =============================================
# Configuration options for the upgrade watcher
# =============================================
[upgrade_watcher]

# How often to scan file system for available upgrades.
upgrade_check_interval = '30sec'<|MERGE_RESOLUTION|>--- conflicted
+++ resolved
@@ -163,7 +163,6 @@
 # one connection.
 known_addresses = ['127.0.0.1:34553']
 
-<<<<<<< HEAD
 # TLS keylog location
 #
 # If set, the node will write all keys generated during all TLS connections to the given file path.
@@ -172,10 +171,9 @@
 # The specified location will be appended to, even across node restarts, so it may grow large if
 # unattended.
 # keylog_path = "/path/to/keylog"
-=======
+
 # Minimum number of fully-connected peers to consider network component initialized.
 min_peers_for_initialization = 3
->>>>>>> ea7d7b2b
 
 # The interval between each fresh round of gossiping the node's public address.
 gossip_interval = '30sec'
