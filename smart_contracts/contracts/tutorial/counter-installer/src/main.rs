--- conflicted
+++ resolved
@@ -15,14 +15,9 @@
     unwrap_or_revert::UnwrapOrRevert,
 };
 use casper_types::{
-    addressable_entity::{EntryPoint, EntryPointAccess, EntryPointType, EntryPoints},
+    addressable_entity::{EntryPoint, EntryPointAccess, EntryPointType, EntryPoints, NamedKeys},
     api_error::ApiError,
-<<<<<<< HEAD
-    contracts::{EntryPoint, EntryPointAccess, EntryPointType, EntryPoints},
-    CLType, CLValue, NamedKeys, URef,
-=======
-    CLType, CLValue, Key, URef,
->>>>>>> a0147930
+    CLType, CLValue, URef,
 };
 
 const COUNT_KEY: &str = "count";
