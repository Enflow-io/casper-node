--- conflicted
+++ resolved
@@ -11,13 +11,8 @@
 license = "Apache-2.0"
 
 [dependencies]
-<<<<<<< HEAD
-casper-execution-engine = { version = "5.0.0", path = "../../execution_engine", features = ["test-support"] }
+casper-execution-engine = { version = "6.0.0", path = "../../execution_engine", features = ["test-support"] }
 casper-storage = { version = "1.4.3", path = "../../storage" }
-=======
-casper-execution-engine = { version = "6.0.0", path = "../../execution_engine", features = ["test-support"] }
-casper-hashing = { version = "2.0.0", path = "../../hashing" }
->>>>>>> ec27792a
 casper-types = { version = "3.0.0", path = "../../types" }
 env_logger = "0.10.0"
 filesize = "0.2.0"
