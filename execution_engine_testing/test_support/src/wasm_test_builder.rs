--- conflicted
+++ resolved
@@ -27,13 +27,8 @@
             run_genesis_request::RunGenesisRequest,
             step::{StepRequest, StepSuccess},
             BalanceResult, EngineConfig, EngineState, Error, GenesisSuccess, GetBidsRequest,
-<<<<<<< HEAD
-            QueryRequest, QueryResult, StepError, SystemContractRegistry, UpgradeConfig,
-            UpgradeSuccess, DEFAULT_MAX_QUERY_DEPTH,
-=======
             QueryRequest, QueryResult, RewardItem, StepError, SystemContractRegistry,
-            UpgradeConfig, UpgradeSuccess,
->>>>>>> 79bdd612
+            UpgradeConfig, UpgradeSuccess, DEFAULT_MAX_QUERY_DEPTH,
         },
         execution,
     },
@@ -75,13 +70,9 @@
 };
 
 use crate::{
-<<<<<<< HEAD
     chainspec_config::{ChainspecConfig, PRODUCTION_PATH},
-    utils, ExecuteRequestBuilder, DEFAULT_PROPOSER_ADDR, DEFAULT_PROTOCOL_VERSION, SYSTEM_ADDR,
-=======
     utils, ExecuteRequestBuilder, StepRequestBuilder, DEFAULT_AUCTION_DELAY, DEFAULT_PROPOSER_ADDR,
     DEFAULT_PROTOCOL_VERSION, SYSTEM_ADDR,
->>>>>>> 79bdd612
 };
 
 /// LMDB initial map size is calculated based on DEFAULT_LMDB_PAGES and systems page size.
