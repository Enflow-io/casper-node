--- conflicted
+++ resolved
@@ -1322,7 +1322,163 @@
 
 #[ignore]
 #[test]
-<<<<<<< HEAD
+fn should_demonstrate_that_withdraw_bid_removes_delegator_bids() {
+    let system_fund_request = ExecuteRequestBuilder::standard(
+        *DEFAULT_ACCOUNT_ADDR,
+        CONTRACT_TRANSFER_TO_ACCOUNT,
+        runtime_args! {
+            ARG_TARGET => SYSTEM_ADDR,
+            ARG_AMOUNT => U512::from(TRANSFER_AMOUNT)
+        },
+    )
+    .build();
+
+    let validator_1_fund_request = ExecuteRequestBuilder::standard(
+        *DEFAULT_ACCOUNT_ADDR,
+        CONTRACT_TRANSFER_TO_ACCOUNT,
+        runtime_args! {
+            ARG_TARGET => *VALIDATOR_1_ADDR,
+            ARG_AMOUNT => U512::from(TRANSFER_AMOUNT)
+        },
+    )
+    .build();
+
+    let delegator_1_fund_request = ExecuteRequestBuilder::standard(
+        *DEFAULT_ACCOUNT_ADDR,
+        CONTRACT_TRANSFER_TO_ACCOUNT,
+        runtime_args! {
+            ARG_TARGET => *DELEGATOR_1_ADDR,
+            ARG_AMOUNT => U512::from(TRANSFER_AMOUNT)
+        },
+    )
+    .build();
+
+    let delegator_2_fund_request = ExecuteRequestBuilder::standard(
+        *DEFAULT_ACCOUNT_ADDR,
+        CONTRACT_TRANSFER_TO_ACCOUNT,
+        runtime_args! {
+            ARG_TARGET => *DELEGATOR_2_ADDR,
+            ARG_AMOUNT => U512::from(TRANSFER_AMOUNT)
+        },
+    )
+    .build();
+
+    let validator_1_add_bid_request = ExecuteRequestBuilder::standard(
+        *VALIDATOR_1_ADDR,
+        CONTRACT_ADD_BID,
+        runtime_args! {
+            ARG_AMOUNT => U512::from(VALIDATOR_1_STAKE),
+            ARG_DELEGATION_RATE => VALIDATOR_1_DELEGATION_RATE,
+            ARG_PUBLIC_KEY => *VALIDATOR_1,
+        },
+    )
+    .build();
+
+    let delegator_1_delegate_request = ExecuteRequestBuilder::standard(
+        *DELEGATOR_1_ADDR,
+        CONTRACT_DELEGATE,
+        runtime_args! {
+            ARG_AMOUNT => U512::from(DELEGATOR_1_STAKE),
+            ARG_VALIDATOR => *VALIDATOR_1,
+            ARG_DELEGATOR => *DELEGATOR_1,
+        },
+    )
+    .build();
+
+    let delegator_2_delegate_request = ExecuteRequestBuilder::standard(
+        *DELEGATOR_2_ADDR,
+        CONTRACT_DELEGATE,
+        runtime_args! {
+            ARG_AMOUNT => U512::from(DELEGATOR_2_STAKE),
+            ARG_VALIDATOR => *VALIDATOR_1,
+            ARG_DELEGATOR => *DELEGATOR_2,
+        },
+    )
+    .build();
+
+    let post_genesis_requests = vec![
+        system_fund_request,
+        validator_1_fund_request,
+        delegator_1_fund_request,
+        delegator_2_fund_request,
+        validator_1_add_bid_request,
+        delegator_1_delegate_request,
+        delegator_2_delegate_request,
+    ];
+
+    let mut timestamp_millis =
+        DEFAULT_GENESIS_TIMESTAMP_MILLIS + DEFAULT_LOCKED_FUNDS_PERIOD_MILLIS;
+
+    let mut builder = InMemoryWasmTestBuilder::default();
+
+    builder.run_genesis(&DEFAULT_RUN_GENESIS_REQUEST);
+
+    for request in post_genesis_requests {
+        builder.exec(request).commit().expect_success();
+    }
+
+    for _ in 0..5 {
+        builder.run_auction(timestamp_millis, Vec::new());
+        timestamp_millis += TIMESTAMP_MILLIS_INCREMENT;
+    }
+
+    let bids_before: Bids =
+        builder.get_value(builder.get_auction_contract_hash(), auction::BIDS_KEY);
+    let validator_1_bid = bids_before
+        .get(&*VALIDATOR_1)
+        .expect("should have validator 1 bid");
+    assert_eq!(
+        validator_1_bid
+            .delegators()
+            .keys()
+            .copied()
+            .collect::<BTreeSet<_>>(),
+        BTreeSet::from_iter(vec![*DELEGATOR_1, *DELEGATOR_2])
+    );
+    let validator_1_withdraw_bid = ExecuteRequestBuilder::standard(
+        *VALIDATOR_1_ADDR,
+        CONTRACT_WITHDRAW_BID,
+        runtime_args! {
+            ARG_PUBLIC_KEY => *VALIDATOR_1,
+            ARG_AMOUNT => U512::from(VALIDATOR_1_STAKE),
+        },
+    )
+    .build();
+    builder
+        .exec(validator_1_withdraw_bid)
+        .commit()
+        .expect_success();
+
+    let auction = builder.get_auction_contract_hash();
+    let bids_after: Bids = builder.get_value(auction, auction::BIDS_KEY);
+    assert!(
+        bids_after.get(&VALIDATOR_1).is_none(),
+        "does not have validator 1 bid and delegator bids are removed as well"
+    );
+
+    let delegator_2_undelegate = ExecuteRequestBuilder::standard(
+        *DELEGATOR_1_ADDR,
+        CONTRACT_UNDELEGATE,
+        runtime_args! {
+            ARG_AMOUNT => U512::from(DELEGATOR_2_STAKE),
+            ARG_VALIDATOR => *VALIDATOR_1,
+            ARG_DELEGATOR => *DELEGATOR_1,
+        },
+    )
+    .build();
+    builder.exec(delegator_2_undelegate).commit();
+    let results = builder.get_exec_results();
+    let last_response = results.last().expect("should have last exec response");
+    let exec_result = last_response.get(0).expect("should have first result");
+    let error = exec_result.as_error().unwrap();
+    assert!(matches!(
+        error,
+        Error::Exec(execution::Error::Revert(ApiError::AuctionError(7)))
+    ));
+}
+
+#[ignore]
+#[test]
 fn should_handle_evictions() {
     let activate_bid = |builder: &mut InMemoryWasmTestBuilder, validator_public_key: PublicKey| {
         let auction = builder.get_auction_contract_hash();
@@ -1382,25 +1538,16 @@
         tmp
     };
 
-=======
-fn should_demonstrate_that_withdraw_bid_removes_delegator_bids() {
->>>>>>> 05794871
     let system_fund_request = ExecuteRequestBuilder::standard(
         *DEFAULT_ACCOUNT_ADDR,
         CONTRACT_TRANSFER_TO_ACCOUNT,
         runtime_args! {
-<<<<<<< HEAD
             "target" => SYSTEM_ADDR,
             ARG_AMOUNT => U512::from(SYSTEM_TRANSFER_AMOUNT)
-=======
-            ARG_TARGET => SYSTEM_ADDR,
-            ARG_AMOUNT => U512::from(TRANSFER_AMOUNT)
->>>>>>> 05794871
-        },
-    )
-    .build();
-
-<<<<<<< HEAD
+        },
+    )
+    .build();
+
     let mut timestamp = DEFAULT_GENESIS_TIMESTAMP_MILLIS;
 
     let run_genesis_request = utils::create_run_genesis_request(accounts);
@@ -1493,148 +1640,4 @@
             *BID_ACCOUNT_2_PK
         ])
     );
-=======
-    let validator_1_fund_request = ExecuteRequestBuilder::standard(
-        *DEFAULT_ACCOUNT_ADDR,
-        CONTRACT_TRANSFER_TO_ACCOUNT,
-        runtime_args! {
-            ARG_TARGET => *VALIDATOR_1_ADDR,
-            ARG_AMOUNT => U512::from(TRANSFER_AMOUNT)
-        },
-    )
-    .build();
-
-    let delegator_1_fund_request = ExecuteRequestBuilder::standard(
-        *DEFAULT_ACCOUNT_ADDR,
-        CONTRACT_TRANSFER_TO_ACCOUNT,
-        runtime_args! {
-            ARG_TARGET => *DELEGATOR_1_ADDR,
-            ARG_AMOUNT => U512::from(TRANSFER_AMOUNT)
-        },
-    )
-    .build();
-
-    let delegator_2_fund_request = ExecuteRequestBuilder::standard(
-        *DEFAULT_ACCOUNT_ADDR,
-        CONTRACT_TRANSFER_TO_ACCOUNT,
-        runtime_args! {
-            ARG_TARGET => *DELEGATOR_2_ADDR,
-            ARG_AMOUNT => U512::from(TRANSFER_AMOUNT)
-        },
-    )
-    .build();
-
-    let validator_1_add_bid_request = ExecuteRequestBuilder::standard(
-        *VALIDATOR_1_ADDR,
-        CONTRACT_ADD_BID,
-        runtime_args! {
-            ARG_AMOUNT => U512::from(VALIDATOR_1_STAKE),
-            ARG_DELEGATION_RATE => VALIDATOR_1_DELEGATION_RATE,
-            ARG_PUBLIC_KEY => *VALIDATOR_1,
-        },
-    )
-    .build();
-
-    let delegator_1_delegate_request = ExecuteRequestBuilder::standard(
-        *DELEGATOR_1_ADDR,
-        CONTRACT_DELEGATE,
-        runtime_args! {
-            ARG_AMOUNT => U512::from(DELEGATOR_1_STAKE),
-            ARG_VALIDATOR => *VALIDATOR_1,
-            ARG_DELEGATOR => *DELEGATOR_1,
-        },
-    )
-    .build();
-
-    let delegator_2_delegate_request = ExecuteRequestBuilder::standard(
-        *DELEGATOR_2_ADDR,
-        CONTRACT_DELEGATE,
-        runtime_args! {
-            ARG_AMOUNT => U512::from(DELEGATOR_2_STAKE),
-            ARG_VALIDATOR => *VALIDATOR_1,
-            ARG_DELEGATOR => *DELEGATOR_2,
-        },
-    )
-    .build();
-
-    let post_genesis_requests = vec![
-        system_fund_request,
-        validator_1_fund_request,
-        delegator_1_fund_request,
-        delegator_2_fund_request,
-        validator_1_add_bid_request,
-        delegator_1_delegate_request,
-        delegator_2_delegate_request,
-    ];
-
-    let mut timestamp_millis =
-        DEFAULT_GENESIS_TIMESTAMP_MILLIS + DEFAULT_LOCKED_FUNDS_PERIOD_MILLIS;
-
-    let mut builder = InMemoryWasmTestBuilder::default();
-
-    builder.run_genesis(&DEFAULT_RUN_GENESIS_REQUEST);
-
-    for request in post_genesis_requests {
-        builder.exec(request).commit().expect_success();
-    }
-
-    for _ in 0..5 {
-        builder.run_auction(timestamp_millis);
-        timestamp_millis += TIMESTAMP_MILLIS_INCREMENT;
-    }
-
-    let bids_before: Bids =
-        builder.get_value(builder.get_auction_contract_hash(), auction::BIDS_KEY);
-    let validator_1_bid = bids_before
-        .get(&*VALIDATOR_1)
-        .expect("should have validator 1 bid");
-    assert_eq!(
-        validator_1_bid
-            .delegators()
-            .keys()
-            .copied()
-            .collect::<BTreeSet<_>>(),
-        BTreeSet::from_iter(vec![*DELEGATOR_1, *DELEGATOR_2])
-    );
-    let validator_1_withdraw_bid = ExecuteRequestBuilder::standard(
-        *VALIDATOR_1_ADDR,
-        CONTRACT_WITHDRAW_BID,
-        runtime_args! {
-            ARG_PUBLIC_KEY => *VALIDATOR_1,
-            ARG_AMOUNT => U512::from(VALIDATOR_1_STAKE),
-        },
-    )
-    .build();
-    builder
-        .exec(validator_1_withdraw_bid)
-        .commit()
-        .expect_success();
-
-    let auction = builder.get_auction_contract_hash();
-    let bids_after: Bids = builder.get_value(auction, auction::BIDS_KEY);
-    assert!(
-        bids_after.get(&VALIDATOR_1).is_none(),
-        "does not have validator 1 bid and delegator bids are removed as well"
-    );
-
-    let delegator_2_undelegate = ExecuteRequestBuilder::standard(
-        *DELEGATOR_1_ADDR,
-        CONTRACT_UNDELEGATE,
-        runtime_args! {
-            ARG_AMOUNT => U512::from(DELEGATOR_2_STAKE),
-            ARG_VALIDATOR => *VALIDATOR_1,
-            ARG_DELEGATOR => *DELEGATOR_1,
-        },
-    )
-    .build();
-    builder.exec(delegator_2_undelegate).commit();
-    let results = builder.get_exec_results();
-    let last_response = results.last().expect("should have last exec response");
-    let exec_result = last_response.get(0).expect("should have first result");
-    let error = exec_result.as_error().unwrap();
-    assert!(matches!(
-        error,
-        Error::Exec(execution::Error::Revert(ApiError::AuctionError(7)))
-    ));
->>>>>>> 05794871
 }