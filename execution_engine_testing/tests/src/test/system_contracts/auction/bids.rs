use std::{collections::BTreeSet, iter::FromIterator};

use assert_matches::assert_matches;
use num_traits::{One, Zero};
use once_cell::sync::Lazy;

use casper_engine_test_support::{
    utils, ExecuteRequestBuilder, InMemoryWasmTestBuilder, StepRequestBuilder,
    UpgradeRequestBuilder, DEFAULT_ACCOUNTS, DEFAULT_ACCOUNT_ADDR, DEFAULT_ACCOUNT_INITIAL_BALANCE,
    DEFAULT_AUCTION_DELAY, DEFAULT_EXEC_CONFIG, DEFAULT_GENESIS_TIMESTAMP_MILLIS,
    DEFAULT_LOCKED_FUNDS_PERIOD_MILLIS, DEFAULT_RUN_GENESIS_REQUEST, DEFAULT_UNBONDING_DELAY,
    MINIMUM_ACCOUNT_CREATION_BALANCE, SYSTEM_ADDR, TIMESTAMP_MILLIS_INCREMENT,
};
use casper_execution_engine::{
    core::{
        engine_state::{
            self,
            engine_config::{
<<<<<<< HEAD
                DEFAULT_MAX_ASSOCIATED_KEYS, DEFAULT_MAX_DELEGATOR_SIZE_LIMIT,
                DEFAULT_MAX_QUERY_DEPTH, DEFAULT_MAX_RUNTIME_CALL_STACK_HEIGHT,
                DEFAULT_MAX_STORED_VALUE_SIZE, DEFAULT_MINIMUM_DELEGATION_AMOUNT,
                DEFAULT_STRICT_ARGUMENT_CHECKING,
=======
                DEFAULT_MAX_ASSOCIATED_KEYS, DEFAULT_MAX_QUERY_DEPTH,
                DEFAULT_MAX_RUNTIME_CALL_STACK_HEIGHT, DEFAULT_MINIMUM_DELEGATION_AMOUNT,
>>>>>>> 7047c6b5
            },
            genesis::{GenesisAccount, GenesisValidator},
            EngineConfig, Error, RewardItem,
        },
        execution,
    },
    shared::{system_config::SystemConfig, wasm_config::WasmConfig},
    storage::global_state::in_memory::InMemoryGlobalState,
};
use casper_types::{
    self,
    account::AccountHash,
    api_error::ApiError,
    runtime_args,
    system::{
        self,
        auction::{
            self, Bids, DelegationRate, EraValidators, Error as AuctionError, UnbondingPurses,
            ValidatorWeights, WithdrawPurses, ARG_AMOUNT, ARG_DELEGATION_RATE, ARG_DELEGATOR,
            ARG_NEW_VALIDATOR, ARG_PUBLIC_KEY, ARG_VALIDATOR, ERA_ID_KEY, INITIAL_ERA_ID,
        },
    },
    EraId, Motes, ProtocolVersion, PublicKey, RuntimeArgs, SecretKey, U256, U512,
};

use crate::lmdb_fixture;

const ARG_TARGET: &str = "target";

const CONTRACT_TRANSFER_TO_ACCOUNT: &str = "transfer_to_account_u512.wasm";
const CONTRACT_ACTIVATE_BID: &str = "activate_bid.wasm";
const CONTRACT_ADD_BID: &str = "add_bid.wasm";
const CONTRACT_WITHDRAW_BID: &str = "withdraw_bid.wasm";
const CONTRACT_DELEGATE: &str = "delegate.wasm";
const CONTRACT_UNDELEGATE: &str = "undelegate.wasm";
const CONTRACT_REDELEGATE: &str = "redelegate.wasm";

const TRANSFER_AMOUNT: u64 = MINIMUM_ACCOUNT_CREATION_BALANCE + 1000;

const ADD_BID_AMOUNT_1: u64 = 95_000;
const ADD_BID_AMOUNT_2: u64 = 47_500;
const ADD_BID_DELEGATION_RATE_1: DelegationRate = 10;
const BID_AMOUNT_2: u64 = 5_000;
const ADD_BID_DELEGATION_RATE_2: DelegationRate = 15;
const WITHDRAW_BID_AMOUNT_2: u64 = 15_000;

const DELEGATE_AMOUNT_1: u64 = 125_000 + DEFAULT_MINIMUM_DELEGATION_AMOUNT;
const DELEGATE_AMOUNT_2: u64 = 15_000 + DEFAULT_MINIMUM_DELEGATION_AMOUNT;
const UNDELEGATE_AMOUNT_1: u64 = 35_000;

const SYSTEM_TRANSFER_AMOUNT: u64 = MINIMUM_ACCOUNT_CREATION_BALANCE;

const WEEK_MILLIS: u64 = 7 * 24 * 60 * 60 * 1000;

static NON_FOUNDER_VALIDATOR_1_PK: Lazy<PublicKey> = Lazy::new(|| {
    let secret_key = SecretKey::ed25519_from_bytes([3; SecretKey::ED25519_LENGTH]).unwrap();
    PublicKey::from(&secret_key)
});
static NON_FOUNDER_VALIDATOR_1_ADDR: Lazy<AccountHash> =
    Lazy::new(|| AccountHash::from(&*NON_FOUNDER_VALIDATOR_1_PK));

static NON_FOUNDER_VALIDATOR_2_PK: Lazy<PublicKey> = Lazy::new(|| {
    let secret_key = SecretKey::ed25519_from_bytes([4; SecretKey::ED25519_LENGTH]).unwrap();
    PublicKey::from(&secret_key)
});
static NON_FOUNDER_VALIDATOR_2_ADDR: Lazy<AccountHash> =
    Lazy::new(|| AccountHash::from(&*NON_FOUNDER_VALIDATOR_2_PK));

static ACCOUNT_1_PK: Lazy<PublicKey> = Lazy::new(|| {
    let secret_key = SecretKey::ed25519_from_bytes([200; SecretKey::ED25519_LENGTH]).unwrap();
    PublicKey::from(&secret_key)
});
static ACCOUNT_1_ADDR: Lazy<AccountHash> = Lazy::new(|| AccountHash::from(&*ACCOUNT_1_PK));
const ACCOUNT_1_BALANCE: u64 = MINIMUM_ACCOUNT_CREATION_BALANCE;
const ACCOUNT_1_BOND: u64 = 100_000;

static ACCOUNT_2_PK: Lazy<PublicKey> = Lazy::new(|| {
    let secret_key = SecretKey::ed25519_from_bytes([202; SecretKey::ED25519_LENGTH]).unwrap();
    PublicKey::from(&secret_key)
});
static ACCOUNT_2_ADDR: Lazy<AccountHash> = Lazy::new(|| AccountHash::from(&*ACCOUNT_2_PK));
const ACCOUNT_2_BALANCE: u64 = MINIMUM_ACCOUNT_CREATION_BALANCE;
const ACCOUNT_2_BOND: u64 = 200_000;

static GENESIS_VALIDATOR_ACCOUNT_1_PUBLIC_KEY: Lazy<PublicKey> = Lazy::new(|| {
    let secret_key = SecretKey::ed25519_from_bytes([200; SecretKey::ED25519_LENGTH]).unwrap();
    PublicKey::from(&secret_key)
});

static GENESIS_VALIDATOR_ACCOUNT_2_PUBLIC_KEY: Lazy<PublicKey> = Lazy::new(|| {
    let secret_key = SecretKey::ed25519_from_bytes([202; SecretKey::ED25519_LENGTH]).unwrap();
    PublicKey::from(&secret_key)
});

static BID_ACCOUNT_1_PK: Lazy<PublicKey> = Lazy::new(|| {
    let secret_key = SecretKey::ed25519_from_bytes([204; SecretKey::ED25519_LENGTH]).unwrap();
    PublicKey::from(&secret_key)
});
static BID_ACCOUNT_1_ADDR: Lazy<AccountHash> = Lazy::new(|| AccountHash::from(&*BID_ACCOUNT_1_PK));
const BID_ACCOUNT_1_BALANCE: u64 = MINIMUM_ACCOUNT_CREATION_BALANCE;

static BID_ACCOUNT_2_PK: Lazy<PublicKey> = Lazy::new(|| {
    let secret_key = SecretKey::ed25519_from_bytes([206; SecretKey::ED25519_LENGTH]).unwrap();
    PublicKey::from(&secret_key)
});
static BID_ACCOUNT_2_ADDR: Lazy<AccountHash> = Lazy::new(|| AccountHash::from(&*BID_ACCOUNT_2_PK));
const BID_ACCOUNT_2_BALANCE: u64 = MINIMUM_ACCOUNT_CREATION_BALANCE;

static VALIDATOR_1: Lazy<PublicKey> = Lazy::new(|| {
    let secret_key = SecretKey::ed25519_from_bytes([3; SecretKey::ED25519_LENGTH]).unwrap();
    PublicKey::from(&secret_key)
});
static DELEGATOR_1: Lazy<PublicKey> = Lazy::new(|| {
    let secret_key = SecretKey::ed25519_from_bytes([205; SecretKey::ED25519_LENGTH]).unwrap();
    PublicKey::from(&secret_key)
});
static DELEGATOR_2: Lazy<PublicKey> = Lazy::new(|| {
    let secret_key = SecretKey::ed25519_from_bytes([207; SecretKey::ED25519_LENGTH]).unwrap();
    PublicKey::from(&secret_key)
});
static VALIDATOR_1_ADDR: Lazy<AccountHash> = Lazy::new(|| AccountHash::from(&*VALIDATOR_1));
static DELEGATOR_1_ADDR: Lazy<AccountHash> = Lazy::new(|| AccountHash::from(&*DELEGATOR_1));
static DELEGATOR_2_ADDR: Lazy<AccountHash> = Lazy::new(|| AccountHash::from(&*DELEGATOR_2));
const VALIDATOR_1_STAKE: u64 = 1_000_000;
const DELEGATOR_1_STAKE: u64 = 1_500_000 + DEFAULT_MINIMUM_DELEGATION_AMOUNT;
const DELEGATOR_1_BALANCE: u64 = DEFAULT_ACCOUNT_INITIAL_BALANCE;
const DELEGATOR_2_STAKE: u64 = 2_000_000 + DEFAULT_MINIMUM_DELEGATION_AMOUNT;
const DELEGATOR_2_BALANCE: u64 = DEFAULT_ACCOUNT_INITIAL_BALANCE;

const VALIDATOR_1_DELEGATION_RATE: DelegationRate = 0;

const EXPECTED_INITIAL_RELEASE_TIMESTAMP_MILLIS: u64 =
    DEFAULT_GENESIS_TIMESTAMP_MILLIS + DEFAULT_LOCKED_FUNDS_PERIOD_MILLIS;

const WEEK_TIMESTAMPS: [u64; 14] = [
    EXPECTED_INITIAL_RELEASE_TIMESTAMP_MILLIS,
    EXPECTED_INITIAL_RELEASE_TIMESTAMP_MILLIS + WEEK_MILLIS,
    EXPECTED_INITIAL_RELEASE_TIMESTAMP_MILLIS + (WEEK_MILLIS * 2),
    EXPECTED_INITIAL_RELEASE_TIMESTAMP_MILLIS + (WEEK_MILLIS * 3),
    EXPECTED_INITIAL_RELEASE_TIMESTAMP_MILLIS + (WEEK_MILLIS * 4),
    EXPECTED_INITIAL_RELEASE_TIMESTAMP_MILLIS + (WEEK_MILLIS * 5),
    EXPECTED_INITIAL_RELEASE_TIMESTAMP_MILLIS + (WEEK_MILLIS * 6),
    EXPECTED_INITIAL_RELEASE_TIMESTAMP_MILLIS + (WEEK_MILLIS * 7),
    EXPECTED_INITIAL_RELEASE_TIMESTAMP_MILLIS + (WEEK_MILLIS * 8),
    EXPECTED_INITIAL_RELEASE_TIMESTAMP_MILLIS + (WEEK_MILLIS * 9),
    EXPECTED_INITIAL_RELEASE_TIMESTAMP_MILLIS + (WEEK_MILLIS * 10),
    EXPECTED_INITIAL_RELEASE_TIMESTAMP_MILLIS + (WEEK_MILLIS * 11),
    EXPECTED_INITIAL_RELEASE_TIMESTAMP_MILLIS + (WEEK_MILLIS * 12),
    EXPECTED_INITIAL_RELEASE_TIMESTAMP_MILLIS + (WEEK_MILLIS * 13),
];

#[ignore]
#[test]
fn should_add_new_bid() {
    let accounts = {
        let mut tmp: Vec<GenesisAccount> = DEFAULT_ACCOUNTS.clone();
        let account_1 = GenesisAccount::account(
            BID_ACCOUNT_1_PK.clone(),
            Motes::new(BID_ACCOUNT_1_BALANCE.into()),
            None,
        );
        tmp.push(account_1);
        tmp
    };

    let run_genesis_request = utils::create_run_genesis_request(accounts);

    let mut builder = InMemoryWasmTestBuilder::default();

    builder.run_genesis(&run_genesis_request);

    let exec_request_1 = ExecuteRequestBuilder::standard(
        *BID_ACCOUNT_1_ADDR,
        CONTRACT_ADD_BID,
        runtime_args! {
            ARG_PUBLIC_KEY => BID_ACCOUNT_1_PK.clone(),
            ARG_AMOUNT => U512::from(ADD_BID_AMOUNT_1),
            ARG_DELEGATION_RATE => ADD_BID_DELEGATION_RATE_1,
        },
    )
    .build();

    builder.exec(exec_request_1).expect_success().commit();

    let bids: Bids = builder.get_bids();

    assert_eq!(bids.len(), 1);
    let active_bid = bids.get(&BID_ACCOUNT_1_PK.clone()).unwrap();
    assert_eq!(
        builder.get_purse_balance(*active_bid.bonding_purse()),
        U512::from(ADD_BID_AMOUNT_1)
    );
    assert_eq!(*active_bid.delegation_rate(), ADD_BID_DELEGATION_RATE_1);
}

#[ignore]
#[test]
fn should_increase_existing_bid() {
    let accounts = {
        let mut tmp: Vec<GenesisAccount> = DEFAULT_ACCOUNTS.clone();
        let account_1 = GenesisAccount::account(
            BID_ACCOUNT_1_PK.clone(),
            Motes::new(BID_ACCOUNT_1_BALANCE.into()),
            None,
        );
        tmp.push(account_1);
        tmp
    };

    let run_genesis_request = utils::create_run_genesis_request(accounts);

    let mut builder = InMemoryWasmTestBuilder::default();

    builder.run_genesis(&run_genesis_request);

    let exec_request_1 = ExecuteRequestBuilder::standard(
        *BID_ACCOUNT_1_ADDR,
        CONTRACT_ADD_BID,
        runtime_args! {
            ARG_PUBLIC_KEY => BID_ACCOUNT_1_PK.clone(),
            ARG_AMOUNT => U512::from(ADD_BID_AMOUNT_1),
            ARG_DELEGATION_RATE => ADD_BID_DELEGATION_RATE_1,
        },
    )
    .build();

    builder.exec(exec_request_1).expect_success().commit();

    // 2nd bid top-up
    let exec_request_2 = ExecuteRequestBuilder::standard(
        *BID_ACCOUNT_1_ADDR,
        CONTRACT_ADD_BID,
        runtime_args! {
            ARG_PUBLIC_KEY => BID_ACCOUNT_1_PK.clone(),
            ARG_AMOUNT => U512::from(BID_AMOUNT_2),
            ARG_DELEGATION_RATE => ADD_BID_DELEGATION_RATE_2,
        },
    )
    .build();

    builder.exec(exec_request_2).commit().expect_success();

    let bids: Bids = builder.get_bids();

    assert_eq!(bids.len(), 1);

    let active_bid = bids.get(&BID_ACCOUNT_1_PK.clone()).unwrap();
    assert_eq!(
        builder.get_purse_balance(*active_bid.bonding_purse()),
        U512::from(ADD_BID_AMOUNT_1 + BID_AMOUNT_2)
    );
    assert_eq!(*active_bid.delegation_rate(), ADD_BID_DELEGATION_RATE_2);
}

#[ignore]
#[test]
fn should_decrease_existing_bid() {
    let accounts = {
        let mut tmp: Vec<GenesisAccount> = DEFAULT_ACCOUNTS.clone();
        let account_1 = GenesisAccount::account(
            BID_ACCOUNT_1_PK.clone(),
            Motes::new(BID_ACCOUNT_1_BALANCE.into()),
            None,
        );
        tmp.push(account_1);
        tmp
    };

    let run_genesis_request = utils::create_run_genesis_request(accounts);

    let mut builder = InMemoryWasmTestBuilder::default();

    builder.run_genesis(&run_genesis_request);

    let bid_request = ExecuteRequestBuilder::standard(
        *BID_ACCOUNT_1_ADDR,
        CONTRACT_ADD_BID,
        runtime_args! {
            ARG_PUBLIC_KEY => BID_ACCOUNT_1_PK.clone(),
            ARG_AMOUNT => U512::from(ADD_BID_AMOUNT_1),
            ARG_DELEGATION_RATE => ADD_BID_DELEGATION_RATE_1,
        },
    )
    .build();
    builder.exec(bid_request).expect_success().commit();

    // withdraw some amount
    let withdraw_request = ExecuteRequestBuilder::standard(
        *BID_ACCOUNT_1_ADDR,
        CONTRACT_WITHDRAW_BID,
        runtime_args! {
            ARG_PUBLIC_KEY => BID_ACCOUNT_1_PK.clone(),
            ARG_AMOUNT => U512::from(WITHDRAW_BID_AMOUNT_2),
        },
    )
    .build();
    builder.exec(withdraw_request).commit().expect_success();

    let bids: Bids = builder.get_bids();

    assert_eq!(bids.len(), 1);

    let active_bid = bids.get(&BID_ACCOUNT_1_PK.clone()).unwrap();
    assert_eq!(
        builder.get_purse_balance(*active_bid.bonding_purse()),
        // Since we don't pay out immediately `WITHDRAW_BID_AMOUNT_2` is locked in unbonding queue
        U512::from(ADD_BID_AMOUNT_1)
    );
    let unbonding_purses: UnbondingPurses = builder.get_unbonds();
    let unbond_list = unbonding_purses
        .get(&BID_ACCOUNT_1_ADDR)
        .expect("should have unbonded");
    assert_eq!(unbond_list.len(), 1);
    let unbonding_purse = unbond_list[0].clone();
    assert_eq!(unbonding_purse.unbonder_public_key(), &*BID_ACCOUNT_1_PK);
    assert_eq!(unbonding_purse.validator_public_key(), &*BID_ACCOUNT_1_PK);

    // `WITHDRAW_BID_AMOUNT_2` is in unbonding list
    assert_eq!(unbonding_purse.amount(), &U512::from(WITHDRAW_BID_AMOUNT_2),);
    assert_eq!(unbonding_purse.era_of_creation(), INITIAL_ERA_ID,);
}

#[ignore]
#[test]
fn should_run_delegate_and_undelegate() {
    let accounts = {
        let mut tmp: Vec<GenesisAccount> = DEFAULT_ACCOUNTS.clone();
        let account_1 = GenesisAccount::account(
            BID_ACCOUNT_1_PK.clone(),
            Motes::new(BID_ACCOUNT_1_BALANCE.into()),
            None,
        );
        tmp.push(account_1);
        tmp
    };

    let run_genesis_request = utils::create_run_genesis_request(accounts);

    let mut builder = InMemoryWasmTestBuilder::default();

    builder.run_genesis(&run_genesis_request);

    let transfer_request_1 = ExecuteRequestBuilder::standard(
        *DEFAULT_ACCOUNT_ADDR,
        CONTRACT_TRANSFER_TO_ACCOUNT,
        runtime_args! {
            ARG_TARGET => *SYSTEM_ADDR,
            ARG_AMOUNT => U512::from(TRANSFER_AMOUNT)
        },
    )
    .build();

    let transfer_request_2 = ExecuteRequestBuilder::standard(
        *DEFAULT_ACCOUNT_ADDR,
        CONTRACT_TRANSFER_TO_ACCOUNT,
        runtime_args! {
            ARG_TARGET => *NON_FOUNDER_VALIDATOR_1_ADDR,
            ARG_AMOUNT => U512::from(TRANSFER_AMOUNT)
        },
    )
    .build();

    // non-founding validator request
    let add_bid_request_1 = ExecuteRequestBuilder::standard(
        *NON_FOUNDER_VALIDATOR_1_ADDR,
        CONTRACT_ADD_BID,
        runtime_args! {
            ARG_PUBLIC_KEY => NON_FOUNDER_VALIDATOR_1_PK.clone(),
            ARG_AMOUNT => U512::from(ADD_BID_AMOUNT_1),
            ARG_DELEGATION_RATE => ADD_BID_DELEGATION_RATE_1,
        },
    )
    .build();

    builder.exec(transfer_request_1).commit().expect_success();
    builder.exec(transfer_request_2).commit().expect_success();
    builder.exec(add_bid_request_1).commit().expect_success();

    let auction_hash = builder.get_auction_contract_hash();

    let bids: Bids = builder.get_bids();
    assert_eq!(bids.len(), 1);
    let active_bid = bids.get(&NON_FOUNDER_VALIDATOR_1_PK).unwrap();
    assert_eq!(
        builder.get_purse_balance(*active_bid.bonding_purse()),
        U512::from(ADD_BID_AMOUNT_1)
    );
    assert_eq!(*active_bid.delegation_rate(), ADD_BID_DELEGATION_RATE_1);

    let auction_stored_value = builder
        .query(None, auction_hash.into(), &[])
        .expect("should query auction hash");
    let _auction = auction_stored_value
        .as_contract()
        .expect("should be contract");

    //
    let exec_request_1 = ExecuteRequestBuilder::standard(
        *BID_ACCOUNT_1_ADDR,
        CONTRACT_DELEGATE,
        runtime_args! {
            ARG_AMOUNT => U512::from(DELEGATE_AMOUNT_1),
            ARG_VALIDATOR => NON_FOUNDER_VALIDATOR_1_PK.clone(),
            ARG_DELEGATOR => BID_ACCOUNT_1_PK.clone(),
        },
    )
    .build();

    builder.exec(exec_request_1).commit().expect_success();

    let bids: Bids = builder.get_bids();
    assert_eq!(bids.len(), 1);
    let delegators = bids[&NON_FOUNDER_VALIDATOR_1_PK].delegators();
    assert_eq!(delegators.len(), 1);
    let delegated_amount_1 = *delegators[&BID_ACCOUNT_1_PK].staked_amount();
    assert_eq!(delegated_amount_1, U512::from(DELEGATE_AMOUNT_1));

    // 2nd bid top-up
    let exec_request_2 = ExecuteRequestBuilder::standard(
        *BID_ACCOUNT_1_ADDR,
        CONTRACT_DELEGATE,
        runtime_args! {
            ARG_AMOUNT => U512::from(DELEGATE_AMOUNT_2),
            ARG_VALIDATOR => NON_FOUNDER_VALIDATOR_1_PK.clone(),
            ARG_DELEGATOR => BID_ACCOUNT_1_PK.clone(),
        },
    )
    .build();

    builder.exec(exec_request_2).commit().expect_success();

    let bids: Bids = builder.get_bids();
    assert_eq!(bids.len(), 1);
    let delegators = bids[&NON_FOUNDER_VALIDATOR_1_PK].delegators();
    assert_eq!(delegators.len(), 1);
    let delegated_amount_1 = *delegators[&BID_ACCOUNT_1_PK].staked_amount();
    assert_eq!(
        delegated_amount_1,
        U512::from(DELEGATE_AMOUNT_1 + DELEGATE_AMOUNT_2)
    );

    let exec_request_3 = ExecuteRequestBuilder::standard(
        *BID_ACCOUNT_1_ADDR,
        CONTRACT_UNDELEGATE,
        runtime_args! {
            ARG_AMOUNT => U512::from(UNDELEGATE_AMOUNT_1),
            ARG_VALIDATOR => NON_FOUNDER_VALIDATOR_1_PK.clone(),
            ARG_DELEGATOR => BID_ACCOUNT_1_PK.clone(),
        },
    )
    .build();
    builder.exec(exec_request_3).commit().expect_success();

    let bids: Bids = builder.get_bids();
    assert_eq!(bids.len(), 1);
    let delegators = bids[&NON_FOUNDER_VALIDATOR_1_PK].delegators();
    assert_eq!(delegators.len(), 1);
    let delegated_amount_1 = *delegators[&BID_ACCOUNT_1_PK].staked_amount();
    assert_eq!(
        delegated_amount_1,
        U512::from(DELEGATE_AMOUNT_1 + DELEGATE_AMOUNT_2 - UNDELEGATE_AMOUNT_1)
    );

    let unbonding_purses: UnbondingPurses = builder.get_unbonds();
    assert_eq!(unbonding_purses.len(), 1);

    let unbond_list = unbonding_purses
        .get(&NON_FOUNDER_VALIDATOR_1_ADDR)
        .expect("should have unbonding purse for non founder validator");
    assert_eq!(unbond_list.len(), 1);
    assert_eq!(
        unbond_list[0].validator_public_key(),
        &*NON_FOUNDER_VALIDATOR_1_PK
    );
    assert_eq!(unbond_list[0].unbonder_public_key(), &*BID_ACCOUNT_1_PK);
    assert_eq!(unbond_list[0].amount(), &U512::from(UNDELEGATE_AMOUNT_1));
    assert!(!unbond_list[0].is_validator());

    assert_eq!(unbond_list[0].era_of_creation(), INITIAL_ERA_ID);
}

#[ignore]
#[test]
fn should_calculate_era_validators() {
    assert_ne!(*ACCOUNT_1_ADDR, *ACCOUNT_2_ADDR,);
    assert_ne!(*ACCOUNT_2_ADDR, *BID_ACCOUNT_1_ADDR,);
    assert_ne!(*ACCOUNT_2_ADDR, *DEFAULT_ACCOUNT_ADDR,);
    let accounts = {
        let mut tmp: Vec<GenesisAccount> = DEFAULT_ACCOUNTS.clone();
        let account_1 = GenesisAccount::account(
            ACCOUNT_1_PK.clone(),
            Motes::new(ACCOUNT_1_BALANCE.into()),
            Some(GenesisValidator::new(
                Motes::new(ACCOUNT_1_BOND.into()),
                DelegationRate::zero(),
            )),
        );
        let account_2 = GenesisAccount::account(
            ACCOUNT_2_PK.clone(),
            Motes::new(ACCOUNT_2_BALANCE.into()),
            Some(GenesisValidator::new(
                Motes::new(ACCOUNT_2_BOND.into()),
                DelegationRate::zero(),
            )),
        );
        let account_3 = GenesisAccount::account(
            BID_ACCOUNT_1_PK.clone(),
            Motes::new(BID_ACCOUNT_1_BALANCE.into()),
            None,
        );
        tmp.push(account_1);
        tmp.push(account_2);
        tmp.push(account_3);
        tmp
    };

    let run_genesis_request = utils::create_run_genesis_request(accounts);

    let mut builder = InMemoryWasmTestBuilder::default();

    builder.run_genesis(&run_genesis_request);

    let transfer_request_1 = ExecuteRequestBuilder::standard(
        *DEFAULT_ACCOUNT_ADDR,
        CONTRACT_TRANSFER_TO_ACCOUNT,
        runtime_args! {
            ARG_TARGET => *SYSTEM_ADDR,
            ARG_AMOUNT => U512::from(TRANSFER_AMOUNT)
        },
    )
    .build();
    let transfer_request_2 = ExecuteRequestBuilder::standard(
        *DEFAULT_ACCOUNT_ADDR,
        CONTRACT_TRANSFER_TO_ACCOUNT,
        runtime_args! {
            ARG_TARGET => *NON_FOUNDER_VALIDATOR_1_ADDR,
            ARG_AMOUNT => U512::from(TRANSFER_AMOUNT)
        },
    )
    .build();

    let auction_hash = builder.get_auction_contract_hash();
    let bids: Bids = builder.get_bids();
    assert_eq!(bids.len(), 2, "founding validators {:?}", bids);

    // Verify first era validators
    let first_validator_weights: ValidatorWeights = builder
        .get_validator_weights(INITIAL_ERA_ID)
        .expect("should have first era validator weights");
    assert_eq!(
        first_validator_weights
            .keys()
            .cloned()
            .collect::<BTreeSet<_>>(),
        BTreeSet::from_iter(vec![ACCOUNT_1_PK.clone(), ACCOUNT_2_PK.clone()])
    );

    builder.exec(transfer_request_1).commit().expect_success();
    builder.exec(transfer_request_2).commit().expect_success();

    // non-founding validator request
    let add_bid_request_1 = ExecuteRequestBuilder::standard(
        *BID_ACCOUNT_1_ADDR,
        CONTRACT_ADD_BID,
        runtime_args! {
            ARG_PUBLIC_KEY => BID_ACCOUNT_1_PK.clone(),
            ARG_AMOUNT => U512::from(ADD_BID_AMOUNT_1),
            ARG_DELEGATION_RATE => ADD_BID_DELEGATION_RATE_1,
        },
    )
    .build();

    builder.exec(add_bid_request_1).commit().expect_success();

    let pre_era_id: EraId = builder.get_value(auction_hash, ERA_ID_KEY);
    assert_eq!(pre_era_id, EraId::from(0));

    builder.run_auction(
        DEFAULT_GENESIS_TIMESTAMP_MILLIS + DEFAULT_LOCKED_FUNDS_PERIOD_MILLIS,
        Vec::new(),
    );

    let post_era_id: EraId = builder.get_value(auction_hash, ERA_ID_KEY);
    assert_eq!(post_era_id, EraId::from(1));

    let era_validators: EraValidators = builder.get_era_validators();

    // Check if there are no missing eras after the calculation, but we don't care about what the
    // elements are
    let eras: Vec<_> = era_validators.keys().copied().collect();
    assert!(!era_validators.is_empty());
    assert!(era_validators.len() >= DEFAULT_AUCTION_DELAY as usize); // definitely more than 1 element
    let (first_era, _) = era_validators.iter().min().unwrap();
    let (last_era, _) = era_validators.iter().max().unwrap();
    let expected_eras: Vec<EraId> = {
        let lo: u64 = (*first_era).into();
        let hi: u64 = (*last_era).into();
        (lo..=hi).map(EraId::from).collect()
    };
    assert_eq!(eras, expected_eras, "Eras {:?}", eras);

    assert!(post_era_id > EraId::from(0));
    let consensus_next_era_id: EraId = post_era_id + DEFAULT_AUCTION_DELAY + 1;

    let snapshot_size = DEFAULT_AUCTION_DELAY as usize + 1;
    assert_eq!(
        era_validators.len(),
        snapshot_size,
        "era_id={} {:?}",
        consensus_next_era_id,
        era_validators
    ); // eraindex==1 - ran once

    let lookup_era_id = consensus_next_era_id - 1;

    let validator_weights = era_validators
        .get(&lookup_era_id) // indexed from 0
        .unwrap_or_else(|| {
            panic!(
                "should have era_index=={} entry {:?}",
                consensus_next_era_id, era_validators
            )
        });
    assert_eq!(
        validator_weights.len(),
        3,
        "{:?} {:?}",
        era_validators,
        validator_weights
    ); //2 genesis validators "winners"
    assert_eq!(
        validator_weights
            .get(&BID_ACCOUNT_1_PK)
            .expect("should have bid account in this era"),
        &U512::from(ADD_BID_AMOUNT_1)
    );

    // Check validator weights using the API
    let era_validators_result = builder
        .get_validator_weights(lookup_era_id)
        .expect("should have validator weights");
    assert_eq!(era_validators_result, *validator_weights);

    // Make sure looked up era validators are different than initial era validators
    assert_ne!(era_validators_result, first_validator_weights);
}

#[ignore]
#[test]
fn should_get_first_seigniorage_recipients() {
    let accounts = {
        let mut tmp: Vec<GenesisAccount> = DEFAULT_ACCOUNTS.clone();
        let account_1 = GenesisAccount::account(
            ACCOUNT_1_PK.clone(),
            Motes::new(ACCOUNT_1_BALANCE.into()),
            Some(GenesisValidator::new(
                Motes::new(ACCOUNT_1_BOND.into()),
                DelegationRate::zero(),
            )),
        );
        let account_2 = GenesisAccount::account(
            ACCOUNT_2_PK.clone(),
            Motes::new(ACCOUNT_2_BALANCE.into()),
            Some(GenesisValidator::new(
                Motes::new(ACCOUNT_2_BOND.into()),
                DelegationRate::zero(),
            )),
        );
        tmp.push(account_1);
        tmp.push(account_2);
        tmp
    };

    let run_genesis_request = utils::create_run_genesis_request(accounts);

    let mut builder = InMemoryWasmTestBuilder::default();

    builder.run_genesis(&run_genesis_request);

    let transfer_request_1 = ExecuteRequestBuilder::standard(
        *DEFAULT_ACCOUNT_ADDR,
        CONTRACT_TRANSFER_TO_ACCOUNT,
        runtime_args! {
            ARG_TARGET => *SYSTEM_ADDR,
            ARG_AMOUNT => U512::from(TRANSFER_AMOUNT)
        },
    )
    .build();

    let bids: Bids = builder.get_bids();
    assert_eq!(bids.len(), 2);

    let founding_validator_1 = bids.get(&ACCOUNT_1_PK).expect("should have account 1 pk");
    assert_eq!(
        founding_validator_1
            .vesting_schedule()
            .map(|vesting_schedule| vesting_schedule.initial_release_timestamp_millis()),
        Some(DEFAULT_GENESIS_TIMESTAMP_MILLIS + DEFAULT_LOCKED_FUNDS_PERIOD_MILLIS)
    );

    let founding_validator_2 = bids.get(&ACCOUNT_2_PK).expect("should have account 2 pk");
    assert_eq!(
        founding_validator_2
            .vesting_schedule()
            .map(|vesting_schedule| vesting_schedule.initial_release_timestamp_millis()),
        Some(DEFAULT_GENESIS_TIMESTAMP_MILLIS + DEFAULT_LOCKED_FUNDS_PERIOD_MILLIS)
    );

    builder.exec(transfer_request_1).commit().expect_success();

    // run_auction should be executed first
    builder.run_auction(
        DEFAULT_GENESIS_TIMESTAMP_MILLIS + DEFAULT_LOCKED_FUNDS_PERIOD_MILLIS,
        Vec::new(),
    );

    let mut era_validators: EraValidators = builder.get_era_validators();
    let snapshot_size = DEFAULT_AUCTION_DELAY as usize + 1;

    assert_eq!(era_validators.len(), snapshot_size, "{:?}", era_validators); // eraindex==1 - ran once

    assert!(era_validators.contains_key(&(EraId::from(DEFAULT_AUCTION_DELAY).successor())));

    let era_id = EraId::from(DEFAULT_AUCTION_DELAY) - 1;

    let validator_weights = era_validators.remove(&era_id).unwrap_or_else(|| {
        panic!(
            "should have era_index=={} entry {:?}",
            era_id, era_validators
        )
    });
    // 2 genesis validators "winners" with non-zero bond
    assert_eq!(validator_weights.len(), 2, "{:?}", validator_weights);
    assert_eq!(
        validator_weights.get(&ACCOUNT_1_PK).unwrap(),
        &U512::from(ACCOUNT_1_BOND)
    );
    assert_eq!(
        validator_weights.get(&ACCOUNT_2_PK).unwrap(),
        &U512::from(ACCOUNT_2_BOND)
    );

    let first_validator_weights = builder
        .get_validator_weights(era_id)
        .expect("should have validator weights");
    assert_eq!(first_validator_weights, validator_weights);
}

#[ignore]
#[test]
fn should_release_founder_stake() {
    // ACCOUNT_1_BOND / 14 = 7_142
    const EXPECTED_WEEKLY_RELEASE: u64 = 7_142;

    const EXPECTED_REMAINDER: u64 = 12;

    const EXPECTED_LOCKED_AMOUNTS: [u64; 14] = [
        92858, 85716, 78574, 71432, 64290, 57148, 50006, 42864, 35722, 28580, 21438, 14296, 7154, 0,
    ];

    let expected_locked_amounts: Vec<U512> = EXPECTED_LOCKED_AMOUNTS
        .iter()
        .cloned()
        .map(U512::from)
        .collect();

    let expect_unbond_success = |builder: &mut InMemoryWasmTestBuilder, amount: u64| {
        let partial_unbond = ExecuteRequestBuilder::standard(
            *ACCOUNT_1_ADDR,
            CONTRACT_WITHDRAW_BID,
            runtime_args! {
                ARG_PUBLIC_KEY => ACCOUNT_1_PK.clone(),
                ARG_AMOUNT => U512::from(amount),
            },
        )
        .build();

        builder.exec(partial_unbond).commit().expect_success();
    };

    let expect_unbond_failure = |builder: &mut InMemoryWasmTestBuilder, amount: u64| {
        let full_unbond = ExecuteRequestBuilder::standard(
            *ACCOUNT_1_ADDR,
            CONTRACT_WITHDRAW_BID,
            runtime_args! {
                ARG_PUBLIC_KEY => ACCOUNT_1_PK.clone(),
                ARG_AMOUNT => U512::from(amount),
            },
        )
        .build();

        builder.exec(full_unbond).commit();

        let error = {
            let response = builder
                .get_last_exec_results()
                .expect("should have last exec result");
            let exec_response = response.last().expect("should have response");
            exec_response
                .as_error()
                .cloned()
                .expect("should have error")
        };
        assert_matches!(
            error,
            engine_state::Error::Exec(execution::Error::Revert(ApiError::AuctionError(15)))
        );
    };

    let accounts = {
        let mut tmp: Vec<GenesisAccount> = DEFAULT_ACCOUNTS.clone();
        let account_1 = GenesisAccount::account(
            ACCOUNT_1_PK.clone(),
            Motes::new(ACCOUNT_1_BALANCE.into()),
            Some(GenesisValidator::new(
                Motes::new(ACCOUNT_1_BOND.into()),
                DelegationRate::zero(),
            )),
        );
        tmp.push(account_1);
        tmp
    };

    let run_genesis_request = utils::create_run_genesis_request(accounts);

    let mut builder = InMemoryWasmTestBuilder::default();

    builder.run_genesis(&run_genesis_request);

    let fund_system_account = ExecuteRequestBuilder::standard(
        *DEFAULT_ACCOUNT_ADDR,
        CONTRACT_TRANSFER_TO_ACCOUNT,
        runtime_args! {
            ARG_TARGET => *SYSTEM_ADDR,
            ARG_AMOUNT => U512::from(DEFAULT_ACCOUNT_INITIAL_BALANCE / 10)
        },
    )
    .build();

    builder.exec(fund_system_account).commit().expect_success();

    // Check bid and its vesting schedule
    {
        let bids: Bids = builder.get_bids();
        assert_eq!(bids.len(), 1);

        let entry = bids.get(&ACCOUNT_1_PK).unwrap();
        let vesting_schedule = entry.vesting_schedule().unwrap();

        let initial_release = vesting_schedule.initial_release_timestamp_millis();
        assert_eq!(initial_release, EXPECTED_INITIAL_RELEASE_TIMESTAMP_MILLIS);

        let locked_amounts = vesting_schedule.locked_amounts().map(|arr| arr.to_vec());
        assert!(locked_amounts.is_none());
    }

    builder.run_auction(DEFAULT_GENESIS_TIMESTAMP_MILLIS, Vec::new());

    {
        // Attempt unbond of one mote
        expect_unbond_failure(&mut builder, u64::one());
    }

    builder.run_auction(WEEK_TIMESTAMPS[0], Vec::new());

    // Check bid and its vesting schedule
    {
        let bids: Bids = builder.get_bids();
        assert_eq!(bids.len(), 1);

        let entry = bids.get(&ACCOUNT_1_PK).unwrap();
        let vesting_schedule = entry.vesting_schedule().unwrap();

        let initial_release = vesting_schedule.initial_release_timestamp_millis();
        assert_eq!(initial_release, EXPECTED_INITIAL_RELEASE_TIMESTAMP_MILLIS);

        let locked_amounts = vesting_schedule.locked_amounts().map(|arr| arr.to_vec());
        assert_eq!(locked_amounts, Some(expected_locked_amounts));
    }

    let mut total_unbonded = 0;

    {
        // Attempt full unbond
        expect_unbond_failure(&mut builder, ACCOUNT_1_BOND);

        // Attempt unbond of released amount
        expect_unbond_success(&mut builder, EXPECTED_WEEKLY_RELEASE);

        total_unbonded += EXPECTED_WEEKLY_RELEASE;

        assert_eq!(ACCOUNT_1_BOND - total_unbonded, EXPECTED_LOCKED_AMOUNTS[0])
    }

    for i in 1..13 {
        // Run auction forward by almost a week
        builder.run_auction(WEEK_TIMESTAMPS[i] - 1, Vec::new());

        // Attempt unbond of 1 mote
        expect_unbond_failure(&mut builder, u64::one());

        // Run auction forward by one millisecond
        builder.run_auction(WEEK_TIMESTAMPS[i], Vec::new());

        // Attempt unbond of more than weekly release
        expect_unbond_failure(&mut builder, EXPECTED_WEEKLY_RELEASE + 1);

        // Attempt unbond of released amount
        expect_unbond_success(&mut builder, EXPECTED_WEEKLY_RELEASE);

        total_unbonded += EXPECTED_WEEKLY_RELEASE;

        assert_eq!(ACCOUNT_1_BOND - total_unbonded, EXPECTED_LOCKED_AMOUNTS[i])
    }

    {
        // Run auction forward by almost a week
        builder.run_auction(WEEK_TIMESTAMPS[13] - 1, Vec::new());

        // Attempt unbond of 1 mote
        expect_unbond_failure(&mut builder, u64::one());

        // Run auction forward by one millisecond
        builder.run_auction(WEEK_TIMESTAMPS[13], Vec::new());

        // Attempt unbond of released amount + remainder
        expect_unbond_success(&mut builder, EXPECTED_WEEKLY_RELEASE + EXPECTED_REMAINDER);

        total_unbonded += EXPECTED_WEEKLY_RELEASE + EXPECTED_REMAINDER;

        assert_eq!(ACCOUNT_1_BOND - total_unbonded, EXPECTED_LOCKED_AMOUNTS[13])
    }

    assert_eq!(ACCOUNT_1_BOND, total_unbonded);
}

#[ignore]
#[test]
fn should_fail_to_get_era_validators() {
    let accounts = {
        let mut tmp: Vec<GenesisAccount> = DEFAULT_ACCOUNTS.clone();
        let account_1 = GenesisAccount::account(
            ACCOUNT_1_PK.clone(),
            Motes::new(ACCOUNT_1_BALANCE.into()),
            Some(GenesisValidator::new(
                Motes::new(ACCOUNT_1_BOND.into()),
                DelegationRate::zero(),
            )),
        );
        tmp.push(account_1);
        tmp
    };

    let run_genesis_request = utils::create_run_genesis_request(accounts);

    let mut builder = InMemoryWasmTestBuilder::default();

    builder.run_genesis(&run_genesis_request);

    assert_eq!(
        builder.get_validator_weights(EraId::MAX),
        None,
        "should not have era validators for invalid era"
    );
}

#[ignore]
#[test]
fn should_use_era_validators_endpoint_for_first_era() {
    let extra_accounts = vec![GenesisAccount::account(
        ACCOUNT_1_PK.clone(),
        Motes::new(ACCOUNT_1_BALANCE.into()),
        Some(GenesisValidator::new(
            Motes::new(ACCOUNT_1_BOND.into()),
            DelegationRate::zero(),
        )),
    )];

    let accounts = {
        let mut tmp: Vec<GenesisAccount> = DEFAULT_ACCOUNTS.clone();
        tmp.extend(extra_accounts);
        tmp
    };

    let run_genesis_request = utils::create_run_genesis_request(accounts);

    let mut builder = InMemoryWasmTestBuilder::default();

    builder.run_genesis(&run_genesis_request);

    let validator_weights = builder
        .get_validator_weights(INITIAL_ERA_ID)
        .expect("should have validator weights for era 0");

    assert_eq!(validator_weights.len(), 1);
    assert_eq!(validator_weights[&ACCOUNT_1_PK], ACCOUNT_1_BOND.into());

    let era_validators: EraValidators = builder.get_era_validators();
    assert_eq!(era_validators[&EraId::from(0)], validator_weights);
}

#[ignore]
#[test]
fn should_calculate_era_validators_multiple_new_bids() {
    assert_ne!(*ACCOUNT_1_ADDR, *ACCOUNT_2_ADDR,);
    assert_ne!(*ACCOUNT_2_ADDR, *BID_ACCOUNT_1_ADDR,);
    assert_ne!(*ACCOUNT_2_ADDR, *DEFAULT_ACCOUNT_ADDR,);
    let accounts = {
        let mut tmp: Vec<GenesisAccount> = DEFAULT_ACCOUNTS.clone();
        let account_1 = GenesisAccount::account(
            ACCOUNT_1_PK.clone(),
            Motes::new(ACCOUNT_1_BALANCE.into()),
            Some(GenesisValidator::new(
                Motes::new(ACCOUNT_1_BOND.into()),
                DelegationRate::zero(),
            )),
        );
        let account_2 = GenesisAccount::account(
            ACCOUNT_2_PK.clone(),
            Motes::new(ACCOUNT_2_BALANCE.into()),
            Some(GenesisValidator::new(
                Motes::new(ACCOUNT_2_BOND.into()),
                DelegationRate::zero(),
            )),
        );
        let account_3 = GenesisAccount::account(
            BID_ACCOUNT_1_PK.clone(),
            Motes::new(BID_ACCOUNT_1_BALANCE.into()),
            None,
        );
        let account_4 = GenesisAccount::account(
            BID_ACCOUNT_2_PK.clone(),
            Motes::new(BID_ACCOUNT_2_BALANCE.into()),
            None,
        );
        tmp.push(account_1);
        tmp.push(account_2);
        tmp.push(account_3);
        tmp.push(account_4);
        tmp
    };

    let run_genesis_request = utils::create_run_genesis_request(accounts);

    let mut builder = InMemoryWasmTestBuilder::default();

    builder.run_genesis(&run_genesis_request);

    let genesis_validator_weights = builder
        .get_validator_weights(INITIAL_ERA_ID)
        .expect("should have genesis validators for initial era");

    // new_era is the first era in the future where new era validator weights will be calculated
    let new_era = INITIAL_ERA_ID + DEFAULT_AUCTION_DELAY + 1;
    assert!(builder.get_validator_weights(new_era).is_none());
    assert_eq!(
        builder.get_validator_weights(new_era - 1).unwrap(),
        builder.get_validator_weights(INITIAL_ERA_ID).unwrap()
    );

    assert_eq!(
        genesis_validator_weights
            .keys()
            .cloned()
            .collect::<BTreeSet<_>>(),
        BTreeSet::from_iter(vec![ACCOUNT_1_PK.clone(), ACCOUNT_2_PK.clone()])
    );

    // Fund additional accounts
    for target in &[
        *SYSTEM_ADDR,
        *NON_FOUNDER_VALIDATOR_1_ADDR,
        *NON_FOUNDER_VALIDATOR_2_ADDR,
    ] {
        let transfer_request_1 = ExecuteRequestBuilder::standard(
            *DEFAULT_ACCOUNT_ADDR,
            CONTRACT_TRANSFER_TO_ACCOUNT,
            runtime_args! {
                ARG_TARGET => *target,
                ARG_AMOUNT => U512::from(TRANSFER_AMOUNT)
            },
        )
        .build();
        builder.exec(transfer_request_1).commit().expect_success();
    }

    // non-founding validator request
    let add_bid_request_1 = ExecuteRequestBuilder::standard(
        *BID_ACCOUNT_1_ADDR,
        CONTRACT_ADD_BID,
        runtime_args! {
            ARG_PUBLIC_KEY => BID_ACCOUNT_1_PK.clone(),
            ARG_AMOUNT => U512::from(ADD_BID_AMOUNT_1),
            ARG_DELEGATION_RATE => ADD_BID_DELEGATION_RATE_1,
        },
    )
    .build();
    let add_bid_request_2 = ExecuteRequestBuilder::standard(
        *BID_ACCOUNT_2_ADDR,
        CONTRACT_ADD_BID,
        runtime_args! {
            ARG_PUBLIC_KEY => BID_ACCOUNT_2_PK.clone(),
            ARG_AMOUNT => U512::from(ADD_BID_AMOUNT_2),
            ARG_DELEGATION_RATE => ADD_BID_DELEGATION_RATE_2,
        },
    )
    .build();

    builder.exec(add_bid_request_1).commit().expect_success();
    builder.exec(add_bid_request_2).commit().expect_success();

    // run auction and compute validators for new era
    builder.run_auction(
        DEFAULT_GENESIS_TIMESTAMP_MILLIS + DEFAULT_LOCKED_FUNDS_PERIOD_MILLIS,
        Vec::new(),
    );
    // Verify first era validators
    let new_validator_weights: ValidatorWeights = builder
        .get_validator_weights(new_era)
        .expect("should have first era validator weights");

    // check that the new computed era has exactly the state we expect
    let lhs = new_validator_weights
        .keys()
        .cloned()
        .collect::<BTreeSet<_>>();

    let rhs = BTreeSet::from_iter(vec![
        ACCOUNT_1_PK.clone(),
        ACCOUNT_2_PK.clone(),
        BID_ACCOUNT_1_PK.clone(),
        BID_ACCOUNT_2_PK.clone(),
    ]);

    assert_eq!(lhs, rhs);

    // make sure that new validators are exactly those that were part of add_bid requests
    let new_validators: BTreeSet<_> = rhs
        .difference(&genesis_validator_weights.keys().cloned().collect())
        .cloned()
        .collect();
    assert_eq!(
        new_validators,
        BTreeSet::from_iter(vec![BID_ACCOUNT_1_PK.clone(), BID_ACCOUNT_2_PK.clone(),])
    );
}

#[ignore]
#[test]
fn undelegated_funds_should_be_released() {
    let system_fund_request = ExecuteRequestBuilder::standard(
        *DEFAULT_ACCOUNT_ADDR,
        CONTRACT_TRANSFER_TO_ACCOUNT,
        runtime_args! {
            ARG_TARGET => *SYSTEM_ADDR,
            ARG_AMOUNT => U512::from(SYSTEM_TRANSFER_AMOUNT)
        },
    )
    .build();

    let validator_1_fund_request = ExecuteRequestBuilder::standard(
        *DEFAULT_ACCOUNT_ADDR,
        CONTRACT_TRANSFER_TO_ACCOUNT,
        runtime_args! {
            ARG_TARGET => *NON_FOUNDER_VALIDATOR_1_ADDR,
            ARG_AMOUNT => U512::from(TRANSFER_AMOUNT)
        },
    )
    .build();

    let delegator_1_fund_request = ExecuteRequestBuilder::standard(
        *DEFAULT_ACCOUNT_ADDR,
        CONTRACT_TRANSFER_TO_ACCOUNT,
        runtime_args! {
            ARG_TARGET => *BID_ACCOUNT_1_ADDR,
            ARG_AMOUNT => U512::from(TRANSFER_AMOUNT)
        },
    )
    .build();

    let validator_1_add_bid_request = ExecuteRequestBuilder::standard(
        *NON_FOUNDER_VALIDATOR_1_ADDR,
        CONTRACT_ADD_BID,
        runtime_args! {
            ARG_PUBLIC_KEY => NON_FOUNDER_VALIDATOR_1_PK.clone(),
            ARG_AMOUNT => U512::from(ADD_BID_AMOUNT_1),
            ARG_DELEGATION_RATE => ADD_BID_DELEGATION_RATE_1,
        },
    )
    .build();

    let delegator_1_validator_1_delegate_request = ExecuteRequestBuilder::standard(
        *BID_ACCOUNT_1_ADDR,
        CONTRACT_DELEGATE,
        runtime_args! {
            ARG_AMOUNT => U512::from(DELEGATE_AMOUNT_1),
            ARG_VALIDATOR => NON_FOUNDER_VALIDATOR_1_PK.clone(),
            ARG_DELEGATOR => BID_ACCOUNT_1_PK.clone(),
        },
    )
    .build();

    let post_genesis_requests = vec![
        system_fund_request,
        delegator_1_fund_request,
        validator_1_fund_request,
        validator_1_add_bid_request,
        delegator_1_validator_1_delegate_request,
    ];

    let mut timestamp_millis =
        DEFAULT_GENESIS_TIMESTAMP_MILLIS + DEFAULT_LOCKED_FUNDS_PERIOD_MILLIS;

    let mut builder = InMemoryWasmTestBuilder::default();

    builder.run_genesis(&DEFAULT_RUN_GENESIS_REQUEST);

    for request in post_genesis_requests {
        builder.exec(request).commit().expect_success();
    }

    for _ in 0..5 {
        builder.run_auction(timestamp_millis, Vec::new());
        timestamp_millis += TIMESTAMP_MILLIS_INCREMENT;
    }

    let delegator_1_undelegate_purse = builder
        .get_account(*BID_ACCOUNT_1_ADDR)
        .expect("should have default account")
        .main_purse();

    let delegator_1_undelegate_request = ExecuteRequestBuilder::standard(
        *BID_ACCOUNT_1_ADDR,
        CONTRACT_UNDELEGATE,
        runtime_args! {
            ARG_AMOUNT => U512::from(UNDELEGATE_AMOUNT_1),
            ARG_VALIDATOR => NON_FOUNDER_VALIDATOR_1_PK.clone(),
            ARG_DELEGATOR => BID_ACCOUNT_1_PK.clone(),
        },
    )
    .build();

    builder
        .exec(delegator_1_undelegate_request)
        .commit()
        .expect_success();

    let delegator_1_purse_balance_before = builder.get_purse_balance(delegator_1_undelegate_purse);

    for _ in 0..=DEFAULT_UNBONDING_DELAY {
        let delegator_1_undelegate_purse_balance =
            builder.get_purse_balance(delegator_1_undelegate_purse);
        assert_eq!(
            delegator_1_purse_balance_before,
            delegator_1_undelegate_purse_balance
        );

        builder.run_auction(timestamp_millis, Vec::new());
        timestamp_millis += TIMESTAMP_MILLIS_INCREMENT;
    }

    let delegator_1_undelegate_purse_balance =
        builder.get_purse_balance(delegator_1_undelegate_purse);
    assert_eq!(
        delegator_1_undelegate_purse_balance,
        delegator_1_purse_balance_before + U512::from(UNDELEGATE_AMOUNT_1)
    )
}

#[ignore]
#[test]
fn fully_undelegated_funds_should_be_released() {
    const SYSTEM_TRANSFER_AMOUNT: u64 = MINIMUM_ACCOUNT_CREATION_BALANCE;

    let system_fund_request = ExecuteRequestBuilder::standard(
        *DEFAULT_ACCOUNT_ADDR,
        CONTRACT_TRANSFER_TO_ACCOUNT,
        runtime_args! {
            ARG_TARGET => *SYSTEM_ADDR,
            ARG_AMOUNT => U512::from(SYSTEM_TRANSFER_AMOUNT)
        },
    )
    .build();

    let validator_1_fund_request = ExecuteRequestBuilder::standard(
        *DEFAULT_ACCOUNT_ADDR,
        CONTRACT_TRANSFER_TO_ACCOUNT,
        runtime_args! {
            ARG_TARGET => *NON_FOUNDER_VALIDATOR_1_ADDR,
            ARG_AMOUNT => U512::from(TRANSFER_AMOUNT)
        },
    )
    .build();

    let delegator_1_fund_request = ExecuteRequestBuilder::standard(
        *DEFAULT_ACCOUNT_ADDR,
        CONTRACT_TRANSFER_TO_ACCOUNT,
        runtime_args! {
            ARG_TARGET => *BID_ACCOUNT_1_ADDR,
            ARG_AMOUNT => U512::from(TRANSFER_AMOUNT)
        },
    )
    .build();

    let validator_1_add_bid_request = ExecuteRequestBuilder::standard(
        *NON_FOUNDER_VALIDATOR_1_ADDR,
        CONTRACT_ADD_BID,
        runtime_args! {
            ARG_PUBLIC_KEY => NON_FOUNDER_VALIDATOR_1_PK.clone(),
            ARG_AMOUNT => U512::from(ADD_BID_AMOUNT_1),
            ARG_DELEGATION_RATE => ADD_BID_DELEGATION_RATE_1,
        },
    )
    .build();

    let delegator_1_validator_1_delegate_request = ExecuteRequestBuilder::standard(
        *BID_ACCOUNT_1_ADDR,
        CONTRACT_DELEGATE,
        runtime_args! {
            ARG_AMOUNT => U512::from(DELEGATE_AMOUNT_1),
            ARG_VALIDATOR => NON_FOUNDER_VALIDATOR_1_PK.clone(),
            ARG_DELEGATOR => BID_ACCOUNT_1_PK.clone(),
        },
    )
    .build();

    let post_genesis_requests = vec![
        system_fund_request,
        delegator_1_fund_request,
        validator_1_fund_request,
        validator_1_add_bid_request,
        delegator_1_validator_1_delegate_request,
    ];

    let mut timestamp_millis =
        DEFAULT_GENESIS_TIMESTAMP_MILLIS + DEFAULT_LOCKED_FUNDS_PERIOD_MILLIS;

    let mut builder = InMemoryWasmTestBuilder::default();

    builder.run_genesis(&DEFAULT_RUN_GENESIS_REQUEST);

    for request in post_genesis_requests {
        builder.exec(request).commit().expect_success();
    }

    for _ in 0..5 {
        builder.run_auction(timestamp_millis, Vec::new());
        timestamp_millis += TIMESTAMP_MILLIS_INCREMENT;
    }

    let delegator_1_undelegate_purse = builder
        .get_account(*BID_ACCOUNT_1_ADDR)
        .expect("should have default account")
        .main_purse();

    let delegator_1_undelegate_request = ExecuteRequestBuilder::standard(
        *BID_ACCOUNT_1_ADDR,
        CONTRACT_UNDELEGATE,
        runtime_args! {
            ARG_AMOUNT => U512::from(DELEGATE_AMOUNT_1),
            ARG_VALIDATOR => NON_FOUNDER_VALIDATOR_1_PK.clone(),
            ARG_DELEGATOR => BID_ACCOUNT_1_PK.clone(),
        },
    )
    .build();

    builder
        .exec(delegator_1_undelegate_request)
        .commit()
        .expect_success();

    let delegator_1_purse_balance_before = builder.get_purse_balance(delegator_1_undelegate_purse);

    for _ in 0..=DEFAULT_UNBONDING_DELAY {
        let delegator_1_undelegate_purse_balance =
            builder.get_purse_balance(delegator_1_undelegate_purse);
        assert_eq!(
            delegator_1_undelegate_purse_balance,
            delegator_1_purse_balance_before
        );
        builder.run_auction(timestamp_millis, Vec::new());
        timestamp_millis += TIMESTAMP_MILLIS_INCREMENT;
    }

    let delegator_1_undelegate_purse_after =
        builder.get_purse_balance(delegator_1_undelegate_purse);

    assert_eq!(
        delegator_1_undelegate_purse_after - delegator_1_purse_balance_before,
        U512::from(DELEGATE_AMOUNT_1)
    )
}

#[ignore]
#[test]
fn should_undelegate_delegators_when_validator_unbonds() {
    const VALIDATOR_1_REMAINING_BID: u64 = 1;
    const VALIDATOR_1_WITHDRAW_AMOUNT: u64 = VALIDATOR_1_STAKE - VALIDATOR_1_REMAINING_BID;

    let system_fund_request = ExecuteRequestBuilder::standard(
        *DEFAULT_ACCOUNT_ADDR,
        CONTRACT_TRANSFER_TO_ACCOUNT,
        runtime_args! {
            ARG_TARGET => *SYSTEM_ADDR,
            ARG_AMOUNT => U512::from(TRANSFER_AMOUNT)
        },
    )
    .build();

    let validator_1_fund_request = ExecuteRequestBuilder::standard(
        *DEFAULT_ACCOUNT_ADDR,
        CONTRACT_TRANSFER_TO_ACCOUNT,
        runtime_args! {
            ARG_TARGET => *VALIDATOR_1_ADDR,
            ARG_AMOUNT => U512::from(TRANSFER_AMOUNT)
        },
    )
    .build();

    let delegator_1_fund_request = ExecuteRequestBuilder::standard(
        *DEFAULT_ACCOUNT_ADDR,
        CONTRACT_TRANSFER_TO_ACCOUNT,
        runtime_args! {
            ARG_TARGET => *DELEGATOR_1_ADDR,
            ARG_AMOUNT => U512::from(TRANSFER_AMOUNT)
        },
    )
    .build();

    let delegator_2_fund_request = ExecuteRequestBuilder::standard(
        *DEFAULT_ACCOUNT_ADDR,
        CONTRACT_TRANSFER_TO_ACCOUNT,
        runtime_args! {
            ARG_TARGET => *DELEGATOR_2_ADDR,
            ARG_AMOUNT => U512::from(TRANSFER_AMOUNT)
        },
    )
    .build();

    let validator_1_add_bid_request = ExecuteRequestBuilder::standard(
        *VALIDATOR_1_ADDR,
        CONTRACT_ADD_BID,
        runtime_args! {
            ARG_AMOUNT => U512::from(VALIDATOR_1_STAKE),
            ARG_DELEGATION_RATE => VALIDATOR_1_DELEGATION_RATE,
            ARG_PUBLIC_KEY => VALIDATOR_1.clone(),
        },
    )
    .build();

    let delegator_1_delegate_request = ExecuteRequestBuilder::standard(
        *DELEGATOR_1_ADDR,
        CONTRACT_DELEGATE,
        runtime_args! {
            ARG_AMOUNT => U512::from(DELEGATOR_1_STAKE),
            ARG_VALIDATOR => VALIDATOR_1.clone(),
            ARG_DELEGATOR => DELEGATOR_1.clone(),
        },
    )
    .build();

    let delegator_2_delegate_request = ExecuteRequestBuilder::standard(
        *DELEGATOR_2_ADDR,
        CONTRACT_DELEGATE,
        runtime_args! {
            ARG_AMOUNT => U512::from(DELEGATOR_2_STAKE),
            ARG_VALIDATOR => VALIDATOR_1.clone(),
            ARG_DELEGATOR => DELEGATOR_2.clone(),
        },
    )
    .build();

    let validator_1_partial_withdraw_bid = ExecuteRequestBuilder::standard(
        *VALIDATOR_1_ADDR,
        CONTRACT_WITHDRAW_BID,
        runtime_args! {
            ARG_PUBLIC_KEY => VALIDATOR_1.clone(),
            ARG_AMOUNT => U512::from(VALIDATOR_1_WITHDRAW_AMOUNT),
        },
    )
    .build();

    let post_genesis_requests = vec![
        system_fund_request,
        validator_1_fund_request,
        delegator_1_fund_request,
        delegator_2_fund_request,
        validator_1_add_bid_request,
        delegator_1_delegate_request,
        delegator_2_delegate_request,
        validator_1_partial_withdraw_bid,
    ];

    let mut timestamp_millis =
        DEFAULT_GENESIS_TIMESTAMP_MILLIS + DEFAULT_LOCKED_FUNDS_PERIOD_MILLIS;

    let mut builder = InMemoryWasmTestBuilder::default();

    builder.run_genesis(&DEFAULT_RUN_GENESIS_REQUEST);

    for request in post_genesis_requests {
        builder.exec(request).commit().expect_success();
    }

    for _ in 0..5 {
        builder.run_auction(timestamp_millis, Vec::new());
        timestamp_millis += TIMESTAMP_MILLIS_INCREMENT;
    }

    let bids_before: Bids = builder.get_bids();
    let validator_1_bid = bids_before
        .get(&*VALIDATOR_1)
        .expect("should have validator 1 bid");
    assert_eq!(
        validator_1_bid
            .delegators()
            .keys()
            .cloned()
            .collect::<BTreeSet<_>>(),
        BTreeSet::from_iter(vec![DELEGATOR_1.clone(), DELEGATOR_2.clone()])
    );

    // Validator partially unbonds and only one entry is present
    let unbonding_purses_before: UnbondingPurses = builder.get_unbonds();
    assert_eq!(unbonding_purses_before[&*VALIDATOR_1_ADDR].len(), 1);
    assert_eq!(
        unbonding_purses_before[&*VALIDATOR_1_ADDR][0].unbonder_public_key(),
        &*VALIDATOR_1
    );

    let validator_1_withdraw_bid = ExecuteRequestBuilder::standard(
        *VALIDATOR_1_ADDR,
        CONTRACT_WITHDRAW_BID,
        runtime_args! {
            ARG_PUBLIC_KEY => VALIDATOR_1.clone(),
            ARG_AMOUNT => U512::from(VALIDATOR_1_REMAINING_BID),
        },
    )
    .build();

    builder
        .exec(validator_1_withdraw_bid)
        .commit()
        .expect_success();

    let bids_after: Bids = builder.get_bids();
    let validator_1_bid = bids_after.get(&VALIDATOR_1).unwrap();
    assert!(validator_1_bid.inactive());
    assert!(validator_1_bid.staked_amount().is_zero());

    let unbonding_purses_after: UnbondingPurses = builder.get_unbonds();
    assert_ne!(unbonding_purses_after, unbonding_purses_before);

    let validator_1_unbonding_purse = unbonding_purses_after
        .get(&VALIDATOR_1_ADDR)
        .expect("should have unbonding purse entry");
    assert_eq!(validator_1_unbonding_purse.len(), 4); // validator1, validator1, delegator1, delegator2

    let delegator_1_unbonding_purse = validator_1_unbonding_purse
        .iter()
        .find(|unbonding_purse| {
            (
                unbonding_purse.validator_public_key(),
                unbonding_purse.unbonder_public_key(),
            ) == (&*VALIDATOR_1, &*DELEGATOR_1)
        })
        .expect("should have delegator 1 entry");
    assert_eq!(
        delegator_1_unbonding_purse.amount(),
        &U512::from(DELEGATOR_1_STAKE)
    );

    let delegator_2_unbonding_purse = validator_1_unbonding_purse
        .iter()
        .find(|unbonding_purse| {
            (
                unbonding_purse.validator_public_key(),
                unbonding_purse.unbonder_public_key(),
            ) == (&*VALIDATOR_1, &*DELEGATOR_2)
        })
        .expect("should have delegator 2 entry");
    assert_eq!(
        delegator_2_unbonding_purse.amount(),
        &U512::from(DELEGATOR_2_STAKE)
    );

    let validator_1_unbonding_purse: Vec<_> = validator_1_unbonding_purse
        .iter()
        .filter(|unbonding_purse| {
            (
                unbonding_purse.validator_public_key(),
                unbonding_purse.unbonder_public_key(),
            ) == (&*VALIDATOR_1, &*VALIDATOR_1)
        })
        .collect();

    assert_eq!(
        validator_1_unbonding_purse[0].amount(),
        &U512::from(VALIDATOR_1_WITHDRAW_AMOUNT)
    );
    assert_eq!(
        validator_1_unbonding_purse[1].amount(),
        &U512::from(VALIDATOR_1_REMAINING_BID)
    );

    // Process unbonding requests to verify delegators recevied their stakes
    let validator_1 = builder
        .get_account(*VALIDATOR_1_ADDR)
        .expect("should have validator 1 account");
    let validator_1_balance_before = builder.get_purse_balance(validator_1.main_purse());

    let delegator_1 = builder
        .get_account(*DELEGATOR_1_ADDR)
        .expect("should have delegator 1 account");
    let delegator_1_balance_before = builder.get_purse_balance(delegator_1.main_purse());

    let delegator_2 = builder
        .get_account(*DELEGATOR_2_ADDR)
        .expect("should have delegator 1 account");
    let delegator_2_balance_before = builder.get_purse_balance(delegator_2.main_purse());

    for _ in 0..=DEFAULT_UNBONDING_DELAY {
        builder.run_auction(timestamp_millis, Vec::new());
        timestamp_millis += TIMESTAMP_MILLIS_INCREMENT;
    }

    let validator_1_balance_after = builder.get_purse_balance(validator_1.main_purse());
    let delegator_1_balance_after = builder.get_purse_balance(delegator_1.main_purse());
    let delegator_2_balance_after = builder.get_purse_balance(delegator_2.main_purse());

    assert_eq!(
        validator_1_balance_before + U512::from(VALIDATOR_1_STAKE),
        validator_1_balance_after
    );
    assert_eq!(
        delegator_1_balance_before + U512::from(DELEGATOR_1_STAKE),
        delegator_1_balance_after
    );
    assert_eq!(
        delegator_2_balance_before + U512::from(DELEGATOR_2_STAKE),
        delegator_2_balance_after
    );
}

#[ignore]
#[test]
fn should_undelegate_delegators_when_validator_fully_unbonds() {
    let system_fund_request = ExecuteRequestBuilder::standard(
        *DEFAULT_ACCOUNT_ADDR,
        CONTRACT_TRANSFER_TO_ACCOUNT,
        runtime_args! {
            ARG_TARGET => *SYSTEM_ADDR,
            ARG_AMOUNT => U512::from(TRANSFER_AMOUNT)
        },
    )
    .build();

    let validator_1_fund_request = ExecuteRequestBuilder::standard(
        *DEFAULT_ACCOUNT_ADDR,
        CONTRACT_TRANSFER_TO_ACCOUNT,
        runtime_args! {
            ARG_TARGET => *VALIDATOR_1_ADDR,
            ARG_AMOUNT => U512::from(TRANSFER_AMOUNT)
        },
    )
    .build();

    let delegator_1_fund_request = ExecuteRequestBuilder::standard(
        *DEFAULT_ACCOUNT_ADDR,
        CONTRACT_TRANSFER_TO_ACCOUNT,
        runtime_args! {
            ARG_TARGET => *DELEGATOR_1_ADDR,
            ARG_AMOUNT => U512::from(TRANSFER_AMOUNT)
        },
    )
    .build();

    let delegator_2_fund_request = ExecuteRequestBuilder::standard(
        *DEFAULT_ACCOUNT_ADDR,
        CONTRACT_TRANSFER_TO_ACCOUNT,
        runtime_args! {
            ARG_TARGET => *DELEGATOR_2_ADDR,
            ARG_AMOUNT => U512::from(TRANSFER_AMOUNT)
        },
    )
    .build();

    let validator_1_add_bid_request = ExecuteRequestBuilder::standard(
        *VALIDATOR_1_ADDR,
        CONTRACT_ADD_BID,
        runtime_args! {
            ARG_AMOUNT => U512::from(VALIDATOR_1_STAKE),
            ARG_DELEGATION_RATE => VALIDATOR_1_DELEGATION_RATE,
            ARG_PUBLIC_KEY => VALIDATOR_1.clone(),
        },
    )
    .build();

    let delegator_1_delegate_request = ExecuteRequestBuilder::standard(
        *DELEGATOR_1_ADDR,
        CONTRACT_DELEGATE,
        runtime_args! {
            ARG_AMOUNT => U512::from(DELEGATOR_1_STAKE),
            ARG_VALIDATOR => VALIDATOR_1.clone(),
            ARG_DELEGATOR => DELEGATOR_1.clone(),
        },
    )
    .build();

    let delegator_2_delegate_request = ExecuteRequestBuilder::standard(
        *DELEGATOR_2_ADDR,
        CONTRACT_DELEGATE,
        runtime_args! {
            ARG_AMOUNT => U512::from(DELEGATOR_2_STAKE),
            ARG_VALIDATOR => VALIDATOR_1.clone(),
            ARG_DELEGATOR => DELEGATOR_2.clone(),
        },
    )
    .build();

    let post_genesis_requests = vec![
        system_fund_request,
        validator_1_fund_request,
        delegator_1_fund_request,
        delegator_2_fund_request,
        validator_1_add_bid_request,
        delegator_1_delegate_request,
        delegator_2_delegate_request,
    ];

    let mut timestamp_millis =
        DEFAULT_GENESIS_TIMESTAMP_MILLIS + DEFAULT_LOCKED_FUNDS_PERIOD_MILLIS;

    let mut builder = InMemoryWasmTestBuilder::default();

    builder.run_genesis(&DEFAULT_RUN_GENESIS_REQUEST);

    for request in post_genesis_requests {
        builder.exec(request).commit().expect_success();
    }

    // Fully unbond
    let validator_1_withdraw_bid = ExecuteRequestBuilder::standard(
        *VALIDATOR_1_ADDR,
        CONTRACT_WITHDRAW_BID,
        runtime_args! {
            ARG_PUBLIC_KEY => VALIDATOR_1.clone(),
            ARG_AMOUNT => U512::from(VALIDATOR_1_STAKE),
        },
    )
    .build();

    builder
        .exec(validator_1_withdraw_bid)
        .commit()
        .expect_success();

    let bids_after: Bids = builder.get_bids();
    let validator_1_bid = bids_after.get(&VALIDATOR_1).unwrap();
    assert!(validator_1_bid.inactive());
    assert!(validator_1_bid.staked_amount().is_zero());

    let unbonding_purses_before: UnbondingPurses = builder.get_unbonds();

    let validator_1_unbonding_purse = unbonding_purses_before
        .get(&VALIDATOR_1_ADDR)
        .expect("should have unbonding purse entry");
    assert_eq!(validator_1_unbonding_purse.len(), 3); // validator1, delegator1, delegator2

    let delegator_1_unbonding_purse = validator_1_unbonding_purse
        .iter()
        .find(|unbonding_purse| {
            (
                unbonding_purse.validator_public_key(),
                unbonding_purse.unbonder_public_key(),
            ) == (&*VALIDATOR_1, &*DELEGATOR_1)
        })
        .expect("should have delegator 1 entry");
    assert_eq!(
        delegator_1_unbonding_purse.amount(),
        &U512::from(DELEGATOR_1_STAKE)
    );

    let delegator_2_unbonding_purse = validator_1_unbonding_purse
        .iter()
        .find(|unbonding_purse| {
            (
                unbonding_purse.validator_public_key(),
                unbonding_purse.unbonder_public_key(),
            ) == (&*VALIDATOR_1, &*DELEGATOR_2)
        })
        .expect("should have delegator 2 entry");
    assert_eq!(
        delegator_2_unbonding_purse.amount(),
        &U512::from(DELEGATOR_2_STAKE)
    );

    // Process unbonding requests to verify delegators received their stakes
    let validator_1 = builder
        .get_account(*VALIDATOR_1_ADDR)
        .expect("should have validator 1 account");
    let validator_1_balance_before = builder.get_purse_balance(validator_1.main_purse());

    let delegator_1 = builder
        .get_account(*DELEGATOR_1_ADDR)
        .expect("should have delegator 1 account");
    let delegator_1_balance_before = builder.get_purse_balance(delegator_1.main_purse());

    let delegator_2 = builder
        .get_account(*DELEGATOR_2_ADDR)
        .expect("should have delegator 1 account");
    let delegator_2_balance_before = builder.get_purse_balance(delegator_2.main_purse());

    for _ in 0..=DEFAULT_UNBONDING_DELAY {
        builder.run_auction(timestamp_millis, Vec::new());
        timestamp_millis += TIMESTAMP_MILLIS_INCREMENT;
    }

    let validator_1_balance_after = builder.get_purse_balance(validator_1.main_purse());
    let delegator_1_balance_after = builder.get_purse_balance(delegator_1.main_purse());
    let delegator_2_balance_after = builder.get_purse_balance(delegator_2.main_purse());

    assert_eq!(
        validator_1_balance_before + U512::from(VALIDATOR_1_STAKE),
        validator_1_balance_after
    );
    assert_eq!(
        delegator_1_balance_before + U512::from(DELEGATOR_1_STAKE),
        delegator_1_balance_after
    );
    assert_eq!(
        delegator_2_balance_before + U512::from(DELEGATOR_2_STAKE),
        delegator_2_balance_after
    );
}

#[ignore]
#[test]
fn should_handle_evictions() {
    let activate_bid = |builder: &mut InMemoryWasmTestBuilder, validator_public_key: PublicKey| {
        const ARG_VALIDATOR_PUBLIC_KEY: &str = "validator_public_key";
        let run_request = ExecuteRequestBuilder::standard(
            AccountHash::from(&validator_public_key),
            CONTRACT_ACTIVATE_BID,
            runtime_args! {
                ARG_VALIDATOR_PUBLIC_KEY => validator_public_key,
            },
        )
        .build();
        builder.exec(run_request).commit().expect_success();
    };

    let latest_validators = |builder: &mut InMemoryWasmTestBuilder| {
        let era_validators: EraValidators = builder.get_era_validators();
        let validators = era_validators
            .iter()
            .rev()
            .next()
            .map(|(_era_id, validators)| validators)
            .expect("should have validators");
        validators.keys().cloned().collect::<BTreeSet<PublicKey>>()
    };

    let accounts = {
        let mut tmp: Vec<GenesisAccount> = DEFAULT_ACCOUNTS.clone();
        let account_1 = GenesisAccount::account(
            ACCOUNT_1_PK.clone(),
            Motes::new(ACCOUNT_1_BALANCE.into()),
            Some(GenesisValidator::new(
                Motes::new(ACCOUNT_1_BOND.into()),
                DelegationRate::zero(),
            )),
        );
        let account_2 = GenesisAccount::account(
            ACCOUNT_2_PK.clone(),
            Motes::new(ACCOUNT_2_BALANCE.into()),
            Some(GenesisValidator::new(
                Motes::new(ACCOUNT_2_BOND.into()),
                DelegationRate::zero(),
            )),
        );
        let account_3 = GenesisAccount::account(
            BID_ACCOUNT_1_PK.clone(),
            Motes::new(BID_ACCOUNT_1_BALANCE.into()),
            Some(GenesisValidator::new(
                Motes::new(300_000.into()),
                DelegationRate::zero(),
            )),
        );
        let account_4 = GenesisAccount::account(
            BID_ACCOUNT_2_PK.clone(),
            Motes::new(BID_ACCOUNT_2_BALANCE.into()),
            Some(GenesisValidator::new(
                Motes::new(400_000.into()),
                DelegationRate::zero(),
            )),
        );
        tmp.push(account_1);
        tmp.push(account_2);
        tmp.push(account_3);
        tmp.push(account_4);
        tmp
    };

    let system_fund_request = ExecuteRequestBuilder::standard(
        *DEFAULT_ACCOUNT_ADDR,
        CONTRACT_TRANSFER_TO_ACCOUNT,
        runtime_args! {
            "target" => *SYSTEM_ADDR,
            ARG_AMOUNT => U512::from(SYSTEM_TRANSFER_AMOUNT)
        },
    )
    .build();

    let mut timestamp = DEFAULT_GENESIS_TIMESTAMP_MILLIS;

    let run_genesis_request = utils::create_run_genesis_request(accounts);

    let mut builder = InMemoryWasmTestBuilder::default();

    builder.run_genesis(&run_genesis_request);

    builder.exec(system_fund_request).commit().expect_success();

    // No evictions
    builder.run_auction(timestamp, Vec::new());
    timestamp += WEEK_MILLIS;

    assert_eq!(
        latest_validators(&mut builder),
        BTreeSet::from_iter(vec![
            ACCOUNT_1_PK.clone(),
            ACCOUNT_2_PK.clone(),
            BID_ACCOUNT_1_PK.clone(),
            BID_ACCOUNT_2_PK.clone()
        ])
    );

    // Evict BID_ACCOUNT_1_PK and BID_ACCOUNT_2_PK
    builder.run_auction(
        timestamp,
        vec![BID_ACCOUNT_1_PK.clone(), BID_ACCOUNT_2_PK.clone()],
    );
    timestamp += WEEK_MILLIS;

    assert_eq!(
        latest_validators(&mut builder),
        BTreeSet::from_iter(vec![ACCOUNT_1_PK.clone(), ACCOUNT_2_PK.clone(),])
    );

    // Activate BID_ACCOUNT_1_PK
    activate_bid(&mut builder, BID_ACCOUNT_1_PK.clone());
    builder.run_auction(timestamp, Vec::new());
    timestamp += WEEK_MILLIS;

    assert_eq!(
        latest_validators(&mut builder),
        BTreeSet::from_iter(vec![
            ACCOUNT_1_PK.clone(),
            ACCOUNT_2_PK.clone(),
            BID_ACCOUNT_1_PK.clone()
        ])
    );

    // Activate BID_ACCOUNT_2_PK
    activate_bid(&mut builder, BID_ACCOUNT_2_PK.clone());
    builder.run_auction(timestamp, Vec::new());
    timestamp += WEEK_MILLIS;

    assert_eq!(
        latest_validators(&mut builder),
        BTreeSet::from_iter(vec![
            ACCOUNT_1_PK.clone(),
            ACCOUNT_2_PK.clone(),
            BID_ACCOUNT_1_PK.clone(),
            BID_ACCOUNT_2_PK.clone()
        ])
    );

    // Evict all validators
    builder.run_auction(
        timestamp,
        vec![
            ACCOUNT_1_PK.clone(),
            ACCOUNT_2_PK.clone(),
            BID_ACCOUNT_1_PK.clone(),
            BID_ACCOUNT_2_PK.clone(),
        ],
    );
    timestamp += WEEK_MILLIS;

    assert_eq!(latest_validators(&mut builder), BTreeSet::new());

    // Activate all validators
    for validator in &[
        ACCOUNT_1_PK.clone(),
        ACCOUNT_2_PK.clone(),
        BID_ACCOUNT_1_PK.clone(),
        BID_ACCOUNT_2_PK.clone(),
    ] {
        activate_bid(&mut builder, validator.clone());
    }
    builder.run_auction(timestamp, Vec::new());

    assert_eq!(
        latest_validators(&mut builder),
        BTreeSet::from_iter(vec![
            ACCOUNT_1_PK.clone(),
            ACCOUNT_2_PK.clone(),
            BID_ACCOUNT_1_PK.clone(),
            BID_ACCOUNT_2_PK.clone()
        ])
    );
}

#[should_panic(expected = "OrphanedDelegator")]
#[ignore]
#[test]
fn should_validate_orphaned_genesis_delegators() {
    let missing_validator_secret_key = SecretKey::ed25519_from_bytes([123; 32]).unwrap();
    let missing_validator = PublicKey::from(&missing_validator_secret_key);

    let accounts = {
        let mut tmp: Vec<GenesisAccount> = DEFAULT_ACCOUNTS.clone();
        let account_1 = GenesisAccount::account(
            ACCOUNT_1_PK.clone(),
            Motes::new(ACCOUNT_1_BALANCE.into()),
            Some(GenesisValidator::new(
                Motes::new(ACCOUNT_1_BOND.into()),
                DelegationRate::zero(),
            )),
        );
        let account_2 = GenesisAccount::account(
            ACCOUNT_2_PK.clone(),
            Motes::new(ACCOUNT_2_BALANCE.into()),
            Some(GenesisValidator::new(
                Motes::new(ACCOUNT_2_BOND.into()),
                DelegationRate::zero(),
            )),
        );
        let delegator_1 = GenesisAccount::delegator(
            ACCOUNT_1_PK.clone(),
            DELEGATOR_1.clone(),
            Motes::new(DELEGATOR_1_BALANCE.into()),
            Motes::new(DELEGATOR_1_STAKE.into()),
        );
        let orphaned_delegator = GenesisAccount::delegator(
            missing_validator,
            DELEGATOR_1.clone(),
            Motes::new(DELEGATOR_1_BALANCE.into()),
            Motes::new(DELEGATOR_1_STAKE.into()),
        );
        tmp.push(account_1);
        tmp.push(account_2);
        tmp.push(delegator_1);
        tmp.push(orphaned_delegator);
        tmp
    };

    let run_genesis_request = utils::create_run_genesis_request(accounts);

    let mut builder = InMemoryWasmTestBuilder::default();

    builder.run_genesis(&run_genesis_request);
}

#[should_panic(expected = "DuplicatedDelegatorEntry")]
#[ignore]
#[test]
fn should_validate_duplicated_genesis_delegators() {
    let accounts = {
        let mut tmp: Vec<GenesisAccount> = DEFAULT_ACCOUNTS.clone();
        let account_1 = GenesisAccount::account(
            ACCOUNT_1_PK.clone(),
            Motes::new(ACCOUNT_1_BALANCE.into()),
            Some(GenesisValidator::new(
                Motes::new(ACCOUNT_1_BOND.into()),
                DelegationRate::zero(),
            )),
        );
        let account_2 = GenesisAccount::account(
            ACCOUNT_2_PK.clone(),
            Motes::new(ACCOUNT_2_BALANCE.into()),
            Some(GenesisValidator::new(
                Motes::new(ACCOUNT_2_BOND.into()),
                DelegationRate::zero(),
            )),
        );
        let delegator_1 = GenesisAccount::delegator(
            ACCOUNT_1_PK.clone(),
            DELEGATOR_1.clone(),
            Motes::new(DELEGATOR_1_BALANCE.into()),
            Motes::new(DELEGATOR_1_STAKE.into()),
        );
        let duplicated_delegator_1 = GenesisAccount::delegator(
            ACCOUNT_1_PK.clone(),
            DELEGATOR_1.clone(),
            Motes::new(DELEGATOR_1_BALANCE.into()),
            Motes::new(DELEGATOR_1_STAKE.into()),
        );
        let duplicated_delegator_2 = GenesisAccount::delegator(
            ACCOUNT_1_PK.clone(),
            DELEGATOR_2.clone(),
            Motes::new(DELEGATOR_2_BALANCE.into()),
            Motes::new(DELEGATOR_2_STAKE.into()),
        );
        tmp.push(account_1);
        tmp.push(account_2);
        tmp.push(delegator_1);
        tmp.push(duplicated_delegator_1);
        tmp.push(duplicated_delegator_2);
        tmp
    };

    let run_genesis_request = utils::create_run_genesis_request(accounts);

    let mut builder = InMemoryWasmTestBuilder::default();

    builder.run_genesis(&run_genesis_request);
}

#[should_panic(expected = "InvalidDelegationRate")]
#[ignore]
#[test]
fn should_validate_delegation_rate_of_genesis_validator() {
    let accounts = {
        let mut tmp: Vec<GenesisAccount> = DEFAULT_ACCOUNTS.clone();
        let account_1 = GenesisAccount::account(
            ACCOUNT_1_PK.clone(),
            Motes::new(ACCOUNT_1_BALANCE.into()),
            Some(GenesisValidator::new(
                Motes::new(ACCOUNT_1_BOND.into()),
                DelegationRate::max_value(),
            )),
        );
        tmp.push(account_1);
        tmp
    };

    let run_genesis_request = utils::create_run_genesis_request(accounts);

    let mut builder = InMemoryWasmTestBuilder::default();

    builder.run_genesis(&run_genesis_request);
}

#[should_panic(expected = "InvalidBondAmount")]
#[ignore]
#[test]
fn should_validate_bond_amount_of_genesis_validator() {
    let accounts = {
        let mut tmp: Vec<GenesisAccount> = DEFAULT_ACCOUNTS.clone();
        let account_1 = GenesisAccount::account(
            ACCOUNT_1_PK.clone(),
            Motes::new(ACCOUNT_1_BALANCE.into()),
            Some(GenesisValidator::new(Motes::zero(), DelegationRate::zero())),
        );
        tmp.push(account_1);
        tmp
    };

    let run_genesis_request = utils::create_run_genesis_request(accounts);

    let mut builder = InMemoryWasmTestBuilder::default();

    builder.run_genesis(&run_genesis_request);
}

#[ignore]
#[test]
fn should_setup_genesis_delegators() {
    let accounts = {
        let mut tmp: Vec<GenesisAccount> = DEFAULT_ACCOUNTS.clone();
        let account_1 = GenesisAccount::account(
            ACCOUNT_1_PK.clone(),
            Motes::new(ACCOUNT_1_BALANCE.into()),
            Some(GenesisValidator::new(Motes::new(ACCOUNT_1_BOND.into()), 80)),
        );
        let account_2 = GenesisAccount::account(
            ACCOUNT_2_PK.clone(),
            Motes::new(ACCOUNT_2_BALANCE.into()),
            Some(GenesisValidator::new(
                Motes::new(ACCOUNT_2_BOND.into()),
                DelegationRate::zero(),
            )),
        );
        let delegator_1 = GenesisAccount::delegator(
            ACCOUNT_1_PK.clone(),
            DELEGATOR_1.clone(),
            Motes::new(DELEGATOR_1_BALANCE.into()),
            Motes::new(DELEGATOR_1_STAKE.into()),
        );
        tmp.push(account_1);
        tmp.push(account_2);
        tmp.push(delegator_1);
        tmp
    };

    let run_genesis_request = utils::create_run_genesis_request(accounts);

    let mut builder = InMemoryWasmTestBuilder::default();

    builder.run_genesis(&run_genesis_request);

    let _account_1 = builder
        .get_account(*ACCOUNT_1_ADDR)
        .expect("should install account 1");
    let _account_2 = builder
        .get_account(*ACCOUNT_2_ADDR)
        .expect("should install account 2");

    let delegator_1 = builder
        .get_account(*DELEGATOR_1_ADDR)
        .expect("should install delegator 1");
    assert_eq!(
        builder.get_purse_balance(delegator_1.main_purse()),
        U512::from(DELEGATOR_1_BALANCE)
    );

    let bids: Bids = builder.get_bids();
    assert_eq!(
        bids.keys().cloned().collect::<BTreeSet<_>>(),
        BTreeSet::from_iter(vec![ACCOUNT_1_PK.clone(), ACCOUNT_2_PK.clone(),])
    );

    let account_1_bid_entry = bids.get(&*ACCOUNT_1_PK).expect("should have account 1 bid");
    assert_eq!(*account_1_bid_entry.delegation_rate(), 80);
    assert_eq!(account_1_bid_entry.delegators().len(), 1);

    let account_1_delegator_1_entry = account_1_bid_entry
        .delegators()
        .get(&*DELEGATOR_1)
        .expect("account 1 should have delegator 1");
    assert_eq!(
        *account_1_delegator_1_entry.staked_amount(),
        U512::from(DELEGATOR_1_STAKE)
    );
}

#[ignore]
#[test]
fn should_not_partially_undelegate_uninitialized_vesting_schedule() {
    let accounts = {
        let mut tmp: Vec<GenesisAccount> = DEFAULT_ACCOUNTS.clone();
        let validator_1 = GenesisAccount::account(
            VALIDATOR_1.clone(),
            Motes::new(VALIDATOR_1_STAKE.into()),
            Some(GenesisValidator::new(
                Motes::new(VALIDATOR_1_STAKE.into()),
                DelegationRate::zero(),
            )),
        );
        let delegator_1 = GenesisAccount::delegator(
            VALIDATOR_1.clone(),
            DELEGATOR_1.clone(),
            Motes::new(DEFAULT_ACCOUNT_INITIAL_BALANCE.into()),
            Motes::new(DELEGATOR_1_STAKE.into()),
        );
        tmp.push(validator_1);
        tmp.push(delegator_1);
        tmp
    };

    let run_genesis_request = utils::create_run_genesis_request(accounts);

    let mut builder = InMemoryWasmTestBuilder::default();

    builder.run_genesis(&run_genesis_request);

    let fund_delegator_account = ExecuteRequestBuilder::standard(
        *DEFAULT_ACCOUNT_ADDR,
        CONTRACT_TRANSFER_TO_ACCOUNT,
        runtime_args! {
            ARG_TARGET => *DELEGATOR_1_ADDR,
            ARG_AMOUNT => U512::from(MINIMUM_ACCOUNT_CREATION_BALANCE)
        },
    )
    .build();
    builder
        .exec(fund_delegator_account)
        .commit()
        .expect_success();

    let partial_undelegate = ExecuteRequestBuilder::standard(
        *DELEGATOR_1_ADDR,
        CONTRACT_UNDELEGATE,
        runtime_args! {
            auction::ARG_VALIDATOR => VALIDATOR_1.clone(),
            auction::ARG_DELEGATOR => DELEGATOR_1.clone(),
            ARG_AMOUNT => U512::from(DELEGATOR_1_STAKE - 1),
        },
    )
    .build();

    builder.exec(partial_undelegate).commit();
    let error = {
        let response = builder
            .get_last_exec_results()
            .expect("should have last exec result");
        let exec_response = response.last().expect("should have response");
        exec_response
            .as_error()
            .cloned()
            .expect("should have error")
    };

    assert!(matches!(
        error,
        engine_state::Error::Exec(execution::Error::Revert(ApiError::AuctionError(auction_error)))
        if auction_error == system::auction::Error::DelegatorFundsLocked as u8
    ));
}

#[ignore]
#[test]
fn should_not_fully_undelegate_uninitialized_vesting_schedule() {
    let accounts = {
        let mut tmp: Vec<GenesisAccount> = DEFAULT_ACCOUNTS.clone();
        let validator_1 = GenesisAccount::account(
            VALIDATOR_1.clone(),
            Motes::new(VALIDATOR_1_STAKE.into()),
            Some(GenesisValidator::new(
                Motes::new(VALIDATOR_1_STAKE.into()),
                DelegationRate::zero(),
            )),
        );
        let delegator_1 = GenesisAccount::delegator(
            VALIDATOR_1.clone(),
            DELEGATOR_1.clone(),
            Motes::new(DEFAULT_ACCOUNT_INITIAL_BALANCE.into()),
            Motes::new(DELEGATOR_1_STAKE.into()),
        );
        tmp.push(validator_1);
        tmp.push(delegator_1);
        tmp
    };

    let run_genesis_request = utils::create_run_genesis_request(accounts);

    let mut builder = InMemoryWasmTestBuilder::default();

    builder.run_genesis(&run_genesis_request);

    let fund_delegator_account = ExecuteRequestBuilder::standard(
        *DEFAULT_ACCOUNT_ADDR,
        CONTRACT_TRANSFER_TO_ACCOUNT,
        runtime_args! {
            ARG_TARGET => *DELEGATOR_1_ADDR,
            ARG_AMOUNT => U512::from(MINIMUM_ACCOUNT_CREATION_BALANCE)
        },
    )
    .build();
    builder
        .exec(fund_delegator_account)
        .commit()
        .expect_success();

    let full_undelegate = ExecuteRequestBuilder::standard(
        *DELEGATOR_1_ADDR,
        CONTRACT_UNDELEGATE,
        runtime_args! {
            auction::ARG_VALIDATOR => VALIDATOR_1.clone(),
            auction::ARG_DELEGATOR => DELEGATOR_1.clone(),
            ARG_AMOUNT => U512::from(DELEGATOR_1_STAKE),
        },
    )
    .build();

    builder.exec(full_undelegate).commit();
    let error = {
        let response = builder
            .get_last_exec_results()
            .expect("should have last exec result");
        let exec_response = response.last().expect("should have response");
        exec_response
            .as_error()
            .cloned()
            .expect("should have error")
    };

    assert!(matches!(
        error,
        engine_state::Error::Exec(execution::Error::Revert(ApiError::AuctionError(auction_error)))
        if auction_error == system::auction::Error::DelegatorFundsLocked as u8
    ));
}

#[ignore]
#[test]
fn should_not_undelegate_vfta_holder_stake() {
    let accounts = {
        let mut tmp: Vec<GenesisAccount> = DEFAULT_ACCOUNTS.clone();
        let validator_1 = GenesisAccount::account(
            VALIDATOR_1.clone(),
            Motes::new(VALIDATOR_1_STAKE.into()),
            Some(GenesisValidator::new(
                Motes::new(VALIDATOR_1_STAKE.into()),
                DelegationRate::zero(),
            )),
        );
        let delegator_1 = GenesisAccount::delegator(
            VALIDATOR_1.clone(),
            DELEGATOR_1.clone(),
            Motes::new(DEFAULT_ACCOUNT_INITIAL_BALANCE.into()),
            Motes::new(DELEGATOR_1_STAKE.into()),
        );
        tmp.push(validator_1);
        tmp.push(delegator_1);
        tmp
    };

    let run_genesis_request = utils::create_run_genesis_request(accounts);

    let mut builder = InMemoryWasmTestBuilder::default();

    builder.run_genesis(&run_genesis_request);

    let post_genesis_requests = {
        let fund_delegator_account = ExecuteRequestBuilder::standard(
            *DEFAULT_ACCOUNT_ADDR,
            CONTRACT_TRANSFER_TO_ACCOUNT,
            runtime_args! {
                ARG_TARGET => *DELEGATOR_1_ADDR,
                ARG_AMOUNT => U512::from(MINIMUM_ACCOUNT_CREATION_BALANCE)
            },
        )
        .build();

        let fund_system_account = ExecuteRequestBuilder::standard(
            *DEFAULT_ACCOUNT_ADDR,
            CONTRACT_TRANSFER_TO_ACCOUNT,
            runtime_args! {
                ARG_TARGET => *SYSTEM_ADDR,
                ARG_AMOUNT => U512::from(MINIMUM_ACCOUNT_CREATION_BALANCE)
            },
        )
        .build();

        vec![fund_system_account, fund_delegator_account]
    };

    for post_genesis_request in post_genesis_requests {
        builder.exec(post_genesis_request).commit().expect_success();
    }

    {
        let bids: Bids = builder.get_bids();
        let delegator = bids
            .get(&*VALIDATOR_1)
            .expect("should have validator")
            .delegators()
            .get(&*DELEGATOR_1)
            .expect("should have delegator");
        let vesting_schedule = delegator
            .vesting_schedule()
            .expect("should have vesting schedule");
        assert_eq!(vesting_schedule.locked_amounts(), None);
    }

    builder.run_auction(WEEK_TIMESTAMPS[0], Vec::new());

    let partial_unbond = ExecuteRequestBuilder::standard(
        *DELEGATOR_1_ADDR,
        CONTRACT_UNDELEGATE,
        runtime_args! {
            auction::ARG_VALIDATOR => VALIDATOR_1.clone(),
            auction::ARG_DELEGATOR => DELEGATOR_1.clone(),
            ARG_AMOUNT => U512::from(DELEGATOR_1_STAKE - 1),
        },
    )
    .build();

    {
        let bids: Bids = builder.get_bids();
        let delegator = bids
            .get(&*VALIDATOR_1)
            .expect("should have validator")
            .delegators()
            .get(&*DELEGATOR_1)
            .expect("should have delegator");
        let vesting_schedule = delegator
            .vesting_schedule()
            .expect("should have vesting schedule");
        assert!(matches!(vesting_schedule.locked_amounts(), Some(_)));
    }

    builder.exec(partial_unbond).commit();
    let error = {
        let response = builder
            .get_last_exec_results()
            .expect("should have last exec result");
        let exec_response = response.last().expect("should have response");
        exec_response
            .as_error()
            .cloned()
            .expect("should have error")
    };

    assert!(matches!(
        error,
        engine_state::Error::Exec(execution::Error::Revert(ApiError::AuctionError(auction_error)))
        if auction_error == system::auction::Error::DelegatorFundsLocked as u8
    ));
}

#[ignore]
#[test]
fn should_release_vfta_holder_stake() {
    const EXPECTED_WEEKLY_RELEASE: u64 =
        (DELEGATOR_1_STAKE - DEFAULT_MINIMUM_DELEGATION_AMOUNT) / 14;
    const DELEGATOR_VFTA_STAKE: u64 = DELEGATOR_1_STAKE - DEFAULT_MINIMUM_DELEGATION_AMOUNT;
    const EXPECTED_REMAINDER: u64 = 12;
    const NEW_MINIMUM_DELEGATION_AMOUNT: u64 = 0;
    const EXPECTED_LOCKED_AMOUNTS: [u64; 14] = [
        1392858, 1285716, 1178574, 1071432, 964290, 857148, 750006, 642864, 535722, 428580, 321438,
        214296, 107154, 0,
    ];

    let expected_locked_amounts: Vec<U512> = EXPECTED_LOCKED_AMOUNTS
        .iter()
        .cloned()
        .map(U512::from)
        .collect();

    let expect_undelegate_success = |builder: &mut InMemoryWasmTestBuilder, amount: u64| {
        let partial_unbond = ExecuteRequestBuilder::standard(
            *DELEGATOR_1_ADDR,
            CONTRACT_UNDELEGATE,
            runtime_args! {
                auction::ARG_VALIDATOR => ACCOUNT_1_PK.clone(),
                auction::ARG_DELEGATOR => DELEGATOR_1.clone(),
                ARG_AMOUNT => U512::from(amount),
            },
        )
        .build();

        builder.exec(partial_unbond).commit().expect_success();
    };

    let expect_undelegate_failure = |builder: &mut InMemoryWasmTestBuilder, amount: u64| {
        let full_undelegate = ExecuteRequestBuilder::standard(
            *DELEGATOR_1_ADDR,
            CONTRACT_UNDELEGATE,
            runtime_args! {
                auction::ARG_VALIDATOR => ACCOUNT_1_PK.clone(),
                auction::ARG_DELEGATOR => DELEGATOR_1.clone(),
                ARG_AMOUNT => U512::from(amount),
            },
        )
        .build();

        builder.exec(full_undelegate).commit();

        let error = {
            let response = builder
                .get_last_exec_results()
                .expect("should have last exec result");
            let exec_response = response.last().expect("should have response");
            exec_response
                .as_error()
                .cloned()
                .expect("should have error")
        };

        assert!(
            matches!(
                error,
                engine_state::Error::Exec(execution::Error::Revert(ApiError::AuctionError(auction_error)))
                if auction_error == system::auction::Error::DelegatorFundsLocked as u8
            ),
            "{:?}",
            error
        );
    };

    let accounts = {
        let mut tmp: Vec<GenesisAccount> = DEFAULT_ACCOUNTS.clone();
        let account_1 = GenesisAccount::account(
            ACCOUNT_1_PK.clone(),
            Motes::new(ACCOUNT_1_BALANCE.into()),
            Some(GenesisValidator::new(
                Motes::new(ACCOUNT_1_BOND.into()),
                DelegationRate::zero(),
            )),
        );
        let delegator_1 = GenesisAccount::delegator(
            ACCOUNT_1_PK.clone(),
            DELEGATOR_1.clone(),
            Motes::new(DELEGATOR_1_BALANCE.into()),
            Motes::new(DELEGATOR_VFTA_STAKE.into()),
        );
        tmp.push(account_1);
        tmp.push(delegator_1);
        tmp
    };

    let run_genesis_request = utils::create_run_genesis_request(accounts);

    let custom_engine_config = EngineConfig::new(
        DEFAULT_MAX_QUERY_DEPTH,
        DEFAULT_MAX_ASSOCIATED_KEYS,
        DEFAULT_MAX_RUNTIME_CALL_STACK_HEIGHT,
        NEW_MINIMUM_DELEGATION_AMOUNT,
        DEFAULT_STRICT_ARGUMENT_CHECKING,
        WasmConfig::default(),
        SystemConfig::default(),
    );

    let global_state = InMemoryGlobalState::empty().expect("should create global state");

    let mut builder = InMemoryWasmTestBuilder::new(global_state, custom_engine_config, None);

    builder.run_genesis(&run_genesis_request);

    let fund_delegator_account = ExecuteRequestBuilder::standard(
        *DEFAULT_ACCOUNT_ADDR,
        CONTRACT_TRANSFER_TO_ACCOUNT,
        runtime_args! {
            ARG_TARGET => *DELEGATOR_1_ADDR,
            ARG_AMOUNT => U512::from(MINIMUM_ACCOUNT_CREATION_BALANCE)
        },
    )
    .build();
    builder
        .exec(fund_delegator_account)
        .commit()
        .expect_success();

    let fund_system_account = ExecuteRequestBuilder::standard(
        *DEFAULT_ACCOUNT_ADDR,
        CONTRACT_TRANSFER_TO_ACCOUNT,
        runtime_args! {
            ARG_TARGET => *SYSTEM_ADDR,
            ARG_AMOUNT => U512::from(MINIMUM_ACCOUNT_CREATION_BALANCE)
        },
    )
    .build();

    builder.exec(fund_system_account).commit().expect_success();

    // Check bid and its vesting schedule
    {
        let bids: Bids = builder.get_bids();
        assert_eq!(bids.len(), 1);

        let bid_entry = bids.get(&ACCOUNT_1_PK).unwrap();
        let entry = bid_entry.delegators().get(&*DELEGATOR_1).unwrap();

        let vesting_schedule = entry.vesting_schedule().unwrap();

        let initial_release = vesting_schedule.initial_release_timestamp_millis();
        assert_eq!(initial_release, EXPECTED_INITIAL_RELEASE_TIMESTAMP_MILLIS);

        let locked_amounts = vesting_schedule.locked_amounts().map(|arr| arr.to_vec());
        assert!(locked_amounts.is_none());
    }

    builder.run_auction(DEFAULT_GENESIS_TIMESTAMP_MILLIS, Vec::new());

    {
        // Attempt unbond of one mote
        expect_undelegate_failure(&mut builder, u64::one());
    }

    builder.run_auction(WEEK_TIMESTAMPS[0], Vec::new());

    // Check bid and its vesting schedule
    {
        let bids: Bids = builder.get_bids();
        assert_eq!(bids.len(), 1);

        let bid_entry = bids.get(&ACCOUNT_1_PK).unwrap();
        let entry = bid_entry.delegators().get(&*DELEGATOR_1).unwrap();

        let vesting_schedule = entry.vesting_schedule().unwrap();

        let initial_release = vesting_schedule.initial_release_timestamp_millis();
        assert_eq!(initial_release, EXPECTED_INITIAL_RELEASE_TIMESTAMP_MILLIS);

        let locked_amounts = vesting_schedule.locked_amounts().map(|arr| arr.to_vec());
        assert_eq!(locked_amounts, Some(expected_locked_amounts));
    }

    let mut total_unbonded = 0;

    {
        // Attempt full unbond
        expect_undelegate_failure(&mut builder, DELEGATOR_VFTA_STAKE);

        // Attempt unbond of released amount
        expect_undelegate_success(&mut builder, EXPECTED_WEEKLY_RELEASE);

        total_unbonded += EXPECTED_WEEKLY_RELEASE;

        assert_eq!(
            DELEGATOR_VFTA_STAKE - total_unbonded,
            EXPECTED_LOCKED_AMOUNTS[0]
        )
    }

    for i in 1..13 {
        // Run auction forward by almost a week
        builder.run_auction(WEEK_TIMESTAMPS[i] - 1, Vec::new());

        // Attempt unbond of 1 mote
        expect_undelegate_failure(&mut builder, u64::one());

        // Run auction forward by one millisecond
        builder.run_auction(WEEK_TIMESTAMPS[i], Vec::new());

        // Attempt unbond of more than weekly release
        expect_undelegate_failure(&mut builder, EXPECTED_WEEKLY_RELEASE + 1);

        // Attempt unbond of released amount
        expect_undelegate_success(&mut builder, EXPECTED_WEEKLY_RELEASE);

        total_unbonded += EXPECTED_WEEKLY_RELEASE;

        assert_eq!(
            DELEGATOR_VFTA_STAKE - total_unbonded,
            EXPECTED_LOCKED_AMOUNTS[i]
        )
    }

    {
        // Run auction forward by almost a week
        builder.run_auction(WEEK_TIMESTAMPS[13] - 1, Vec::new());

        // Attempt unbond of 1 mote
        expect_undelegate_failure(&mut builder, u64::one());

        // Run auction forward by one millisecond
        builder.run_auction(WEEK_TIMESTAMPS[13], Vec::new());

        // Attempt unbond of released amount + remainder
        expect_undelegate_success(&mut builder, EXPECTED_WEEKLY_RELEASE + EXPECTED_REMAINDER);

        total_unbonded += EXPECTED_WEEKLY_RELEASE + EXPECTED_REMAINDER;

        assert_eq!(
            DELEGATOR_VFTA_STAKE - total_unbonded,
            EXPECTED_LOCKED_AMOUNTS[13]
        )
    }

    assert_eq!(DELEGATOR_VFTA_STAKE, total_unbonded);
}

#[ignore]
#[test]
fn should_reset_delegators_stake_after_slashing() {
    let system_fund_request = ExecuteRequestBuilder::standard(
        *DEFAULT_ACCOUNT_ADDR,
        CONTRACT_TRANSFER_TO_ACCOUNT,
        runtime_args! {
            ARG_TARGET => *SYSTEM_ADDR,
            ARG_AMOUNT => U512::from(SYSTEM_TRANSFER_AMOUNT)
        },
    )
    .build();

    let validator_1_fund_request = ExecuteRequestBuilder::standard(
        *DEFAULT_ACCOUNT_ADDR,
        CONTRACT_TRANSFER_TO_ACCOUNT,
        runtime_args! {
            ARG_TARGET => *NON_FOUNDER_VALIDATOR_1_ADDR,
            ARG_AMOUNT => U512::from(TRANSFER_AMOUNT)
        },
    )
    .build();

    let validator_2_fund_request = ExecuteRequestBuilder::standard(
        *DEFAULT_ACCOUNT_ADDR,
        CONTRACT_TRANSFER_TO_ACCOUNT,
        runtime_args! {
            ARG_TARGET => *NON_FOUNDER_VALIDATOR_2_ADDR,
            ARG_AMOUNT => U512::from(TRANSFER_AMOUNT)
        },
    )
    .build();

    let delegator_1_fund_request = ExecuteRequestBuilder::standard(
        *DEFAULT_ACCOUNT_ADDR,
        CONTRACT_TRANSFER_TO_ACCOUNT,
        runtime_args! {
            ARG_TARGET => *BID_ACCOUNT_1_ADDR,
            ARG_AMOUNT => U512::from(TRANSFER_AMOUNT)
        },
    )
    .build();

    let delegator_2_fund_request = ExecuteRequestBuilder::standard(
        *DEFAULT_ACCOUNT_ADDR,
        CONTRACT_TRANSFER_TO_ACCOUNT,
        runtime_args! {
            ARG_TARGET => *BID_ACCOUNT_2_ADDR,
            ARG_AMOUNT => U512::from(TRANSFER_AMOUNT)
        },
    )
    .build();

    let validator_1_add_bid_request = ExecuteRequestBuilder::standard(
        *NON_FOUNDER_VALIDATOR_1_ADDR,
        CONTRACT_ADD_BID,
        runtime_args! {
            ARG_PUBLIC_KEY => NON_FOUNDER_VALIDATOR_1_PK.clone(),
            ARG_AMOUNT => U512::from(ADD_BID_AMOUNT_1),
            ARG_DELEGATION_RATE => ADD_BID_DELEGATION_RATE_1,
        },
    )
    .build();

    let validator_2_add_bid_request = ExecuteRequestBuilder::standard(
        *NON_FOUNDER_VALIDATOR_2_ADDR,
        CONTRACT_ADD_BID,
        runtime_args! {
            ARG_PUBLIC_KEY => NON_FOUNDER_VALIDATOR_2_PK.clone(),
            ARG_AMOUNT => U512::from(ADD_BID_AMOUNT_2),
            ARG_DELEGATION_RATE => ADD_BID_DELEGATION_RATE_2,
        },
    )
    .build();

    let delegator_1_validator_1_delegate_request = ExecuteRequestBuilder::standard(
        *BID_ACCOUNT_1_ADDR,
        CONTRACT_DELEGATE,
        runtime_args! {
            ARG_AMOUNT => U512::from(DELEGATE_AMOUNT_1),
            ARG_VALIDATOR => NON_FOUNDER_VALIDATOR_1_PK.clone(),
            ARG_DELEGATOR => BID_ACCOUNT_1_PK.clone(),
        },
    )
    .build();

    let delegator_1_validator_2_delegate_request = ExecuteRequestBuilder::standard(
        *BID_ACCOUNT_1_ADDR,
        CONTRACT_DELEGATE,
        runtime_args! {
            ARG_AMOUNT => U512::from(DELEGATE_AMOUNT_1),
            ARG_VALIDATOR => NON_FOUNDER_VALIDATOR_2_PK.clone(),
            ARG_DELEGATOR => BID_ACCOUNT_1_PK.clone(),
        },
    )
    .build();

    let delegator_2_validator_1_delegate_request = ExecuteRequestBuilder::standard(
        *BID_ACCOUNT_2_ADDR,
        CONTRACT_DELEGATE,
        runtime_args! {
            ARG_AMOUNT => U512::from(DELEGATE_AMOUNT_2),
            ARG_VALIDATOR => NON_FOUNDER_VALIDATOR_1_PK.clone(),
            ARG_DELEGATOR => BID_ACCOUNT_2_PK.clone(),
        },
    )
    .build();

    let delegator_2_validator_2_delegate_request = ExecuteRequestBuilder::standard(
        *BID_ACCOUNT_2_ADDR,
        CONTRACT_DELEGATE,
        runtime_args! {
            ARG_AMOUNT => U512::from(DELEGATE_AMOUNT_2),
            ARG_VALIDATOR => NON_FOUNDER_VALIDATOR_2_PK.clone(),
            ARG_DELEGATOR => BID_ACCOUNT_2_PK.clone(),
        },
    )
    .build();

    let post_genesis_requests = vec![
        system_fund_request,
        delegator_1_fund_request,
        delegator_2_fund_request,
        validator_1_fund_request,
        validator_2_fund_request,
        validator_1_add_bid_request,
        validator_2_add_bid_request,
        delegator_1_validator_1_delegate_request,
        delegator_1_validator_2_delegate_request,
        delegator_2_validator_1_delegate_request,
        delegator_2_validator_2_delegate_request,
    ];

    let mut builder = InMemoryWasmTestBuilder::default();

    builder.run_genesis(&DEFAULT_RUN_GENESIS_REQUEST);

    for request in post_genesis_requests {
        builder.exec(request).expect_success().commit();
    }

    let auction_hash = builder.get_auction_contract_hash();

    // Check bids before slashing

    let bids_1: Bids = builder.get_bids();

    let validator_1_delegator_stakes_1: U512 = bids_1
        .get(&NON_FOUNDER_VALIDATOR_1_PK)
        .expect("should have bids")
        .delegators()
        .iter()
        .map(|(_, delegator)| *delegator.staked_amount())
        .sum();
    assert!(validator_1_delegator_stakes_1 > U512::zero());

    let validator_2_delegator_stakes_1: U512 = bids_1
        .get(&NON_FOUNDER_VALIDATOR_2_PK)
        .expect("should have bids")
        .delegators()
        .iter()
        .map(|(_, delegator)| *delegator.staked_amount())
        .sum();
    assert!(validator_2_delegator_stakes_1 > U512::zero());

    let slash_request_1 = ExecuteRequestBuilder::contract_call_by_hash(
        *SYSTEM_ADDR,
        auction_hash,
        auction::METHOD_SLASH,
        runtime_args! {
            auction::ARG_VALIDATOR_PUBLIC_KEYS => vec![
               NON_FOUNDER_VALIDATOR_2_PK.clone(),
            ]
        },
    )
    .build();

    builder.exec(slash_request_1).expect_success().commit();

    // Compare bids after slashing validator 2
    let bids_2: Bids = builder.get_bids();
    assert_ne!(bids_1, bids_2);

    let validator_1_bid_2 = bids_2
        .get(&NON_FOUNDER_VALIDATOR_1_PK)
        .expect("should have bids");
    let validator_1_delegator_stakes_2: U512 = validator_1_bid_2
        .delegators()
        .iter()
        .map(|(_, delegator)| *delegator.staked_amount())
        .sum();
    assert!(validator_1_delegator_stakes_2 > U512::zero());

    let validator_2_bid_2 = bids_2
        .get(&NON_FOUNDER_VALIDATOR_2_PK)
        .expect("should have bids");
    assert!(validator_2_bid_2.inactive());

    let validator_2_delegator_stakes_2: U512 = validator_2_bid_2
        .delegators()
        .iter()
        .map(|(_, delegator)| *delegator.staked_amount())
        .sum();
    assert!(validator_2_delegator_stakes_2 < validator_2_delegator_stakes_1);
    assert_eq!(validator_2_delegator_stakes_2, U512::zero());

    // Validator 1 total delegated stake did not change
    assert_eq!(
        validator_1_delegator_stakes_2,
        validator_1_delegator_stakes_1
    );

    let slash_request_2 = ExecuteRequestBuilder::contract_call_by_hash(
        *SYSTEM_ADDR,
        auction_hash,
        auction::METHOD_SLASH,
        runtime_args! {
            auction::ARG_VALIDATOR_PUBLIC_KEYS => vec![
                NON_FOUNDER_VALIDATOR_1_PK.clone(),
            ]
        },
    )
    .build();

    builder.exec(slash_request_2).expect_success().commit();

    // Compare bids after slashing validator 2
    let bids_3: Bids = builder.get_bids();
    assert_ne!(bids_3, bids_2);
    assert_ne!(bids_3, bids_1);

    let validator_1 = bids_3
        .get(&NON_FOUNDER_VALIDATOR_1_PK)
        .expect("should have bids");
    let validator_1_delegator_stakes_3: U512 = validator_1
        .delegators()
        .iter()
        .map(|(_, delegator)| *delegator.staked_amount())
        .sum();

    assert_ne!(
        validator_1_delegator_stakes_3,
        validator_1_delegator_stakes_1
    );
    assert_ne!(
        validator_1_delegator_stakes_3,
        validator_1_delegator_stakes_2
    );

    // Validator 1 total delegated stake is set to 0
    assert_eq!(validator_1_delegator_stakes_3, U512::zero());
}

#[should_panic(expected = "InvalidDelegatedAmount")]
#[ignore]
#[test]
fn should_validate_genesis_delegators_bond_amount() {
    let accounts = {
        let mut tmp: Vec<GenesisAccount> = DEFAULT_ACCOUNTS.clone();
        let account_1 = GenesisAccount::account(
            ACCOUNT_1_PK.clone(),
            Motes::new(ACCOUNT_1_BALANCE.into()),
            Some(GenesisValidator::new(Motes::new(ACCOUNT_1_BOND.into()), 80)),
        );
        let account_2 = GenesisAccount::account(
            ACCOUNT_2_PK.clone(),
            Motes::new(ACCOUNT_2_BALANCE.into()),
            Some(GenesisValidator::new(
                Motes::new(ACCOUNT_2_BOND.into()),
                DelegationRate::zero(),
            )),
        );
        let delegator_1 = GenesisAccount::delegator(
            ACCOUNT_1_PK.clone(),
            DELEGATOR_1.clone(),
            Motes::new(DELEGATOR_1_BALANCE.into()),
            Motes::new(U512::zero()),
        );
        tmp.push(account_1);
        tmp.push(account_2);
        tmp.push(delegator_1);
        tmp
    };

    let run_genesis_request = utils::create_run_genesis_request(accounts);

    let mut builder = InMemoryWasmTestBuilder::default();

    builder.run_genesis(&run_genesis_request);
}

fn check_validator_slots_for_accounts(accounts: usize) {
    let accounts = {
        let range = 1..=accounts;

        let mut tmp: Vec<GenesisAccount> = Vec::with_capacity(accounts);

        for count in range.map(U256::from) {
            let secret_key = {
                let mut secret_key_bytes = [0; 32];
                count.to_big_endian(&mut secret_key_bytes);
                SecretKey::ed25519_from_bytes(&secret_key_bytes).expect("should create ed25519 key")
            };

            let public_key = PublicKey::from(&secret_key);

            let account = GenesisAccount::account(
                public_key,
                Motes::new(DEFAULT_ACCOUNT_INITIAL_BALANCE.into()),
                Some(GenesisValidator::new(Motes::new(ACCOUNT_1_BOND.into()), 80)),
            );

            tmp.push(account)
        }

        tmp
    };

    let run_genesis_request = utils::create_run_genesis_request(accounts);

    let mut builder = InMemoryWasmTestBuilder::default();

    builder.run_genesis(&run_genesis_request);
}

#[should_panic(expected = "InvalidValidatorSlots")]
#[ignore]
#[test]
fn should_fail_with_more_accounts_than_slots() {
    check_validator_slots_for_accounts(DEFAULT_EXEC_CONFIG.validator_slots() as usize + 1);
}

#[ignore]
#[test]
fn should_run_genesis_with_exact_validator_slots() {
    check_validator_slots_for_accounts(DEFAULT_EXEC_CONFIG.validator_slots() as usize);
}

#[ignore]
#[test]
fn should_delegate_and_redelegate() {
    let system_fund_request = ExecuteRequestBuilder::standard(
        *DEFAULT_ACCOUNT_ADDR,
        CONTRACT_TRANSFER_TO_ACCOUNT,
        runtime_args! {
            ARG_TARGET => *SYSTEM_ADDR,
            ARG_AMOUNT => U512::from(SYSTEM_TRANSFER_AMOUNT)
        },
    )
    .build();

    let validator_1_fund_request = ExecuteRequestBuilder::standard(
        *DEFAULT_ACCOUNT_ADDR,
        CONTRACT_TRANSFER_TO_ACCOUNT,
        runtime_args! {
            ARG_TARGET => *NON_FOUNDER_VALIDATOR_1_ADDR,
            ARG_AMOUNT => U512::from(TRANSFER_AMOUNT)
        },
    )
    .build();

    let validator_2_fund_request = ExecuteRequestBuilder::standard(
        *DEFAULT_ACCOUNT_ADDR,
        CONTRACT_TRANSFER_TO_ACCOUNT,
        runtime_args! {
            ARG_TARGET => *NON_FOUNDER_VALIDATOR_2_ADDR,
            ARG_AMOUNT => U512::from(TRANSFER_AMOUNT)
        },
    )
    .build();

    let delegator_1_fund_request = ExecuteRequestBuilder::standard(
        *DEFAULT_ACCOUNT_ADDR,
        CONTRACT_TRANSFER_TO_ACCOUNT,
        runtime_args! {
            ARG_TARGET => *BID_ACCOUNT_1_ADDR,
            ARG_AMOUNT => U512::from(TRANSFER_AMOUNT)
        },
    )
    .build();

    let validator_1_add_bid_request = ExecuteRequestBuilder::standard(
        *NON_FOUNDER_VALIDATOR_1_ADDR,
        CONTRACT_ADD_BID,
        runtime_args! {
            ARG_PUBLIC_KEY => NON_FOUNDER_VALIDATOR_1_PK.clone(),
            ARG_AMOUNT => U512::from(ADD_BID_AMOUNT_1),
            ARG_DELEGATION_RATE => ADD_BID_DELEGATION_RATE_1,
        },
    )
    .build();

    let validator_2_add_bid_request = ExecuteRequestBuilder::standard(
        *NON_FOUNDER_VALIDATOR_2_ADDR,
        CONTRACT_ADD_BID,
        runtime_args! {
            ARG_PUBLIC_KEY => NON_FOUNDER_VALIDATOR_2_PK.clone(),
            ARG_AMOUNT => U512::from(ADD_BID_AMOUNT_2),
            ARG_DELEGATION_RATE => ADD_BID_DELEGATION_RATE_1,
        },
    )
    .build();

    let delegator_1_validator_1_delegate_request = ExecuteRequestBuilder::standard(
        *BID_ACCOUNT_1_ADDR,
        CONTRACT_DELEGATE,
        runtime_args! {
            ARG_AMOUNT => U512::from(DELEGATE_AMOUNT_1),
            ARG_VALIDATOR => NON_FOUNDER_VALIDATOR_1_PK.clone(),
            ARG_DELEGATOR => BID_ACCOUNT_1_PK.clone(),
        },
    )
    .build();

    let post_genesis_requests = vec![
        system_fund_request,
        delegator_1_fund_request,
        validator_1_fund_request,
        validator_2_fund_request,
        validator_1_add_bid_request,
        validator_2_add_bid_request,
        delegator_1_validator_1_delegate_request,
    ];

    let mut builder = InMemoryWasmTestBuilder::default();

    builder.run_genesis(&DEFAULT_RUN_GENESIS_REQUEST);

    for request in post_genesis_requests {
        builder.exec(request).commit().expect_success();
    }

    for _ in 0..=DEFAULT_AUCTION_DELAY {
        let step_request = StepRequestBuilder::new()
            .with_parent_state_hash(builder.get_post_state_hash())
            .with_protocol_version(ProtocolVersion::V1_0_0)
            .with_next_era_id(builder.get_era().successor())
            .build();

        builder
            .step(step_request)
            .expect("must execute third step request post upgrade");
    }

    let delegator_1_undelegate_purse = builder
        .get_account(*BID_ACCOUNT_1_ADDR)
        .expect("should have default account")
        .main_purse();

    let delegator_1_redelegate_request = ExecuteRequestBuilder::standard(
        *BID_ACCOUNT_1_ADDR,
        CONTRACT_REDELEGATE,
        runtime_args! {
            ARG_AMOUNT => U512::from(UNDELEGATE_AMOUNT_1 + DEFAULT_MINIMUM_DELEGATION_AMOUNT),
            ARG_VALIDATOR => NON_FOUNDER_VALIDATOR_1_PK.clone(),
            ARG_DELEGATOR => BID_ACCOUNT_1_PK.clone(),
            ARG_NEW_VALIDATOR => NON_FOUNDER_VALIDATOR_2_PK.clone()
        },
    )
    .build();

    builder
        .exec(delegator_1_redelegate_request)
        .commit()
        .expect_success();

    let after_redelegation = builder
        .get_unbonds()
        .get(&NON_FOUNDER_VALIDATOR_1_ADDR)
        .expect("must have purses")
        .len();

    assert_eq!(1, after_redelegation);

    let delegator_1_purse_balance_before = builder.get_purse_balance(delegator_1_undelegate_purse);

    for _ in 0..=DEFAULT_UNBONDING_DELAY {
        let delegator_1_redelegate_purse_balance =
            builder.get_purse_balance(delegator_1_undelegate_purse);
        assert_eq!(
            delegator_1_purse_balance_before,
            delegator_1_redelegate_purse_balance
        );

        let step_request = StepRequestBuilder::new()
            .with_parent_state_hash(builder.get_post_state_hash())
            .with_protocol_version(ProtocolVersion::V1_0_0)
            .with_next_era_id(builder.get_era().successor())
            .with_reward_item(RewardItem::new(NON_FOUNDER_VALIDATOR_1_PK.clone(), 1))
            .with_reward_item(RewardItem::new(NON_FOUNDER_VALIDATOR_2_PK.clone(), 1))
            .build();

        builder
            .step(step_request)
            .expect("must execute step request");
    }

    // Since a redelegation has been processed no funds should have transferred back to the purse.
    let delegator_1_purse_balance_after = builder.get_purse_balance(delegator_1_undelegate_purse);
    assert_eq!(
        delegator_1_purse_balance_before,
        delegator_1_purse_balance_after
    );

    let bids: Bids = builder.get_bids();
    assert_eq!(bids.len(), 2);

    let delegators = bids[&NON_FOUNDER_VALIDATOR_1_PK].delegators();
    assert_eq!(delegators.len(), 1);
    let delegated_amount_1 = *delegators[&BID_ACCOUNT_1_PK].staked_amount();
    assert_eq!(
        delegated_amount_1,
        U512::from(DELEGATE_AMOUNT_1 - UNDELEGATE_AMOUNT_1 - DEFAULT_MINIMUM_DELEGATION_AMOUNT)
    );

    let delegators = bids[&NON_FOUNDER_VALIDATOR_2_PK].delegators();
    assert_eq!(delegators.len(), 1);
    let redelegated_amount_1 = *delegators[&BID_ACCOUNT_1_PK].staked_amount();
    assert_eq!(
        redelegated_amount_1,
        U512::from(UNDELEGATE_AMOUNT_1 + DEFAULT_MINIMUM_DELEGATION_AMOUNT)
    );
}

#[ignore]
#[test]
fn should_upgrade_unbonding_purses_from_rel_1_4_2() {
    // The `lmdb_fixture::RELEASE_1_4_2` has a single withdraw key
    // present in the unbonding queue at the upgrade point
    let (mut builder, lmdb_fixture_state, _temp_dir) =
        lmdb_fixture::builder_from_global_state_fixture(lmdb_fixture::RELEASE_1_4_2);

    let previous_protocol_version = lmdb_fixture_state.genesis_protocol_version();

    let new_protocol_version = ProtocolVersion::from_parts(
        previous_protocol_version.value().major,
        previous_protocol_version.value().minor + 1,
        0,
    );

    let mut upgrade_request = {
        UpgradeRequestBuilder::new()
            .with_current_protocol_version(previous_protocol_version)
            .with_new_protocol_version(new_protocol_version)
            .with_activation_point(EraId::new(1u64))
            .build()
    };

    builder
        .upgrade_with_upgrade_request(*builder.get_engine_state().config(), &mut upgrade_request)
        .expect_upgrade_success();

    let unbonding_purses: UnbondingPurses = builder.get_unbonds();
    assert_eq!(unbonding_purses.len(), 1);

    let unbond_list = unbonding_purses
        .get(&NON_FOUNDER_VALIDATOR_1_ADDR)
        .expect("should have unbonding purse for non founding validator");
    assert_eq!(unbond_list.len(), 1);
    assert_eq!(
        unbond_list[0].validator_public_key(),
        &*NON_FOUNDER_VALIDATOR_1_PK
    );
    assert!(unbond_list[0].new_validator().is_none())
}

#[ignore]
#[test]
fn should_handle_redelegation_to_inactive_validator() {
    let validator_1_fund_request = ExecuteRequestBuilder::standard(
        *DEFAULT_ACCOUNT_ADDR,
        CONTRACT_TRANSFER_TO_ACCOUNT,
        runtime_args! {
            ARG_TARGET => *NON_FOUNDER_VALIDATOR_1_ADDR,
            ARG_AMOUNT => U512::from(TRANSFER_AMOUNT)
        },
    )
    .build();

    let validator_2_fund_request = ExecuteRequestBuilder::standard(
        *DEFAULT_ACCOUNT_ADDR,
        CONTRACT_TRANSFER_TO_ACCOUNT,
        runtime_args! {
            ARG_TARGET => *NON_FOUNDER_VALIDATOR_2_ADDR,
            ARG_AMOUNT => U512::from(TRANSFER_AMOUNT)
        },
    )
    .build();

    let delegator_1_fund_request = ExecuteRequestBuilder::standard(
        *DEFAULT_ACCOUNT_ADDR,
        CONTRACT_TRANSFER_TO_ACCOUNT,
        runtime_args! {
            ARG_TARGET => *DELEGATOR_1_ADDR,
            ARG_AMOUNT => U512::from(TRANSFER_AMOUNT)
        },
    )
    .build();

    let delegator_2_fund_request = ExecuteRequestBuilder::standard(
        *DEFAULT_ACCOUNT_ADDR,
        CONTRACT_TRANSFER_TO_ACCOUNT,
        runtime_args! {
            ARG_TARGET => *DELEGATOR_2_ADDR,
            ARG_AMOUNT => U512::from(TRANSFER_AMOUNT)
        },
    )
    .build();

    let validator_1_add_bid_request = ExecuteRequestBuilder::standard(
        *NON_FOUNDER_VALIDATOR_1_ADDR,
        CONTRACT_ADD_BID,
        runtime_args! {
            ARG_PUBLIC_KEY => NON_FOUNDER_VALIDATOR_1_PK.clone(),
            ARG_AMOUNT => U512::from(ADD_BID_AMOUNT_1),
            ARG_DELEGATION_RATE => ADD_BID_DELEGATION_RATE_1,
        },
    )
    .build();

    let validator_2_add_bid_request = ExecuteRequestBuilder::standard(
        *NON_FOUNDER_VALIDATOR_2_ADDR,
        CONTRACT_ADD_BID,
        runtime_args! {
            ARG_PUBLIC_KEY => NON_FOUNDER_VALIDATOR_2_PK.clone(),
            ARG_AMOUNT => U512::from(ADD_BID_AMOUNT_2),
            ARG_DELEGATION_RATE => ADD_BID_DELEGATION_RATE_1,
        },
    )
    .build();

    let delegator_1_validator_1_delegate_request = ExecuteRequestBuilder::standard(
        *DELEGATOR_1_ADDR,
        CONTRACT_DELEGATE,
        runtime_args! {
            ARG_AMOUNT => U512::from(DELEGATE_AMOUNT_1),
            ARG_VALIDATOR => NON_FOUNDER_VALIDATOR_1_PK.clone(),
            ARG_DELEGATOR => DELEGATOR_1.clone(),
        },
    )
    .build();

    let delegator_2_validator_1_delegate_request = ExecuteRequestBuilder::standard(
        *DELEGATOR_2_ADDR,
        CONTRACT_DELEGATE,
        runtime_args! {
            ARG_AMOUNT => U512::from(DELEGATE_AMOUNT_1),
            ARG_VALIDATOR => NON_FOUNDER_VALIDATOR_1_PK.clone(),
            ARG_DELEGATOR => DELEGATOR_2.clone(),
        },
    )
    .build();

    let post_genesis_requests = vec![
        validator_1_fund_request,
        validator_2_fund_request,
        delegator_1_fund_request,
        delegator_2_fund_request,
        validator_1_add_bid_request,
        validator_2_add_bid_request,
        delegator_1_validator_1_delegate_request,
        delegator_2_validator_1_delegate_request,
    ];

    let mut builder = InMemoryWasmTestBuilder::default();

    builder.run_genesis(&DEFAULT_RUN_GENESIS_REQUEST);

    for request in post_genesis_requests {
        builder.exec(request).commit().expect_success();
    }

    for _ in 0..=DEFAULT_AUCTION_DELAY {
        let step_request = StepRequestBuilder::new()
            .with_parent_state_hash(builder.get_post_state_hash())
            .with_protocol_version(ProtocolVersion::V1_0_0)
            .with_next_era_id(builder.get_era().successor())
            .build();

        builder
            .step(step_request)
            .expect("must execute step request");
    }

    let delegator_1_main_purse = builder
        .get_account(*DELEGATOR_1_ADDR)
        .expect("should have default account")
        .main_purse();

    let delegator_2_main_purse = builder
        .get_account(*DELEGATOR_2_ADDR)
        .expect("should have default account")
        .main_purse();

    let invalid_redelegate_request = ExecuteRequestBuilder::standard(
        *DELEGATOR_1_ADDR,
        CONTRACT_REDELEGATE,
        runtime_args! {
            ARG_AMOUNT => U512::from(UNDELEGATE_AMOUNT_1 + DEFAULT_MINIMUM_DELEGATION_AMOUNT),
            ARG_VALIDATOR => NON_FOUNDER_VALIDATOR_1_PK.clone(),
            ARG_DELEGATOR => DELEGATOR_1.clone(),
            ARG_NEW_VALIDATOR => BID_ACCOUNT_1_PK.clone()
        },
    )
    .build();

    builder
        .exec(invalid_redelegate_request)
        .expect_success()
        .commit();

    let step_request = StepRequestBuilder::new()
        .with_parent_state_hash(builder.get_post_state_hash())
        .with_protocol_version(ProtocolVersion::V1_0_0)
        .with_next_era_id(builder.get_era().successor())
        .with_reward_item(RewardItem::new(NON_FOUNDER_VALIDATOR_1_PK.clone(), 1))
        .with_reward_item(RewardItem::new(NON_FOUNDER_VALIDATOR_2_PK.clone(), 1))
        .build();

    builder
        .step(step_request)
        .expect("must execute step request");

    let valid_redelegate_request = ExecuteRequestBuilder::standard(
        *DELEGATOR_2_ADDR,
        CONTRACT_REDELEGATE,
        runtime_args! {
            ARG_AMOUNT => U512::from(UNDELEGATE_AMOUNT_1 + DEFAULT_MINIMUM_DELEGATION_AMOUNT),
            ARG_VALIDATOR => NON_FOUNDER_VALIDATOR_1_PK.clone(),
            ARG_DELEGATOR => DELEGATOR_2.clone(),
            ARG_NEW_VALIDATOR => NON_FOUNDER_VALIDATOR_2_PK.clone()
        },
    )
    .build();

    builder
        .exec(valid_redelegate_request)
        .expect_success()
        .commit();

    let delegator_1_purse_balance_before = builder.get_purse_balance(delegator_1_main_purse);
    let delegator_2_purse_balance_before = builder.get_purse_balance(delegator_2_main_purse);

    for _ in 0..=DEFAULT_UNBONDING_DELAY {
        let delegator_2_purse_balance = builder.get_purse_balance(delegator_2_main_purse);
        assert_eq!(delegator_2_purse_balance, delegator_2_purse_balance_before);

        let step_request = StepRequestBuilder::new()
            .with_parent_state_hash(builder.get_post_state_hash())
            .with_protocol_version(ProtocolVersion::V1_0_0)
            .with_next_era_id(builder.get_era().successor())
            .with_reward_item(RewardItem::new(NON_FOUNDER_VALIDATOR_1_PK.clone(), 1))
            .with_reward_item(RewardItem::new(NON_FOUNDER_VALIDATOR_2_PK.clone(), 1))
            .build();

        builder
            .step(step_request)
            .expect("must execute step request");
    }

    // The invalid redelegation will force an unbond which will transfer funds to
    // back to the main purse.
    let delegator_1_purse_balance_after = builder.get_purse_balance(delegator_1_main_purse);
    assert_eq!(
        delegator_1_purse_balance_before
            + U512::from(UNDELEGATE_AMOUNT_1 + DEFAULT_MINIMUM_DELEGATION_AMOUNT),
        delegator_1_purse_balance_after
    );

    // The valid redelegation will not transfer funds back to the main purse.
    let delegator_2_purse_balance_after = builder.get_purse_balance(delegator_2_main_purse);
    assert_eq!(
        delegator_2_purse_balance_before,
        delegator_2_purse_balance_after
    );
}

#[ignore]
#[test]
fn should_continue_auction_state_from_release_1_4_x() {
    // The `lmdb_fixture::RELEASE_1_4_3` has three withdraw keys
    // in the unbonding queue which will each be processed
    // in the three eras after the upgrade.
    let (mut builder, lmdb_fixture_state, _temp_dir) =
        lmdb_fixture::builder_from_global_state_fixture(lmdb_fixture::RELEASE_1_4_3);

    let withdraw_purses: WithdrawPurses = builder.get_withdraws();

    assert_eq!(withdraw_purses.len(), 1);

    let previous_protocol_version = lmdb_fixture_state.genesis_protocol_version();

    let new_protocol_version = ProtocolVersion::from_parts(
        previous_protocol_version.value().major,
        previous_protocol_version.value().minor + 1,
        0,
    );

    let mut upgrade_request = {
        UpgradeRequestBuilder::new()
            .with_current_protocol_version(previous_protocol_version)
            .with_new_protocol_version(new_protocol_version)
            .with_activation_point(EraId::new(20u64))
            .build()
    };

    builder
        .upgrade_with_upgrade_request(*builder.get_engine_state().config(), &mut upgrade_request)
        .expect_upgrade_success();

    let unbonding_purses: UnbondingPurses = builder.get_unbonds();
    assert_eq!(unbonding_purses.len(), 1);

    let unbond_list = unbonding_purses
        .get(&NON_FOUNDER_VALIDATOR_1_ADDR)
        .expect("should have unbonding purse for non founding validator");
    assert_eq!(unbond_list.len(), 3);
    assert_eq!(
        unbond_list[0].validator_public_key(),
        &*NON_FOUNDER_VALIDATOR_1_PK
    );
    assert!(unbond_list[0].new_validator().is_none());
    assert!(unbond_list[1].new_validator().is_none());
    assert!(unbond_list[2].new_validator().is_none());

    let delegator_1_undelegate_purse = builder
        .get_account(*BID_ACCOUNT_1_ADDR)
        .expect("should have account")
        .main_purse();

    let delegator_1_purse_balance_pre_step =
        builder.get_purse_balance(delegator_1_undelegate_purse);

    let step_request = StepRequestBuilder::new()
        .with_parent_state_hash(builder.get_post_state_hash())
        .with_protocol_version(ProtocolVersion::V1_0_0)
        .with_next_era_id(builder.get_era().successor())
        .with_reward_item(RewardItem::new(NON_FOUNDER_VALIDATOR_1_PK.clone(), 1))
        .with_reward_item(RewardItem::new(
            GENESIS_VALIDATOR_ACCOUNT_1_PUBLIC_KEY.clone(),
            0,
        ))
        .with_reward_item(RewardItem::new(
            GENESIS_VALIDATOR_ACCOUNT_2_PUBLIC_KEY.clone(),
            0,
        ))
        .build();

    builder
        .step(step_request)
        .expect("must execute first step request post upgrade");

    let delegator_1_purse_balance_post_step =
        builder.get_purse_balance(delegator_1_undelegate_purse);

    assert_eq!(
        delegator_1_purse_balance_post_step,
        delegator_1_purse_balance_pre_step + U512::from(UNDELEGATE_AMOUNT_1)
    );

    let delegator_2_undelegate_purse = builder
        .get_account(*BID_ACCOUNT_2_ADDR)
        .expect("should have account")
        .main_purse();

    let delegator_2_purse_balance_pre_step =
        builder.get_purse_balance(delegator_2_undelegate_purse);

    let step_request = StepRequestBuilder::new()
        .with_parent_state_hash(builder.get_post_state_hash())
        .with_protocol_version(ProtocolVersion::V1_0_0)
        .with_next_era_id(builder.get_era().successor())
        .with_reward_item(RewardItem::new(NON_FOUNDER_VALIDATOR_1_PK.clone(), 1))
        .with_reward_item(RewardItem::new(
            GENESIS_VALIDATOR_ACCOUNT_1_PUBLIC_KEY.clone(),
            0,
        ))
        .with_reward_item(RewardItem::new(
            GENESIS_VALIDATOR_ACCOUNT_2_PUBLIC_KEY.clone(),
            0,
        ))
        .build();

    builder
        .step(step_request)
        .expect("must execute second step request post upgrade");

    let delegator_2_purse_balance_post_step =
        builder.get_purse_balance(delegator_2_undelegate_purse);

    assert_eq!(
        delegator_2_purse_balance_post_step,
        delegator_2_purse_balance_pre_step + U512::from(UNDELEGATE_AMOUNT_1)
    );

    let delegator_3_undelegate_purse = builder
        .get_account(*DELEGATOR_1_ADDR)
        .expect("should have account")
        .main_purse();

    let delegator_3_purse_balance_pre_step =
        builder.get_purse_balance(delegator_3_undelegate_purse);

    let step_request = StepRequestBuilder::new()
        .with_parent_state_hash(builder.get_post_state_hash())
        .with_protocol_version(ProtocolVersion::V1_0_0)
        .with_next_era_id(builder.get_era().successor())
        .with_reward_item(RewardItem::new(NON_FOUNDER_VALIDATOR_1_PK.clone(), 1))
        .with_reward_item(RewardItem::new(
            GENESIS_VALIDATOR_ACCOUNT_1_PUBLIC_KEY.clone(),
            0,
        ))
        .with_reward_item(RewardItem::new(
            GENESIS_VALIDATOR_ACCOUNT_2_PUBLIC_KEY.clone(),
            0,
        ))
        .build();

    builder
        .step(step_request)
        .expect("must execute third step request post upgrade");

    let delegator_3_purse_balance_post_step =
        builder.get_purse_balance(delegator_3_undelegate_purse);

    assert_eq!(
        delegator_3_purse_balance_post_step,
        delegator_3_purse_balance_pre_step + U512::from(UNDELEGATE_AMOUNT_1)
    );

    let delegator_4_fund_request = ExecuteRequestBuilder::standard(
        *DEFAULT_ACCOUNT_ADDR,
        CONTRACT_TRANSFER_TO_ACCOUNT,
        runtime_args! {
            ARG_TARGET => *DELEGATOR_2_ADDR,
            ARG_AMOUNT => U512::from(TRANSFER_AMOUNT)
        },
    )
    .build();

    builder
        .exec(delegator_4_fund_request)
        .expect_success()
        .commit();

    let delegator_4_validator_1_delegate_request = ExecuteRequestBuilder::standard(
        *DELEGATOR_2_ADDR,
        CONTRACT_DELEGATE,
        runtime_args! {
            ARG_AMOUNT => U512::from(DELEGATE_AMOUNT_1),
            ARG_VALIDATOR => NON_FOUNDER_VALIDATOR_1_PK.clone(),
            ARG_DELEGATOR => DELEGATOR_2.clone(),
        },
    )
    .build();

    builder
        .exec(delegator_4_validator_1_delegate_request)
        .expect_success()
        .commit();

    let delegator_4_redelegate_request = ExecuteRequestBuilder::standard(
        *DELEGATOR_2_ADDR,
        CONTRACT_REDELEGATE,
        runtime_args! {
            ARG_AMOUNT => U512::from(UNDELEGATE_AMOUNT_1 + DEFAULT_MINIMUM_DELEGATION_AMOUNT),
            ARG_VALIDATOR => NON_FOUNDER_VALIDATOR_1_PK.clone(),
            ARG_DELEGATOR => DELEGATOR_2.clone(),
            ARG_NEW_VALIDATOR => GENESIS_VALIDATOR_ACCOUNT_1_PUBLIC_KEY.clone()
        },
    )
    .build();

    builder
        .exec(delegator_4_redelegate_request)
        .expect_success()
        .commit();

    let delegator_4_purse = builder
        .get_account(*DELEGATOR_2_ADDR)
        .expect("must have account")
        .main_purse();

    let delegator_4_purse_balance_before = builder.get_purse_balance(delegator_4_purse);

    for _ in 0..=DEFAULT_UNBONDING_DELAY {
        let delegator_4_redelegate_purse_balance = builder.get_purse_balance(delegator_4_purse);
        assert_eq!(
            delegator_4_redelegate_purse_balance,
            delegator_4_purse_balance_before
        );

        let step_request = StepRequestBuilder::new()
            .with_parent_state_hash(builder.get_post_state_hash())
            .with_protocol_version(ProtocolVersion::V1_0_0)
            .with_next_era_id(builder.get_era().successor())
            .with_reward_item(RewardItem::new(NON_FOUNDER_VALIDATOR_1_PK.clone(), 1))
            .with_reward_item(RewardItem::new(
                GENESIS_VALIDATOR_ACCOUNT_1_PUBLIC_KEY.clone(),
                0,
            ))
            .with_reward_item(RewardItem::new(
                GENESIS_VALIDATOR_ACCOUNT_2_PUBLIC_KEY.clone(),
                0,
            ))
            .build();

        builder
            .step(step_request)
            .expect("must execute step successfully");
    }

    let delegator_4_purse_balance_after = builder.get_purse_balance(delegator_4_purse);

    // redelegation will not transfer funds back to the user
    // therefore the balance must remain the same
    assert_eq!(
        delegator_4_purse_balance_before,
        delegator_4_purse_balance_after
    );

    let bids: Bids = builder.get_bids();
    assert_eq!(bids.len(), 3);

    let delegators = bids[&NON_FOUNDER_VALIDATOR_1_PK].delegators();
    assert_eq!(delegators.len(), 4);
    let delegated_amount_1 = *delegators[&DELEGATOR_2].staked_amount();
    assert_eq!(
        delegated_amount_1,
        U512::from(DELEGATE_AMOUNT_1 - UNDELEGATE_AMOUNT_1 - DEFAULT_MINIMUM_DELEGATION_AMOUNT)
    );

    let delegators = bids[&GENESIS_VALIDATOR_ACCOUNT_1_PUBLIC_KEY].delegators();
    assert_eq!(delegators.len(), 1);
    let redelegated_amount_1 = *delegators[&DELEGATOR_2].staked_amount();
    assert_eq!(
        redelegated_amount_1,
        U512::from(UNDELEGATE_AMOUNT_1 + DEFAULT_MINIMUM_DELEGATION_AMOUNT)
    );
}

#[ignore]
#[test]
fn should_transfer_to_main_purse_when_validator_is_no_longer_active() {
    let (mut builder, lmdb_fixture_state, _temp_dir) =
        lmdb_fixture::builder_from_global_state_fixture(lmdb_fixture::RELEASE_1_4_3);

    let withdraw_purses: WithdrawPurses = builder.get_withdraws();

    assert_eq!(withdraw_purses.len(), 1);

    let previous_protocol_version = lmdb_fixture_state.genesis_protocol_version();

    let new_protocol_version = ProtocolVersion::from_parts(
        previous_protocol_version.value().major,
        previous_protocol_version.value().minor + 1,
        0,
    );

    let mut upgrade_request = {
        UpgradeRequestBuilder::new()
            .with_current_protocol_version(previous_protocol_version)
            .with_new_protocol_version(new_protocol_version)
            .with_activation_point(EraId::new(20u64))
            .build()
    };

    builder
        .upgrade_with_upgrade_request(*builder.get_engine_state().config(), &mut upgrade_request)
        .expect_upgrade_success();

    let unbonding_purses: UnbondingPurses = builder.get_unbonds();
    assert_eq!(unbonding_purses.len(), 1);

    let unbond_list = unbonding_purses
        .get(&NON_FOUNDER_VALIDATOR_1_ADDR)
        .expect("should have unbonding purses for non founding validator");
    assert_eq!(unbond_list.len(), 3);
    assert_eq!(
        unbond_list[0].validator_public_key(),
        &*NON_FOUNDER_VALIDATOR_1_PK
    );
    assert!(unbond_list[0].new_validator().is_none());
    assert!(unbond_list[1].new_validator().is_none());
    assert!(unbond_list[2].new_validator().is_none());

    let delegator_1_undelegate_purse = builder
        .get_account(*BID_ACCOUNT_1_ADDR)
        .expect("should have account")
        .main_purse();

    let delegator_1_purse_balance_pre_step =
        builder.get_purse_balance(delegator_1_undelegate_purse);

    let step_request = StepRequestBuilder::new()
        .with_parent_state_hash(builder.get_post_state_hash())
        .with_protocol_version(ProtocolVersion::V1_0_0)
        .with_next_era_id(builder.get_era().successor())
        .with_reward_item(RewardItem::new(NON_FOUNDER_VALIDATOR_1_PK.clone(), 1))
        .with_reward_item(RewardItem::new(
            GENESIS_VALIDATOR_ACCOUNT_1_PUBLIC_KEY.clone(),
            0,
        ))
        .with_reward_item(RewardItem::new(
            GENESIS_VALIDATOR_ACCOUNT_2_PUBLIC_KEY.clone(),
            0,
        ))
        .build();

    builder
        .step(step_request)
        .expect("must execute first step request post upgrade");

    let delegator_1_purse_balance_post_step =
        builder.get_purse_balance(delegator_1_undelegate_purse);

    assert_eq!(
        delegator_1_purse_balance_post_step,
        delegator_1_purse_balance_pre_step + U512::from(UNDELEGATE_AMOUNT_1)
    );

    let delegator_2_undelegate_purse = builder
        .get_account(*BID_ACCOUNT_2_ADDR)
        .expect("should have account")
        .main_purse();

    let delegator_2_purse_balance_pre_step =
        builder.get_purse_balance(delegator_2_undelegate_purse);

    let step_request = StepRequestBuilder::new()
        .with_parent_state_hash(builder.get_post_state_hash())
        .with_protocol_version(ProtocolVersion::V1_0_0)
        .with_next_era_id(builder.get_era().successor())
        .with_reward_item(RewardItem::new(NON_FOUNDER_VALIDATOR_1_PK.clone(), 1))
        .with_reward_item(RewardItem::new(
            GENESIS_VALIDATOR_ACCOUNT_1_PUBLIC_KEY.clone(),
            0,
        ))
        .with_reward_item(RewardItem::new(
            GENESIS_VALIDATOR_ACCOUNT_2_PUBLIC_KEY.clone(),
            0,
        ))
        .build();

    builder
        .step(step_request)
        .expect("must execute second step request post upgrade");

    let delegator_2_purse_balance_post_step =
        builder.get_purse_balance(delegator_2_undelegate_purse);

    assert_eq!(
        delegator_2_purse_balance_post_step,
        delegator_2_purse_balance_pre_step + U512::from(UNDELEGATE_AMOUNT_1)
    );

    let delegator_3_undelegate_purse = builder
        .get_account(*DELEGATOR_1_ADDR)
        .expect("should have account")
        .main_purse();

    let delegator_3_purse_balance_pre_step =
        builder.get_purse_balance(delegator_3_undelegate_purse);

    let step_request = StepRequestBuilder::new()
        .with_parent_state_hash(builder.get_post_state_hash())
        .with_protocol_version(ProtocolVersion::V1_0_0)
        .with_next_era_id(builder.get_era().successor())
        .with_reward_item(RewardItem::new(NON_FOUNDER_VALIDATOR_1_PK.clone(), 1))
        .with_reward_item(RewardItem::new(
            GENESIS_VALIDATOR_ACCOUNT_1_PUBLIC_KEY.clone(),
            0,
        ))
        .with_reward_item(RewardItem::new(
            GENESIS_VALIDATOR_ACCOUNT_2_PUBLIC_KEY.clone(),
            0,
        ))
        .build();

    builder
        .step(step_request)
        .expect("must execute third step request post upgrade");

    let delegator_3_purse_balance_post_step =
        builder.get_purse_balance(delegator_3_undelegate_purse);

    assert_eq!(
        delegator_3_purse_balance_post_step,
        delegator_3_purse_balance_pre_step + U512::from(UNDELEGATE_AMOUNT_1)
    );

    let delegator_4_fund_request = ExecuteRequestBuilder::standard(
        *DEFAULT_ACCOUNT_ADDR,
        CONTRACT_TRANSFER_TO_ACCOUNT,
        runtime_args! {
            ARG_TARGET => *DELEGATOR_2_ADDR,
            ARG_AMOUNT => U512::from(TRANSFER_AMOUNT)
        },
    )
    .build();

    builder
        .exec(delegator_4_fund_request)
        .expect_success()
        .commit();

    let delegator_4_validator_1_delegate_request = ExecuteRequestBuilder::standard(
        *DELEGATOR_2_ADDR,
        CONTRACT_DELEGATE,
        runtime_args! {
            ARG_AMOUNT => U512::from(DELEGATE_AMOUNT_1),
            ARG_VALIDATOR => GENESIS_VALIDATOR_ACCOUNT_1_PUBLIC_KEY.clone(),
            ARG_DELEGATOR => DELEGATOR_2.clone(),
        },
    )
    .build();

    builder
        .exec(delegator_4_validator_1_delegate_request)
        .expect_success()
        .commit();

    let delegator_4_redelegate_request = ExecuteRequestBuilder::standard(
        *DELEGATOR_2_ADDR,
        CONTRACT_REDELEGATE,
        runtime_args! {
            ARG_AMOUNT => U512::from(UNDELEGATE_AMOUNT_1 + DEFAULT_MINIMUM_DELEGATION_AMOUNT),
            ARG_VALIDATOR => GENESIS_VALIDATOR_ACCOUNT_1_PUBLIC_KEY.clone(),
            ARG_DELEGATOR => DELEGATOR_2.clone(),
            ARG_NEW_VALIDATOR => NON_FOUNDER_VALIDATOR_1_PK.clone()
        },
    )
    .build();

    builder
        .exec(delegator_4_redelegate_request)
        .expect_success()
        .commit();

    let withdraw_request = ExecuteRequestBuilder::standard(
        *NON_FOUNDER_VALIDATOR_1_ADDR,
        CONTRACT_WITHDRAW_BID,
        runtime_args! {
            ARG_PUBLIC_KEY => NON_FOUNDER_VALIDATOR_1_PK.clone(),
            ARG_AMOUNT => U512::from(ADD_BID_AMOUNT_1),
        },
    )
    .build();

    builder.exec(withdraw_request).expect_success().commit();

    for _ in 0..=DEFAULT_AUCTION_DELAY {
        let step_request = StepRequestBuilder::new()
            .with_parent_state_hash(builder.get_post_state_hash())
            .with_protocol_version(ProtocolVersion::V1_0_0)
            .with_next_era_id(builder.get_era().successor())
            .with_reward_item(RewardItem::new(NON_FOUNDER_VALIDATOR_1_PK.clone(), 1))
            .with_reward_item(RewardItem::new(
                GENESIS_VALIDATOR_ACCOUNT_1_PUBLIC_KEY.clone(),
                0,
            ))
            .with_reward_item(RewardItem::new(
                GENESIS_VALIDATOR_ACCOUNT_2_PUBLIC_KEY.clone(),
                0,
            ))
            .build();

        builder
            .step(step_request)
            .expect("must execute step successfully");
    }

    let delegator_4_purse = builder
        .get_account(*DELEGATOR_2_ADDR)
        .expect("must have account")
        .main_purse();

    let delegator_4_purse_balance_before = builder.get_purse_balance(delegator_4_purse);

    for _ in 0..(DEFAULT_UNBONDING_DELAY - DEFAULT_AUCTION_DELAY) {
        let delegator_4_redelegate_purse_balance = builder.get_purse_balance(delegator_4_purse);
        assert_eq!(
            delegator_4_redelegate_purse_balance,
            delegator_4_purse_balance_before
        );

        let step_request = StepRequestBuilder::new()
            .with_parent_state_hash(builder.get_post_state_hash())
            .with_protocol_version(ProtocolVersion::V1_0_0)
            .with_next_era_id(builder.get_era().successor())
            .with_reward_item(RewardItem::new(
                GENESIS_VALIDATOR_ACCOUNT_1_PUBLIC_KEY.clone(),
                0,
            ))
            .with_reward_item(RewardItem::new(
                GENESIS_VALIDATOR_ACCOUNT_2_PUBLIC_KEY.clone(),
                0,
            ))
            .build();

        builder
            .step(step_request)
            .expect("must execute step successfully");
    }

    let delegator_4_purse_balance_after = builder.get_purse_balance(delegator_4_purse);

    let bids: Bids = builder.get_bids();

    assert!(bids[&NON_FOUNDER_VALIDATOR_1_PK].inactive());

    // Since we have re-delegated to an inactive validator,
    // the funds should cycle back to the delegator.
    assert_eq!(
        delegator_4_purse_balance_before + UNDELEGATE_AMOUNT_1 + DEFAULT_MINIMUM_DELEGATION_AMOUNT,
        delegator_4_purse_balance_after
    );

    let delegators = bids[&GENESIS_VALIDATOR_ACCOUNT_1_PUBLIC_KEY].delegators();
    assert_eq!(delegators.len(), 1);
    let delegated_amount_1 = *delegators[&DELEGATOR_2].staked_amount();
    assert_eq!(
        delegated_amount_1,
        U512::from(DELEGATE_AMOUNT_1 - UNDELEGATE_AMOUNT_1 - DEFAULT_MINIMUM_DELEGATION_AMOUNT)
    );
}

#[ignore]
#[test]
<<<<<<< HEAD
fn should_not_allow_delegations_past_limit() {
    const NEW_MAX_DELEGATOR_SIZE_LIMIT: u32 = 2;
    let mut builder = InMemoryWasmTestBuilder::default();

    let old_protocol_version = *DEFAULT_PROTOCOL_VERSION;
    let new_protocol_version = ProtocolVersion::from_parts(
        old_protocol_version.value().major,
        old_protocol_version.value().minor,
        old_protocol_version.value().patch + 1,
    );

    builder.run_genesis(&*DEFAULT_RUN_GENESIS_REQUEST);

    let custom_engine_config = EngineConfig::new(
        DEFAULT_MAX_QUERY_DEPTH,
        DEFAULT_MAX_ASSOCIATED_KEYS,
        DEFAULT_MAX_RUNTIME_CALL_STACK_HEIGHT,
        DEFAULT_MAX_STORED_VALUE_SIZE,
        NEW_MAX_DELEGATOR_SIZE_LIMIT,
        DEFAULT_MINIMUM_DELEGATION_AMOUNT,
        DEFAULT_STRICT_ARGUMENT_CHECKING,
        WasmConfig::default(),
        SystemConfig::default(),
    );

    let mut upgrade_request = {
        UpgradeRequestBuilder::new()
            .with_current_protocol_version(*DEFAULT_PROTOCOL_VERSION)
            .with_new_protocol_version(new_protocol_version)
            .with_activation_point(EraId::new(1))
            .build()
    };

    // Upgrade to change the max delegator limit from its default to simply 2 for testing.
    builder.upgrade_with_upgrade_request(custom_engine_config, &mut upgrade_request);

    let transfer_to_validator = ExecuteRequestBuilder::standard(
        *DEFAULT_ACCOUNT_ADDR,
        CONTRACT_TRANSFER_TO_ACCOUNT,
        runtime_args! {
            ARG_TARGET => *NON_FOUNDER_VALIDATOR_1_ADDR,
            ARG_AMOUNT => U512::from(TRANSFER_AMOUNT)
        },
    )
    .build();

    let transfer_to_delegator_1 = ExecuteRequestBuilder::standard(
        *DEFAULT_ACCOUNT_ADDR,
        CONTRACT_TRANSFER_TO_ACCOUNT,
        runtime_args! {
            ARG_TARGET => *BID_ACCOUNT_1_ADDR,
            ARG_AMOUNT => U512::from(BID_ACCOUNT_1_BALANCE)
        },
    )
    .build();

    let transfer_to_delegator_2 = ExecuteRequestBuilder::standard(
        *DEFAULT_ACCOUNT_ADDR,
        CONTRACT_TRANSFER_TO_ACCOUNT,
        runtime_args! {
            ARG_TARGET => *BID_ACCOUNT_2_ADDR,
            ARG_AMOUNT => U512::from(BID_ACCOUNT_2_BALANCE)
        },
    )
    .build();

    let transfer_to_delegator_3 = ExecuteRequestBuilder::standard(
        *DEFAULT_ACCOUNT_ADDR,
        CONTRACT_TRANSFER_TO_ACCOUNT,
        runtime_args! {
            ARG_TARGET => *NON_FOUNDER_VALIDATOR_2_ADDR,
            ARG_AMOUNT => U512::from(TRANSFER_AMOUNT)
        },
    )
    .build();

    let post_genesis_request = vec![
        transfer_to_validator,
        transfer_to_delegator_1,
        transfer_to_delegator_2,
        transfer_to_delegator_3,
    ];

    for request in post_genesis_request {
        builder.exec(request).expect_success().commit();
    }

    let add_bid_request_1 = ExecuteRequestBuilder::standard(
        *NON_FOUNDER_VALIDATOR_1_ADDR,
        CONTRACT_ADD_BID,
        runtime_args! {
            ARG_PUBLIC_KEY => NON_FOUNDER_VALIDATOR_1_PK.clone(),
            ARG_AMOUNT => U512::from(ADD_BID_AMOUNT_1),
            ARG_DELEGATION_RATE => ADD_BID_DELEGATION_RATE_1,
        },
    )
    .build();

    builder.exec(add_bid_request_1).expect_success().commit();

    let delegation_request_1 = ExecuteRequestBuilder::standard(
        *BID_ACCOUNT_1_ADDR,
        CONTRACT_DELEGATE,
        runtime_args! {
            ARG_AMOUNT => U512::from(DELEGATE_AMOUNT_1),
            ARG_VALIDATOR => NON_FOUNDER_VALIDATOR_1_PK.clone(),
            ARG_DELEGATOR => BID_ACCOUNT_1_PK.clone(),
        },
    )
    .build();

    let delegation_request_2 = ExecuteRequestBuilder::standard(
        *BID_ACCOUNT_2_ADDR,
        CONTRACT_DELEGATE,
        runtime_args! {
            ARG_AMOUNT => U512::from(DELEGATE_AMOUNT_1),
            ARG_VALIDATOR => NON_FOUNDER_VALIDATOR_1_PK.clone(),
            ARG_DELEGATOR => BID_ACCOUNT_2_PK.clone(),
        },
    )
    .build();

    builder.exec(delegation_request_1).expect_success().commit();
    builder.exec(delegation_request_2).expect_success().commit();

    let bids: Bids = builder.get_bids();
    assert_eq!(bids.len(), 1);
    let delegators = bids[&NON_FOUNDER_VALIDATOR_1_PK].delegators();
    assert_eq!(delegators.len(), 2);

    let delegation_request_3 = ExecuteRequestBuilder::standard(
        *NON_FOUNDER_VALIDATOR_2_ADDR,
        CONTRACT_DELEGATE,
        runtime_args! {
            ARG_AMOUNT => U512::from(DELEGATE_AMOUNT_1),
            ARG_VALIDATOR => NON_FOUNDER_VALIDATOR_1_PK.clone(),
            ARG_DELEGATOR => NON_FOUNDER_VALIDATOR_2_PK.clone(),
        },
    )
    .build();

    builder.exec(delegation_request_3).expect_failure();
}

#[ignore]
#[test]
fn should_continue_running_auction_despite_execeeded_delegator_limit() {
    const NEW_MAX_DELEGATOR_SIZE_LIMIT: u32 = 2;
    let mut builder = InMemoryWasmTestBuilder::default();

    builder.run_genesis(&*DEFAULT_RUN_GENESIS_REQUEST);

    let transfer_to_validator = ExecuteRequestBuilder::standard(
        *DEFAULT_ACCOUNT_ADDR,
        CONTRACT_TRANSFER_TO_ACCOUNT,
        runtime_args! {
            ARG_TARGET => *NON_FOUNDER_VALIDATOR_1_ADDR,
            ARG_AMOUNT => U512::from(TRANSFER_AMOUNT)
        },
    )
    .build();

    let transfer_to_delegator_1 = ExecuteRequestBuilder::standard(
        *DEFAULT_ACCOUNT_ADDR,
        CONTRACT_TRANSFER_TO_ACCOUNT,
        runtime_args! {
            ARG_TARGET => *BID_ACCOUNT_1_ADDR,
            ARG_AMOUNT => U512::from(BID_ACCOUNT_1_BALANCE)
        },
    )
    .build();

    let transfer_to_delegator_2 = ExecuteRequestBuilder::standard(
        *DEFAULT_ACCOUNT_ADDR,
        CONTRACT_TRANSFER_TO_ACCOUNT,
        runtime_args! {
            ARG_TARGET => *BID_ACCOUNT_2_ADDR,
            ARG_AMOUNT => U512::from(BID_ACCOUNT_2_BALANCE)
        },
    )
    .build();

    let transfer_to_delegator_3 = ExecuteRequestBuilder::standard(
        *DEFAULT_ACCOUNT_ADDR,
        CONTRACT_TRANSFER_TO_ACCOUNT,
        runtime_args! {
            ARG_TARGET => *NON_FOUNDER_VALIDATOR_2_ADDR,
            ARG_AMOUNT => U512::from(TRANSFER_AMOUNT)
        },
    )
    .build();

    let post_genesis_request = vec![
        transfer_to_validator,
        transfer_to_delegator_1,
        transfer_to_delegator_2,
        transfer_to_delegator_3,
    ];

    for request in post_genesis_request {
        builder.exec(request).expect_success().commit();
    }

    let add_bid_request_1 = ExecuteRequestBuilder::standard(
        *NON_FOUNDER_VALIDATOR_1_ADDR,
        CONTRACT_ADD_BID,
        runtime_args! {
            ARG_PUBLIC_KEY => NON_FOUNDER_VALIDATOR_1_PK.clone(),
            ARG_AMOUNT => U512::from(ADD_BID_AMOUNT_1),
            ARG_DELEGATION_RATE => ADD_BID_DELEGATION_RATE_1,
        },
    )
    .build();

    builder.exec(add_bid_request_1).expect_success().commit();

    for _ in 0..=DEFAULT_AUCTION_DELAY {
        let step_request = StepRequestBuilder::new()
            .with_parent_state_hash(builder.get_post_state_hash())
            .with_protocol_version(ProtocolVersion::V1_0_0)
            .with_next_era_id(builder.get_era().successor())
            .with_run_auction(true)
            .build();

        builder
            .step(step_request)
            .expect("must execute step request");
    }

    let delegation_request_1 = ExecuteRequestBuilder::standard(
        *BID_ACCOUNT_1_ADDR,
        CONTRACT_DELEGATE,
        runtime_args! {
            ARG_AMOUNT => U512::from(DELEGATE_AMOUNT_1),
            ARG_VALIDATOR => NON_FOUNDER_VALIDATOR_1_PK.clone(),
            ARG_DELEGATOR => BID_ACCOUNT_1_PK.clone(),
        },
    )
    .build();

    let delegation_request_2 = ExecuteRequestBuilder::standard(
        *BID_ACCOUNT_2_ADDR,
        CONTRACT_DELEGATE,
        runtime_args! {
            ARG_AMOUNT => U512::from(DELEGATE_AMOUNT_1),
            ARG_VALIDATOR => NON_FOUNDER_VALIDATOR_1_PK.clone(),
            ARG_DELEGATOR => BID_ACCOUNT_2_PK.clone(),
        },
    )
    .build();

    let delegation_request_3 = ExecuteRequestBuilder::standard(
        *NON_FOUNDER_VALIDATOR_2_ADDR,
        CONTRACT_DELEGATE,
        runtime_args! {
            ARG_AMOUNT => U512::from(DELEGATE_AMOUNT_1),
            ARG_VALIDATOR => NON_FOUNDER_VALIDATOR_1_PK.clone(),
            ARG_DELEGATOR => NON_FOUNDER_VALIDATOR_2_PK.clone(),
        },
    )
    .build();

    let delegation_requests = vec![
        delegation_request_1,
        delegation_request_2,
        delegation_request_3,
    ];

    for request in delegation_requests {
        builder.exec(request).expect_success().commit();
    }

    let old_protocol_version = *DEFAULT_PROTOCOL_VERSION;
    let new_protocol_version = ProtocolVersion::from_parts(
        old_protocol_version.value().major,
        old_protocol_version.value().minor,
        old_protocol_version.value().patch + 1,
    );

    let custom_engine_config = EngineConfig::new(
        DEFAULT_MAX_QUERY_DEPTH,
        DEFAULT_MAX_ASSOCIATED_KEYS,
        DEFAULT_MAX_RUNTIME_CALL_STACK_HEIGHT,
        DEFAULT_MAX_STORED_VALUE_SIZE,
        NEW_MAX_DELEGATOR_SIZE_LIMIT,
        DEFAULT_MINIMUM_DELEGATION_AMOUNT,
        DEFAULT_STRICT_ARGUMENT_CHECKING,
        WasmConfig::default(),
        SystemConfig::default(),
    );

    let mut upgrade_request = {
        UpgradeRequestBuilder::new()
            .with_current_protocol_version(*DEFAULT_PROTOCOL_VERSION)
            .with_new_protocol_version(new_protocol_version)
            .with_activation_point(EraId::new(1))
            .build()
    };

    // Upgrade to change the max delegator limit from its default to simply 2 for testing.
    builder.upgrade_with_upgrade_request(custom_engine_config, &mut upgrade_request);

    let transfer_to_delegator_4 = ExecuteRequestBuilder::standard(
        *DEFAULT_ACCOUNT_ADDR,
        CONTRACT_TRANSFER_TO_ACCOUNT,
        runtime_args! {
            ARG_TARGET => *ACCOUNT_1_ADDR,
            ARG_AMOUNT => U512::from(BID_ACCOUNT_1_BALANCE)
        },
    )
    .build();

    builder
        .exec(transfer_to_delegator_4)
        .expect_success()
        .commit();

    let delegation_request_4 = ExecuteRequestBuilder::standard(
        *ACCOUNT_1_ADDR,
        CONTRACT_DELEGATE,
        runtime_args! {
            ARG_AMOUNT => U512::from(DELEGATE_AMOUNT_1),
            ARG_VALIDATOR => NON_FOUNDER_VALIDATOR_1_PK.clone(),
            ARG_DELEGATOR => ACCOUNT_1_PK.clone(),
        },
    )
    .build();

    // As part of the upgrade we should disallow any more delegations.
    builder.exec(delegation_request_4).expect_failure();

    // We disallow any additional delegations, however the auction state
    // should continue to procceed.
    let step_request = StepRequestBuilder::new()
        .with_parent_state_hash(builder.get_post_state_hash())
        .with_protocol_version(ProtocolVersion::V1_0_0)
        .with_next_era_id(builder.get_era().successor())
        .with_reward_item(RewardItem::new(NON_FOUNDER_VALIDATOR_1_PK.clone(), 1))
        .with_run_auction(true)
        .build();

    builder
        .step(step_request)
        .expect("must execute step request");

    let bids: Bids = builder.get_bids();
    assert_eq!(bids.len(), 1);
    let delegators = bids[&NON_FOUNDER_VALIDATOR_1_PK].delegators();
    // Assert that there are three delegators despite a delegator limit of 2.
    assert_eq!(delegators.len(), 3);
}

#[ignore]
#[test]
fn should_enforce_and_check_global_delegator_capacity() {
    const NEW_MAX_DELEGATOR_SIZE_LIMIT: u32 = 2;
    let mut builder = InMemoryWasmTestBuilder::default();

    builder.run_genesis(&*DEFAULT_RUN_GENESIS_REQUEST);

    let transfer_to_validator_1 = ExecuteRequestBuilder::standard(
        *DEFAULT_ACCOUNT_ADDR,
        CONTRACT_TRANSFER_TO_ACCOUNT,
        runtime_args! {
            ARG_TARGET => *NON_FOUNDER_VALIDATOR_1_ADDR,
            ARG_AMOUNT => U512::from(TRANSFER_AMOUNT)
        },
    )
    .build();

    let transfer_to_validator_2 = ExecuteRequestBuilder::standard(
        *DEFAULT_ACCOUNT_ADDR,
        CONTRACT_TRANSFER_TO_ACCOUNT,
        runtime_args! {
            ARG_TARGET => *NON_FOUNDER_VALIDATOR_2_ADDR,
            ARG_AMOUNT => U512::from(TRANSFER_AMOUNT)
        },
    )
    .build();

    let transfer_to_delegator_1 = ExecuteRequestBuilder::standard(
        *DEFAULT_ACCOUNT_ADDR,
        CONTRACT_TRANSFER_TO_ACCOUNT,
        runtime_args! {
            ARG_TARGET => *BID_ACCOUNT_1_ADDR,
            ARG_AMOUNT => U512::from(BID_ACCOUNT_1_BALANCE)
        },
    )
    .build();

    let transfer_to_delegator_2 = ExecuteRequestBuilder::standard(
        *DEFAULT_ACCOUNT_ADDR,
        CONTRACT_TRANSFER_TO_ACCOUNT,
        runtime_args! {
            ARG_TARGET => *BID_ACCOUNT_2_ADDR,
            ARG_AMOUNT => U512::from(BID_ACCOUNT_2_BALANCE)
        },
    )
    .build();

    let transfer_to_delegator_3 = ExecuteRequestBuilder::standard(
        *DEFAULT_ACCOUNT_ADDR,
        CONTRACT_TRANSFER_TO_ACCOUNT,
        runtime_args! {
            ARG_TARGET => *ACCOUNT_1_ADDR,
            ARG_AMOUNT => U512::from(BID_ACCOUNT_1_BALANCE)
        },
    )
    .build();

    let transfer_to_delegator_4 = ExecuteRequestBuilder::standard(
        *DEFAULT_ACCOUNT_ADDR,
        CONTRACT_TRANSFER_TO_ACCOUNT,
        runtime_args! {
            ARG_TARGET => *ACCOUNT_2_ADDR,
            ARG_AMOUNT => U512::from(BID_ACCOUNT_1_BALANCE)
        },
    )
    .build();

    let post_genesis_request = vec![
        transfer_to_validator_1,
        transfer_to_validator_2,
        transfer_to_delegator_1,
        transfer_to_delegator_2,
        transfer_to_delegator_3,
        transfer_to_delegator_4,
    ];

    for request in post_genesis_request {
        builder.exec(request).expect_success().commit();
    }

    let add_bid_request_1 = ExecuteRequestBuilder::standard(
        *NON_FOUNDER_VALIDATOR_1_ADDR,
        CONTRACT_ADD_BID,
        runtime_args! {
            ARG_PUBLIC_KEY => NON_FOUNDER_VALIDATOR_1_PK.clone(),
            ARG_AMOUNT => U512::from(ADD_BID_AMOUNT_1),
            ARG_DELEGATION_RATE => ADD_BID_DELEGATION_RATE_1,
        },
    )
    .build();

    builder.exec(add_bid_request_1).expect_success().commit();

    let add_bid_request_2 = ExecuteRequestBuilder::standard(
        *NON_FOUNDER_VALIDATOR_2_ADDR,
        CONTRACT_ADD_BID,
        runtime_args! {
            ARG_PUBLIC_KEY => NON_FOUNDER_VALIDATOR_2_PK.clone(),
            ARG_AMOUNT => U512::from(ADD_BID_AMOUNT_1),
            ARG_DELEGATION_RATE => ADD_BID_DELEGATION_RATE_1,
        },
    )
    .build();

    builder.exec(add_bid_request_2).expect_success().commit();

    for _ in 0..=DEFAULT_AUCTION_DELAY {
        let step_request = StepRequestBuilder::new()
            .with_parent_state_hash(builder.get_post_state_hash())
            .with_protocol_version(ProtocolVersion::V1_0_0)
            .with_next_era_id(builder.get_era().successor())
            .with_run_auction(true)
            .build();

        builder
            .step(step_request)
            .expect("must execute step request");
    }

    let delegation_request_1 = ExecuteRequestBuilder::standard(
        *BID_ACCOUNT_1_ADDR,
        CONTRACT_DELEGATE,
        runtime_args! {
            ARG_AMOUNT => U512::from(DELEGATE_AMOUNT_1),
            ARG_VALIDATOR => NON_FOUNDER_VALIDATOR_1_PK.clone(),
            ARG_DELEGATOR => BID_ACCOUNT_1_PK.clone(),
        },
    )
    .build();

    let delegation_request_2 = ExecuteRequestBuilder::standard(
        *BID_ACCOUNT_2_ADDR,
        CONTRACT_DELEGATE,
        runtime_args! {
            ARG_AMOUNT => U512::from(DELEGATE_AMOUNT_1),
            ARG_VALIDATOR => NON_FOUNDER_VALIDATOR_1_PK.clone(),
            ARG_DELEGATOR => BID_ACCOUNT_2_PK.clone(),
        },
    )
    .build();

    let delegation_request_3 = ExecuteRequestBuilder::standard(
        *ACCOUNT_1_ADDR,
        CONTRACT_DELEGATE,
        runtime_args! {
            ARG_AMOUNT => U512::from(DELEGATE_AMOUNT_1),
            ARG_VALIDATOR => NON_FOUNDER_VALIDATOR_1_PK.clone(),
            ARG_DELEGATOR => ACCOUNT_1_PK.clone(),
        },
    )
    .build();

    let delegation_request_4 = ExecuteRequestBuilder::standard(
        *ACCOUNT_2_ADDR,
        CONTRACT_DELEGATE,
        runtime_args! {
            ARG_AMOUNT => U512::from(DELEGATE_AMOUNT_1),
            ARG_VALIDATOR => NON_FOUNDER_VALIDATOR_2_PK.clone(),
            ARG_DELEGATOR => ACCOUNT_2_PK.clone(),
        },
    )
    .build();

    let delegation_requests = vec![
        delegation_request_1,
        delegation_request_2,
        delegation_request_3,
        delegation_request_4,
    ];

    for request in delegation_requests {
        builder.exec(request).expect_success().commit();
    }

    let old_protocol_version = *DEFAULT_PROTOCOL_VERSION;
    let new_protocol_version = ProtocolVersion::from_parts(
        old_protocol_version.value().major,
        old_protocol_version.value().minor,
        old_protocol_version.value().patch + 1,
    );

    let custom_engine_config = EngineConfig::new(
        DEFAULT_MAX_QUERY_DEPTH,
        DEFAULT_MAX_ASSOCIATED_KEYS,
        DEFAULT_MAX_RUNTIME_CALL_STACK_HEIGHT,
        DEFAULT_MAX_STORED_VALUE_SIZE,
        NEW_MAX_DELEGATOR_SIZE_LIMIT,
        DEFAULT_MINIMUM_DELEGATION_AMOUNT,
        DEFAULT_STRICT_ARGUMENT_CHECKING,
        WasmConfig::default(),
        SystemConfig::default(),
    );

    // Reduce the validator slots from the default to only 2.
    let mut upgrade_request = {
        UpgradeRequestBuilder::new()
            .with_current_protocol_version(*DEFAULT_PROTOCOL_VERSION)
            .with_new_protocol_version(new_protocol_version)
            .with_new_validator_slots(2u32)
            .with_activation_point(EraId::new(1))
            .build()
    };

    // Upgrade to change the max delegator limit from its default to simply 2 for testing.
    builder.upgrade_with_upgrade_request(custom_engine_config, &mut upgrade_request);

    let delegator_5_public_key = {
        let secret_key = SecretKey::ed25519_from_bytes([78; 32]).unwrap();
        PublicKey::from(&secret_key)
    };

    let transfer_to_delegator_5 = ExecuteRequestBuilder::standard(
        *DEFAULT_ACCOUNT_ADDR,
        CONTRACT_TRANSFER_TO_ACCOUNT,
        runtime_args! {
            ARG_TARGET => delegator_5_public_key.to_account_hash(),
            ARG_AMOUNT => U512::from(BID_ACCOUNT_1_BALANCE)
        },
    )
    .build();

    builder
        .exec(transfer_to_delegator_5)
        .expect_success()
        .commit();

    // We have set the max delegator limit to 2 per validator
    // However we have constrained the validator slots to only 2 validators
    // Therefore we have implicitly set the global delegator capacity to
    // 4 (validator_slots * max_delegator_per_validator) delegators
    let bids: Bids = builder.get_bids();
    assert_eq!(bids.len(), 2);
    let delegators_for_validator_1 = bids[&NON_FOUNDER_VALIDATOR_1_PK].delegators();
    // Assert that there are three delegators despite a delegator limit of 2.
    assert_eq!(delegators_for_validator_1.len(), 3);
    let delegators_for_validator_2 = bids[&NON_FOUNDER_VALIDATOR_2_PK].delegators();
    assert_eq!(delegators_for_validator_2.len(), 1);

    // Any further delegations to a validator 2 must be disallowed as they will
    // blow past the global limit despite being under the limit **per** validator.
    let delegation_to_validator_2_request = ExecuteRequestBuilder::standard(
        delegator_5_public_key.to_account_hash(),
        CONTRACT_DELEGATE,
        runtime_args! {
            ARG_AMOUNT => U512::from(DELEGATE_AMOUNT_1),
            ARG_VALIDATOR => NON_FOUNDER_VALIDATOR_2_PK.clone(),
            ARG_DELEGATOR => delegator_5_public_key,
        },
    )
    .build();
    builder
        .exec(delegation_to_validator_2_request)
        .expect_failure();

    let error = builder.get_error().expect("must get error");

    assert!(matches!(
        error,
        Error::Exec(execution::Error::Revert(ApiError::AuctionError(auction_error)))
        if auction_error == AuctionError::GlobalDelegatorCapacityReached as u8));
}

#[ignore]
#[test]
=======
>>>>>>> 7047c6b5
fn should_enforce_minimum_delegation_amount() {
    let mut builder = InMemoryWasmTestBuilder::default();

    builder.run_genesis(&*DEFAULT_RUN_GENESIS_REQUEST);

    let transfer_to_validator_1 = ExecuteRequestBuilder::standard(
        *DEFAULT_ACCOUNT_ADDR,
        CONTRACT_TRANSFER_TO_ACCOUNT,
        runtime_args! {
            ARG_TARGET => *NON_FOUNDER_VALIDATOR_1_ADDR,
            ARG_AMOUNT => U512::from(TRANSFER_AMOUNT)
        },
    )
    .build();

    let transfer_to_delegator_1 = ExecuteRequestBuilder::standard(
        *DEFAULT_ACCOUNT_ADDR,
        CONTRACT_TRANSFER_TO_ACCOUNT,
        runtime_args! {
            ARG_TARGET => *BID_ACCOUNT_1_ADDR,
            ARG_AMOUNT => U512::from(BID_ACCOUNT_1_BALANCE)
        },
    )
    .build();

    let post_genesis_request = vec![transfer_to_validator_1, transfer_to_delegator_1];

    for request in post_genesis_request {
        builder.exec(request).expect_success().commit();
    }

    let add_bid_request_1 = ExecuteRequestBuilder::standard(
        *NON_FOUNDER_VALIDATOR_1_ADDR,
        CONTRACT_ADD_BID,
        runtime_args! {
            ARG_PUBLIC_KEY => NON_FOUNDER_VALIDATOR_1_PK.clone(),
            ARG_AMOUNT => U512::from(ADD_BID_AMOUNT_1),
            ARG_DELEGATION_RATE => ADD_BID_DELEGATION_RATE_1,
        },
    )
    .build();

    builder.exec(add_bid_request_1).expect_success().commit();

    for _ in 0..=DEFAULT_AUCTION_DELAY {
        let step_request = StepRequestBuilder::new()
            .with_parent_state_hash(builder.get_post_state_hash())
            .with_protocol_version(ProtocolVersion::V1_0_0)
            .with_next_era_id(builder.get_era().successor())
            .with_run_auction(true)
            .build();

        builder
            .step(step_request)
            .expect("must execute step request");
    }

    let delegation_request_1 = ExecuteRequestBuilder::standard(
        *BID_ACCOUNT_1_ADDR,
        CONTRACT_DELEGATE,
        runtime_args! {
            ARG_AMOUNT => U512::from(100u64),
            ARG_VALIDATOR => NON_FOUNDER_VALIDATOR_1_PK.clone(),
            ARG_DELEGATOR => BID_ACCOUNT_1_PK.clone(),
        },
    )
    .build();

    // The delegation amount is below the default value of 500 CSPR,
    // therefore the delegation should not succeed.
    builder.exec(delegation_request_1).expect_failure();

    let error = builder.get_error().expect("must get error");
    assert!(matches!(
        error,
        Error::Exec(execution::Error::Revert(ApiError::AuctionError(auction_error)))
        if auction_error == AuctionError::DelegationAmountTooSmall as u8));
}

#[ignore]
#[test]
fn should_allow_delegations_with_minimal_floor_amount() {
    let mut builder = InMemoryWasmTestBuilder::default();

    builder.run_genesis(&*DEFAULT_RUN_GENESIS_REQUEST);

    let transfer_to_validator_1 = ExecuteRequestBuilder::standard(
        *DEFAULT_ACCOUNT_ADDR,
        CONTRACT_TRANSFER_TO_ACCOUNT,
        runtime_args! {
            ARG_TARGET => *NON_FOUNDER_VALIDATOR_1_ADDR,
            ARG_AMOUNT => U512::from(TRANSFER_AMOUNT)
        },
    )
    .build();

    let transfer_to_delegator_1 = ExecuteRequestBuilder::standard(
        *DEFAULT_ACCOUNT_ADDR,
        CONTRACT_TRANSFER_TO_ACCOUNT,
        runtime_args! {
            ARG_TARGET => *BID_ACCOUNT_1_ADDR,
            ARG_AMOUNT => U512::from(BID_ACCOUNT_1_BALANCE)
        },
    )
    .build();

    let transfer_to_delegator_2 = ExecuteRequestBuilder::standard(
        *DEFAULT_ACCOUNT_ADDR,
        CONTRACT_TRANSFER_TO_ACCOUNT,
        runtime_args! {
            ARG_TARGET => *BID_ACCOUNT_2_ADDR,
            ARG_AMOUNT => U512::from(BID_ACCOUNT_1_BALANCE)
        },
    )
    .build();

    let post_genesis_request = vec![
        transfer_to_validator_1,
        transfer_to_delegator_1,
        transfer_to_delegator_2,
    ];

    for request in post_genesis_request {
        builder.exec(request).expect_success().commit();
    }

    let add_bid_request_1 = ExecuteRequestBuilder::standard(
        *NON_FOUNDER_VALIDATOR_1_ADDR,
        CONTRACT_ADD_BID,
        runtime_args! {
            ARG_PUBLIC_KEY => NON_FOUNDER_VALIDATOR_1_PK.clone(),
            ARG_AMOUNT => U512::from(ADD_BID_AMOUNT_1),
            ARG_DELEGATION_RATE => ADD_BID_DELEGATION_RATE_1,
        },
    )
    .build();

    builder.exec(add_bid_request_1).expect_success().commit();

    for _ in 0..=DEFAULT_AUCTION_DELAY {
        let step_request = StepRequestBuilder::new()
            .with_parent_state_hash(builder.get_post_state_hash())
            .with_protocol_version(ProtocolVersion::V1_0_0)
            .with_next_era_id(builder.get_era().successor())
            .with_run_auction(true)
            .build();

        builder
            .step(step_request)
            .expect("must execute step request");
    }

    let delegation_request_1 = ExecuteRequestBuilder::standard(
        *BID_ACCOUNT_1_ADDR,
        CONTRACT_DELEGATE,
        runtime_args! {
            ARG_AMOUNT => U512::from(DEFAULT_MINIMUM_DELEGATION_AMOUNT - 1),
            ARG_VALIDATOR => NON_FOUNDER_VALIDATOR_1_PK.clone(),
            ARG_DELEGATOR => BID_ACCOUNT_1_PK.clone(),
        },
    )
    .build();

    // The delegation amount is below the default value of 500 CSPR,
    // therefore the delegation should not succeed.
    builder.exec(delegation_request_1).expect_failure();

    let error = builder.get_error().expect("must get error");

    assert!(matches!(
        error,
        Error::Exec(execution::Error::Revert(ApiError::AuctionError(auction_error)))
        if auction_error == AuctionError::DelegationAmountTooSmall as u8));

    let delegation_request_2 = ExecuteRequestBuilder::standard(
        *BID_ACCOUNT_2_ADDR,
        CONTRACT_DELEGATE,
        runtime_args! {
            ARG_AMOUNT => U512::from(DEFAULT_MINIMUM_DELEGATION_AMOUNT),
            ARG_VALIDATOR => NON_FOUNDER_VALIDATOR_1_PK.clone(),
            ARG_DELEGATOR => BID_ACCOUNT_2_PK.clone(),
        },
    )
    .build();

    builder.exec(delegation_request_2).expect_success().commit();
}<|MERGE_RESOLUTION|>--- conflicted
+++ resolved
@@ -16,15 +16,9 @@
         engine_state::{
             self,
             engine_config::{
-<<<<<<< HEAD
-                DEFAULT_MAX_ASSOCIATED_KEYS, DEFAULT_MAX_DELEGATOR_SIZE_LIMIT,
-                DEFAULT_MAX_QUERY_DEPTH, DEFAULT_MAX_RUNTIME_CALL_STACK_HEIGHT,
-                DEFAULT_MAX_STORED_VALUE_SIZE, DEFAULT_MINIMUM_DELEGATION_AMOUNT,
-                DEFAULT_STRICT_ARGUMENT_CHECKING,
-=======
                 DEFAULT_MAX_ASSOCIATED_KEYS, DEFAULT_MAX_QUERY_DEPTH,
                 DEFAULT_MAX_RUNTIME_CALL_STACK_HEIGHT, DEFAULT_MINIMUM_DELEGATION_AMOUNT,
->>>>>>> 7047c6b5
+                DEFAULT_STRICT_ARGUMENT_CHECKING,
             },
             genesis::{GenesisAccount, GenesisValidator},
             EngineConfig, Error, RewardItem,
@@ -4102,44 +4096,12 @@
 
 #[ignore]
 #[test]
-<<<<<<< HEAD
-fn should_not_allow_delegations_past_limit() {
-    const NEW_MAX_DELEGATOR_SIZE_LIMIT: u32 = 2;
+fn should_enforce_minimum_delegation_amount() {
     let mut builder = InMemoryWasmTestBuilder::default();
 
-    let old_protocol_version = *DEFAULT_PROTOCOL_VERSION;
-    let new_protocol_version = ProtocolVersion::from_parts(
-        old_protocol_version.value().major,
-        old_protocol_version.value().minor,
-        old_protocol_version.value().patch + 1,
-    );
-
     builder.run_genesis(&*DEFAULT_RUN_GENESIS_REQUEST);
 
-    let custom_engine_config = EngineConfig::new(
-        DEFAULT_MAX_QUERY_DEPTH,
-        DEFAULT_MAX_ASSOCIATED_KEYS,
-        DEFAULT_MAX_RUNTIME_CALL_STACK_HEIGHT,
-        DEFAULT_MAX_STORED_VALUE_SIZE,
-        NEW_MAX_DELEGATOR_SIZE_LIMIT,
-        DEFAULT_MINIMUM_DELEGATION_AMOUNT,
-        DEFAULT_STRICT_ARGUMENT_CHECKING,
-        WasmConfig::default(),
-        SystemConfig::default(),
-    );
-
-    let mut upgrade_request = {
-        UpgradeRequestBuilder::new()
-            .with_current_protocol_version(*DEFAULT_PROTOCOL_VERSION)
-            .with_new_protocol_version(new_protocol_version)
-            .with_activation_point(EraId::new(1))
-            .build()
-    };
-
-    // Upgrade to change the max delegator limit from its default to simply 2 for testing.
-    builder.upgrade_with_upgrade_request(custom_engine_config, &mut upgrade_request);
-
-    let transfer_to_validator = ExecuteRequestBuilder::standard(
+    let transfer_to_validator_1 = ExecuteRequestBuilder::standard(
         *DEFAULT_ACCOUNT_ADDR,
         CONTRACT_TRANSFER_TO_ACCOUNT,
         runtime_args! {
@@ -4159,148 +4121,7 @@
     )
     .build();
 
-    let transfer_to_delegator_2 = ExecuteRequestBuilder::standard(
-        *DEFAULT_ACCOUNT_ADDR,
-        CONTRACT_TRANSFER_TO_ACCOUNT,
-        runtime_args! {
-            ARG_TARGET => *BID_ACCOUNT_2_ADDR,
-            ARG_AMOUNT => U512::from(BID_ACCOUNT_2_BALANCE)
-        },
-    )
-    .build();
-
-    let transfer_to_delegator_3 = ExecuteRequestBuilder::standard(
-        *DEFAULT_ACCOUNT_ADDR,
-        CONTRACT_TRANSFER_TO_ACCOUNT,
-        runtime_args! {
-            ARG_TARGET => *NON_FOUNDER_VALIDATOR_2_ADDR,
-            ARG_AMOUNT => U512::from(TRANSFER_AMOUNT)
-        },
-    )
-    .build();
-
-    let post_genesis_request = vec![
-        transfer_to_validator,
-        transfer_to_delegator_1,
-        transfer_to_delegator_2,
-        transfer_to_delegator_3,
-    ];
-
-    for request in post_genesis_request {
-        builder.exec(request).expect_success().commit();
-    }
-
-    let add_bid_request_1 = ExecuteRequestBuilder::standard(
-        *NON_FOUNDER_VALIDATOR_1_ADDR,
-        CONTRACT_ADD_BID,
-        runtime_args! {
-            ARG_PUBLIC_KEY => NON_FOUNDER_VALIDATOR_1_PK.clone(),
-            ARG_AMOUNT => U512::from(ADD_BID_AMOUNT_1),
-            ARG_DELEGATION_RATE => ADD_BID_DELEGATION_RATE_1,
-        },
-    )
-    .build();
-
-    builder.exec(add_bid_request_1).expect_success().commit();
-
-    let delegation_request_1 = ExecuteRequestBuilder::standard(
-        *BID_ACCOUNT_1_ADDR,
-        CONTRACT_DELEGATE,
-        runtime_args! {
-            ARG_AMOUNT => U512::from(DELEGATE_AMOUNT_1),
-            ARG_VALIDATOR => NON_FOUNDER_VALIDATOR_1_PK.clone(),
-            ARG_DELEGATOR => BID_ACCOUNT_1_PK.clone(),
-        },
-    )
-    .build();
-
-    let delegation_request_2 = ExecuteRequestBuilder::standard(
-        *BID_ACCOUNT_2_ADDR,
-        CONTRACT_DELEGATE,
-        runtime_args! {
-            ARG_AMOUNT => U512::from(DELEGATE_AMOUNT_1),
-            ARG_VALIDATOR => NON_FOUNDER_VALIDATOR_1_PK.clone(),
-            ARG_DELEGATOR => BID_ACCOUNT_2_PK.clone(),
-        },
-    )
-    .build();
-
-    builder.exec(delegation_request_1).expect_success().commit();
-    builder.exec(delegation_request_2).expect_success().commit();
-
-    let bids: Bids = builder.get_bids();
-    assert_eq!(bids.len(), 1);
-    let delegators = bids[&NON_FOUNDER_VALIDATOR_1_PK].delegators();
-    assert_eq!(delegators.len(), 2);
-
-    let delegation_request_3 = ExecuteRequestBuilder::standard(
-        *NON_FOUNDER_VALIDATOR_2_ADDR,
-        CONTRACT_DELEGATE,
-        runtime_args! {
-            ARG_AMOUNT => U512::from(DELEGATE_AMOUNT_1),
-            ARG_VALIDATOR => NON_FOUNDER_VALIDATOR_1_PK.clone(),
-            ARG_DELEGATOR => NON_FOUNDER_VALIDATOR_2_PK.clone(),
-        },
-    )
-    .build();
-
-    builder.exec(delegation_request_3).expect_failure();
-}
-
-#[ignore]
-#[test]
-fn should_continue_running_auction_despite_execeeded_delegator_limit() {
-    const NEW_MAX_DELEGATOR_SIZE_LIMIT: u32 = 2;
-    let mut builder = InMemoryWasmTestBuilder::default();
-
-    builder.run_genesis(&*DEFAULT_RUN_GENESIS_REQUEST);
-
-    let transfer_to_validator = ExecuteRequestBuilder::standard(
-        *DEFAULT_ACCOUNT_ADDR,
-        CONTRACT_TRANSFER_TO_ACCOUNT,
-        runtime_args! {
-            ARG_TARGET => *NON_FOUNDER_VALIDATOR_1_ADDR,
-            ARG_AMOUNT => U512::from(TRANSFER_AMOUNT)
-        },
-    )
-    .build();
-
-    let transfer_to_delegator_1 = ExecuteRequestBuilder::standard(
-        *DEFAULT_ACCOUNT_ADDR,
-        CONTRACT_TRANSFER_TO_ACCOUNT,
-        runtime_args! {
-            ARG_TARGET => *BID_ACCOUNT_1_ADDR,
-            ARG_AMOUNT => U512::from(BID_ACCOUNT_1_BALANCE)
-        },
-    )
-    .build();
-
-    let transfer_to_delegator_2 = ExecuteRequestBuilder::standard(
-        *DEFAULT_ACCOUNT_ADDR,
-        CONTRACT_TRANSFER_TO_ACCOUNT,
-        runtime_args! {
-            ARG_TARGET => *BID_ACCOUNT_2_ADDR,
-            ARG_AMOUNT => U512::from(BID_ACCOUNT_2_BALANCE)
-        },
-    )
-    .build();
-
-    let transfer_to_delegator_3 = ExecuteRequestBuilder::standard(
-        *DEFAULT_ACCOUNT_ADDR,
-        CONTRACT_TRANSFER_TO_ACCOUNT,
-        runtime_args! {
-            ARG_TARGET => *NON_FOUNDER_VALIDATOR_2_ADDR,
-            ARG_AMOUNT => U512::from(TRANSFER_AMOUNT)
-        },
-    )
-    .build();
-
-    let post_genesis_request = vec![
-        transfer_to_validator,
-        transfer_to_delegator_1,
-        transfer_to_delegator_2,
-        transfer_to_delegator_3,
-    ];
+    let post_genesis_request = vec![transfer_to_validator_1, transfer_to_delegator_1];
 
     for request in post_genesis_request {
         builder.exec(request).expect_success().commit();
@@ -4336,129 +4157,27 @@
         *BID_ACCOUNT_1_ADDR,
         CONTRACT_DELEGATE,
         runtime_args! {
-            ARG_AMOUNT => U512::from(DELEGATE_AMOUNT_1),
+            ARG_AMOUNT => U512::from(100u64),
             ARG_VALIDATOR => NON_FOUNDER_VALIDATOR_1_PK.clone(),
             ARG_DELEGATOR => BID_ACCOUNT_1_PK.clone(),
         },
     )
     .build();
 
-    let delegation_request_2 = ExecuteRequestBuilder::standard(
-        *BID_ACCOUNT_2_ADDR,
-        CONTRACT_DELEGATE,
-        runtime_args! {
-            ARG_AMOUNT => U512::from(DELEGATE_AMOUNT_1),
-            ARG_VALIDATOR => NON_FOUNDER_VALIDATOR_1_PK.clone(),
-            ARG_DELEGATOR => BID_ACCOUNT_2_PK.clone(),
-        },
-    )
-    .build();
-
-    let delegation_request_3 = ExecuteRequestBuilder::standard(
-        *NON_FOUNDER_VALIDATOR_2_ADDR,
-        CONTRACT_DELEGATE,
-        runtime_args! {
-            ARG_AMOUNT => U512::from(DELEGATE_AMOUNT_1),
-            ARG_VALIDATOR => NON_FOUNDER_VALIDATOR_1_PK.clone(),
-            ARG_DELEGATOR => NON_FOUNDER_VALIDATOR_2_PK.clone(),
-        },
-    )
-    .build();
-
-    let delegation_requests = vec![
-        delegation_request_1,
-        delegation_request_2,
-        delegation_request_3,
-    ];
-
-    for request in delegation_requests {
-        builder.exec(request).expect_success().commit();
-    }
-
-    let old_protocol_version = *DEFAULT_PROTOCOL_VERSION;
-    let new_protocol_version = ProtocolVersion::from_parts(
-        old_protocol_version.value().major,
-        old_protocol_version.value().minor,
-        old_protocol_version.value().patch + 1,
-    );
-
-    let custom_engine_config = EngineConfig::new(
-        DEFAULT_MAX_QUERY_DEPTH,
-        DEFAULT_MAX_ASSOCIATED_KEYS,
-        DEFAULT_MAX_RUNTIME_CALL_STACK_HEIGHT,
-        DEFAULT_MAX_STORED_VALUE_SIZE,
-        NEW_MAX_DELEGATOR_SIZE_LIMIT,
-        DEFAULT_MINIMUM_DELEGATION_AMOUNT,
-        DEFAULT_STRICT_ARGUMENT_CHECKING,
-        WasmConfig::default(),
-        SystemConfig::default(),
-    );
-
-    let mut upgrade_request = {
-        UpgradeRequestBuilder::new()
-            .with_current_protocol_version(*DEFAULT_PROTOCOL_VERSION)
-            .with_new_protocol_version(new_protocol_version)
-            .with_activation_point(EraId::new(1))
-            .build()
-    };
-
-    // Upgrade to change the max delegator limit from its default to simply 2 for testing.
-    builder.upgrade_with_upgrade_request(custom_engine_config, &mut upgrade_request);
-
-    let transfer_to_delegator_4 = ExecuteRequestBuilder::standard(
-        *DEFAULT_ACCOUNT_ADDR,
-        CONTRACT_TRANSFER_TO_ACCOUNT,
-        runtime_args! {
-            ARG_TARGET => *ACCOUNT_1_ADDR,
-            ARG_AMOUNT => U512::from(BID_ACCOUNT_1_BALANCE)
-        },
-    )
-    .build();
-
-    builder
-        .exec(transfer_to_delegator_4)
-        .expect_success()
-        .commit();
-
-    let delegation_request_4 = ExecuteRequestBuilder::standard(
-        *ACCOUNT_1_ADDR,
-        CONTRACT_DELEGATE,
-        runtime_args! {
-            ARG_AMOUNT => U512::from(DELEGATE_AMOUNT_1),
-            ARG_VALIDATOR => NON_FOUNDER_VALIDATOR_1_PK.clone(),
-            ARG_DELEGATOR => ACCOUNT_1_PK.clone(),
-        },
-    )
-    .build();
-
-    // As part of the upgrade we should disallow any more delegations.
-    builder.exec(delegation_request_4).expect_failure();
-
-    // We disallow any additional delegations, however the auction state
-    // should continue to procceed.
-    let step_request = StepRequestBuilder::new()
-        .with_parent_state_hash(builder.get_post_state_hash())
-        .with_protocol_version(ProtocolVersion::V1_0_0)
-        .with_next_era_id(builder.get_era().successor())
-        .with_reward_item(RewardItem::new(NON_FOUNDER_VALIDATOR_1_PK.clone(), 1))
-        .with_run_auction(true)
-        .build();
-
-    builder
-        .step(step_request)
-        .expect("must execute step request");
-
-    let bids: Bids = builder.get_bids();
-    assert_eq!(bids.len(), 1);
-    let delegators = bids[&NON_FOUNDER_VALIDATOR_1_PK].delegators();
-    // Assert that there are three delegators despite a delegator limit of 2.
-    assert_eq!(delegators.len(), 3);
+    // The delegation amount is below the default value of 500 CSPR,
+    // therefore the delegation should not succeed.
+    builder.exec(delegation_request_1).expect_failure();
+
+    let error = builder.get_error().expect("must get error");
+    assert!(matches!(
+        error,
+        Error::Exec(execution::Error::Revert(ApiError::AuctionError(auction_error)))
+        if auction_error == AuctionError::DelegationAmountTooSmall as u8));
 }
 
 #[ignore]
 #[test]
-fn should_enforce_and_check_global_delegator_capacity() {
-    const NEW_MAX_DELEGATOR_SIZE_LIMIT: u32 = 2;
+fn should_allow_delegations_with_minimal_floor_amount() {
     let mut builder = InMemoryWasmTestBuilder::default();
 
     builder.run_genesis(&*DEFAULT_RUN_GENESIS_REQUEST);
@@ -4473,16 +4192,6 @@
     )
     .build();
 
-    let transfer_to_validator_2 = ExecuteRequestBuilder::standard(
-        *DEFAULT_ACCOUNT_ADDR,
-        CONTRACT_TRANSFER_TO_ACCOUNT,
-        runtime_args! {
-            ARG_TARGET => *NON_FOUNDER_VALIDATOR_2_ADDR,
-            ARG_AMOUNT => U512::from(TRANSFER_AMOUNT)
-        },
-    )
-    .build();
-
     let transfer_to_delegator_1 = ExecuteRequestBuilder::standard(
         *DEFAULT_ACCOUNT_ADDR,
         CONTRACT_TRANSFER_TO_ACCOUNT,
@@ -4498,26 +4207,6 @@
         CONTRACT_TRANSFER_TO_ACCOUNT,
         runtime_args! {
             ARG_TARGET => *BID_ACCOUNT_2_ADDR,
-            ARG_AMOUNT => U512::from(BID_ACCOUNT_2_BALANCE)
-        },
-    )
-    .build();
-
-    let transfer_to_delegator_3 = ExecuteRequestBuilder::standard(
-        *DEFAULT_ACCOUNT_ADDR,
-        CONTRACT_TRANSFER_TO_ACCOUNT,
-        runtime_args! {
-            ARG_TARGET => *ACCOUNT_1_ADDR,
-            ARG_AMOUNT => U512::from(BID_ACCOUNT_1_BALANCE)
-        },
-    )
-    .build();
-
-    let transfer_to_delegator_4 = ExecuteRequestBuilder::standard(
-        *DEFAULT_ACCOUNT_ADDR,
-        CONTRACT_TRANSFER_TO_ACCOUNT,
-        runtime_args! {
-            ARG_TARGET => *ACCOUNT_2_ADDR,
             ARG_AMOUNT => U512::from(BID_ACCOUNT_1_BALANCE)
         },
     )
@@ -4525,11 +4214,8 @@
 
     let post_genesis_request = vec![
         transfer_to_validator_1,
-        transfer_to_validator_2,
         transfer_to_delegator_1,
         transfer_to_delegator_2,
-        transfer_to_delegator_3,
-        transfer_to_delegator_4,
     ];
 
     for request in post_genesis_request {
@@ -4548,19 +4234,6 @@
     .build();
 
     builder.exec(add_bid_request_1).expect_success().commit();
-
-    let add_bid_request_2 = ExecuteRequestBuilder::standard(
-        *NON_FOUNDER_VALIDATOR_2_ADDR,
-        CONTRACT_ADD_BID,
-        runtime_args! {
-            ARG_PUBLIC_KEY => NON_FOUNDER_VALIDATOR_2_PK.clone(),
-            ARG_AMOUNT => U512::from(ADD_BID_AMOUNT_1),
-            ARG_DELEGATION_RATE => ADD_BID_DELEGATION_RATE_1,
-        },
-    )
-    .build();
-
-    builder.exec(add_bid_request_2).expect_success().commit();
 
     for _ in 0..=DEFAULT_AUCTION_DELAY {
         let step_request = StepRequestBuilder::new()
@@ -4579,211 +4252,7 @@
         *BID_ACCOUNT_1_ADDR,
         CONTRACT_DELEGATE,
         runtime_args! {
-            ARG_AMOUNT => U512::from(DELEGATE_AMOUNT_1),
-            ARG_VALIDATOR => NON_FOUNDER_VALIDATOR_1_PK.clone(),
-            ARG_DELEGATOR => BID_ACCOUNT_1_PK.clone(),
-        },
-    )
-    .build();
-
-    let delegation_request_2 = ExecuteRequestBuilder::standard(
-        *BID_ACCOUNT_2_ADDR,
-        CONTRACT_DELEGATE,
-        runtime_args! {
-            ARG_AMOUNT => U512::from(DELEGATE_AMOUNT_1),
-            ARG_VALIDATOR => NON_FOUNDER_VALIDATOR_1_PK.clone(),
-            ARG_DELEGATOR => BID_ACCOUNT_2_PK.clone(),
-        },
-    )
-    .build();
-
-    let delegation_request_3 = ExecuteRequestBuilder::standard(
-        *ACCOUNT_1_ADDR,
-        CONTRACT_DELEGATE,
-        runtime_args! {
-            ARG_AMOUNT => U512::from(DELEGATE_AMOUNT_1),
-            ARG_VALIDATOR => NON_FOUNDER_VALIDATOR_1_PK.clone(),
-            ARG_DELEGATOR => ACCOUNT_1_PK.clone(),
-        },
-    )
-    .build();
-
-    let delegation_request_4 = ExecuteRequestBuilder::standard(
-        *ACCOUNT_2_ADDR,
-        CONTRACT_DELEGATE,
-        runtime_args! {
-            ARG_AMOUNT => U512::from(DELEGATE_AMOUNT_1),
-            ARG_VALIDATOR => NON_FOUNDER_VALIDATOR_2_PK.clone(),
-            ARG_DELEGATOR => ACCOUNT_2_PK.clone(),
-        },
-    )
-    .build();
-
-    let delegation_requests = vec![
-        delegation_request_1,
-        delegation_request_2,
-        delegation_request_3,
-        delegation_request_4,
-    ];
-
-    for request in delegation_requests {
-        builder.exec(request).expect_success().commit();
-    }
-
-    let old_protocol_version = *DEFAULT_PROTOCOL_VERSION;
-    let new_protocol_version = ProtocolVersion::from_parts(
-        old_protocol_version.value().major,
-        old_protocol_version.value().minor,
-        old_protocol_version.value().patch + 1,
-    );
-
-    let custom_engine_config = EngineConfig::new(
-        DEFAULT_MAX_QUERY_DEPTH,
-        DEFAULT_MAX_ASSOCIATED_KEYS,
-        DEFAULT_MAX_RUNTIME_CALL_STACK_HEIGHT,
-        DEFAULT_MAX_STORED_VALUE_SIZE,
-        NEW_MAX_DELEGATOR_SIZE_LIMIT,
-        DEFAULT_MINIMUM_DELEGATION_AMOUNT,
-        DEFAULT_STRICT_ARGUMENT_CHECKING,
-        WasmConfig::default(),
-        SystemConfig::default(),
-    );
-
-    // Reduce the validator slots from the default to only 2.
-    let mut upgrade_request = {
-        UpgradeRequestBuilder::new()
-            .with_current_protocol_version(*DEFAULT_PROTOCOL_VERSION)
-            .with_new_protocol_version(new_protocol_version)
-            .with_new_validator_slots(2u32)
-            .with_activation_point(EraId::new(1))
-            .build()
-    };
-
-    // Upgrade to change the max delegator limit from its default to simply 2 for testing.
-    builder.upgrade_with_upgrade_request(custom_engine_config, &mut upgrade_request);
-
-    let delegator_5_public_key = {
-        let secret_key = SecretKey::ed25519_from_bytes([78; 32]).unwrap();
-        PublicKey::from(&secret_key)
-    };
-
-    let transfer_to_delegator_5 = ExecuteRequestBuilder::standard(
-        *DEFAULT_ACCOUNT_ADDR,
-        CONTRACT_TRANSFER_TO_ACCOUNT,
-        runtime_args! {
-            ARG_TARGET => delegator_5_public_key.to_account_hash(),
-            ARG_AMOUNT => U512::from(BID_ACCOUNT_1_BALANCE)
-        },
-    )
-    .build();
-
-    builder
-        .exec(transfer_to_delegator_5)
-        .expect_success()
-        .commit();
-
-    // We have set the max delegator limit to 2 per validator
-    // However we have constrained the validator slots to only 2 validators
-    // Therefore we have implicitly set the global delegator capacity to
-    // 4 (validator_slots * max_delegator_per_validator) delegators
-    let bids: Bids = builder.get_bids();
-    assert_eq!(bids.len(), 2);
-    let delegators_for_validator_1 = bids[&NON_FOUNDER_VALIDATOR_1_PK].delegators();
-    // Assert that there are three delegators despite a delegator limit of 2.
-    assert_eq!(delegators_for_validator_1.len(), 3);
-    let delegators_for_validator_2 = bids[&NON_FOUNDER_VALIDATOR_2_PK].delegators();
-    assert_eq!(delegators_for_validator_2.len(), 1);
-
-    // Any further delegations to a validator 2 must be disallowed as they will
-    // blow past the global limit despite being under the limit **per** validator.
-    let delegation_to_validator_2_request = ExecuteRequestBuilder::standard(
-        delegator_5_public_key.to_account_hash(),
-        CONTRACT_DELEGATE,
-        runtime_args! {
-            ARG_AMOUNT => U512::from(DELEGATE_AMOUNT_1),
-            ARG_VALIDATOR => NON_FOUNDER_VALIDATOR_2_PK.clone(),
-            ARG_DELEGATOR => delegator_5_public_key,
-        },
-    )
-    .build();
-    builder
-        .exec(delegation_to_validator_2_request)
-        .expect_failure();
-
-    let error = builder.get_error().expect("must get error");
-
-    assert!(matches!(
-        error,
-        Error::Exec(execution::Error::Revert(ApiError::AuctionError(auction_error)))
-        if auction_error == AuctionError::GlobalDelegatorCapacityReached as u8));
-}
-
-#[ignore]
-#[test]
-=======
->>>>>>> 7047c6b5
-fn should_enforce_minimum_delegation_amount() {
-    let mut builder = InMemoryWasmTestBuilder::default();
-
-    builder.run_genesis(&*DEFAULT_RUN_GENESIS_REQUEST);
-
-    let transfer_to_validator_1 = ExecuteRequestBuilder::standard(
-        *DEFAULT_ACCOUNT_ADDR,
-        CONTRACT_TRANSFER_TO_ACCOUNT,
-        runtime_args! {
-            ARG_TARGET => *NON_FOUNDER_VALIDATOR_1_ADDR,
-            ARG_AMOUNT => U512::from(TRANSFER_AMOUNT)
-        },
-    )
-    .build();
-
-    let transfer_to_delegator_1 = ExecuteRequestBuilder::standard(
-        *DEFAULT_ACCOUNT_ADDR,
-        CONTRACT_TRANSFER_TO_ACCOUNT,
-        runtime_args! {
-            ARG_TARGET => *BID_ACCOUNT_1_ADDR,
-            ARG_AMOUNT => U512::from(BID_ACCOUNT_1_BALANCE)
-        },
-    )
-    .build();
-
-    let post_genesis_request = vec![transfer_to_validator_1, transfer_to_delegator_1];
-
-    for request in post_genesis_request {
-        builder.exec(request).expect_success().commit();
-    }
-
-    let add_bid_request_1 = ExecuteRequestBuilder::standard(
-        *NON_FOUNDER_VALIDATOR_1_ADDR,
-        CONTRACT_ADD_BID,
-        runtime_args! {
-            ARG_PUBLIC_KEY => NON_FOUNDER_VALIDATOR_1_PK.clone(),
-            ARG_AMOUNT => U512::from(ADD_BID_AMOUNT_1),
-            ARG_DELEGATION_RATE => ADD_BID_DELEGATION_RATE_1,
-        },
-    )
-    .build();
-
-    builder.exec(add_bid_request_1).expect_success().commit();
-
-    for _ in 0..=DEFAULT_AUCTION_DELAY {
-        let step_request = StepRequestBuilder::new()
-            .with_parent_state_hash(builder.get_post_state_hash())
-            .with_protocol_version(ProtocolVersion::V1_0_0)
-            .with_next_era_id(builder.get_era().successor())
-            .with_run_auction(true)
-            .build();
-
-        builder
-            .step(step_request)
-            .expect("must execute step request");
-    }
-
-    let delegation_request_1 = ExecuteRequestBuilder::standard(
-        *BID_ACCOUNT_1_ADDR,
-        CONTRACT_DELEGATE,
-        runtime_args! {
-            ARG_AMOUNT => U512::from(100u64),
+            ARG_AMOUNT => U512::from(DEFAULT_MINIMUM_DELEGATION_AMOUNT - 1),
             ARG_VALIDATOR => NON_FOUNDER_VALIDATOR_1_PK.clone(),
             ARG_DELEGATOR => BID_ACCOUNT_1_PK.clone(),
         },
@@ -4795,106 +4264,11 @@
     builder.exec(delegation_request_1).expect_failure();
 
     let error = builder.get_error().expect("must get error");
+
     assert!(matches!(
         error,
         Error::Exec(execution::Error::Revert(ApiError::AuctionError(auction_error)))
         if auction_error == AuctionError::DelegationAmountTooSmall as u8));
-}
-
-#[ignore]
-#[test]
-fn should_allow_delegations_with_minimal_floor_amount() {
-    let mut builder = InMemoryWasmTestBuilder::default();
-
-    builder.run_genesis(&*DEFAULT_RUN_GENESIS_REQUEST);
-
-    let transfer_to_validator_1 = ExecuteRequestBuilder::standard(
-        *DEFAULT_ACCOUNT_ADDR,
-        CONTRACT_TRANSFER_TO_ACCOUNT,
-        runtime_args! {
-            ARG_TARGET => *NON_FOUNDER_VALIDATOR_1_ADDR,
-            ARG_AMOUNT => U512::from(TRANSFER_AMOUNT)
-        },
-    )
-    .build();
-
-    let transfer_to_delegator_1 = ExecuteRequestBuilder::standard(
-        *DEFAULT_ACCOUNT_ADDR,
-        CONTRACT_TRANSFER_TO_ACCOUNT,
-        runtime_args! {
-            ARG_TARGET => *BID_ACCOUNT_1_ADDR,
-            ARG_AMOUNT => U512::from(BID_ACCOUNT_1_BALANCE)
-        },
-    )
-    .build();
-
-    let transfer_to_delegator_2 = ExecuteRequestBuilder::standard(
-        *DEFAULT_ACCOUNT_ADDR,
-        CONTRACT_TRANSFER_TO_ACCOUNT,
-        runtime_args! {
-            ARG_TARGET => *BID_ACCOUNT_2_ADDR,
-            ARG_AMOUNT => U512::from(BID_ACCOUNT_1_BALANCE)
-        },
-    )
-    .build();
-
-    let post_genesis_request = vec![
-        transfer_to_validator_1,
-        transfer_to_delegator_1,
-        transfer_to_delegator_2,
-    ];
-
-    for request in post_genesis_request {
-        builder.exec(request).expect_success().commit();
-    }
-
-    let add_bid_request_1 = ExecuteRequestBuilder::standard(
-        *NON_FOUNDER_VALIDATOR_1_ADDR,
-        CONTRACT_ADD_BID,
-        runtime_args! {
-            ARG_PUBLIC_KEY => NON_FOUNDER_VALIDATOR_1_PK.clone(),
-            ARG_AMOUNT => U512::from(ADD_BID_AMOUNT_1),
-            ARG_DELEGATION_RATE => ADD_BID_DELEGATION_RATE_1,
-        },
-    )
-    .build();
-
-    builder.exec(add_bid_request_1).expect_success().commit();
-
-    for _ in 0..=DEFAULT_AUCTION_DELAY {
-        let step_request = StepRequestBuilder::new()
-            .with_parent_state_hash(builder.get_post_state_hash())
-            .with_protocol_version(ProtocolVersion::V1_0_0)
-            .with_next_era_id(builder.get_era().successor())
-            .with_run_auction(true)
-            .build();
-
-        builder
-            .step(step_request)
-            .expect("must execute step request");
-    }
-
-    let delegation_request_1 = ExecuteRequestBuilder::standard(
-        *BID_ACCOUNT_1_ADDR,
-        CONTRACT_DELEGATE,
-        runtime_args! {
-            ARG_AMOUNT => U512::from(DEFAULT_MINIMUM_DELEGATION_AMOUNT - 1),
-            ARG_VALIDATOR => NON_FOUNDER_VALIDATOR_1_PK.clone(),
-            ARG_DELEGATOR => BID_ACCOUNT_1_PK.clone(),
-        },
-    )
-    .build();
-
-    // The delegation amount is below the default value of 500 CSPR,
-    // therefore the delegation should not succeed.
-    builder.exec(delegation_request_1).expect_failure();
-
-    let error = builder.get_error().expect("must get error");
-
-    assert!(matches!(
-        error,
-        Error::Exec(execution::Error::Revert(ApiError::AuctionError(auction_error)))
-        if auction_error == AuctionError::DelegationAmountTooSmall as u8));
 
     let delegation_request_2 = ExecuteRequestBuilder::standard(
         *BID_ACCOUNT_2_ADDR,
