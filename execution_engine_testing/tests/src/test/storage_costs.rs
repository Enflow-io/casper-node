--- conflicted
+++ resolved
@@ -5,12 +5,7 @@
 use casper_engine_test_support::DEFAULT_ACCOUNT_PUBLIC_KEY;
 use casper_engine_test_support::{
     ExecuteRequestBuilder, InMemoryWasmTestBuilder, UpgradeRequestBuilder, DEFAULT_ACCOUNT_ADDR,
-<<<<<<< HEAD
     DEFAULT_MAX_ASSOCIATED_KEYS, DEFAULT_PROTOCOL_VERSION, PRODUCTION_RUN_GENESIS_REQUEST,
-=======
-    DEFAULT_MAX_ASSOCIATED_KEYS, DEFAULT_MAX_STORED_VALUE_SIZE, DEFAULT_PROTOCOL_VERSION,
-    PRODUCTION_RUN_GENESIS_REQUEST,
->>>>>>> 33d46a3c
 };
 #[cfg(not(feature = "use-as-wasm"))]
 use casper_execution_engine::shared::system_config::auction_costs::DEFAULT_ADD_BID_COST;
@@ -422,11 +417,7 @@
     let cost_per_byte = U512::from(StorageCosts::default().gas_per_byte());
 
     let mut builder = InMemoryWasmTestBuilder::default();
-<<<<<<< HEAD
     builder.run_genesis(&PRODUCTION_RUN_GENESIS_REQUEST);
-=======
-    builder.run_genesis(&*PRODUCTION_RUN_GENESIS_REQUEST);
->>>>>>> 33d46a3c
 
     let install_exec_request = ExecuteRequestBuilder::standard(
         *DEFAULT_ACCOUNT_ADDR,
@@ -652,11 +643,7 @@
     let cost_per_byte = U512::from(StorageCosts::default().gas_per_byte());
 
     let mut builder = InMemoryWasmTestBuilder::default();
-<<<<<<< HEAD
     builder.run_genesis(&PRODUCTION_RUN_GENESIS_REQUEST);
-=======
-    builder.run_genesis(&*PRODUCTION_RUN_GENESIS_REQUEST);
->>>>>>> 33d46a3c
 
     let install_exec_request = ExecuteRequestBuilder::standard(
         *DEFAULT_ACCOUNT_ADDR,
