use num_traits::Zero;
use once_cell::sync::Lazy;

use casper_engine_test_support::{
    utils, DeployItemBuilder, ExecuteRequestBuilder, InMemoryWasmTestBuilder,
    UpgradeRequestBuilder, DEFAULT_ACCOUNTS, DEFAULT_ACCOUNT_ADDR, DEFAULT_ACCOUNT_INITIAL_BALANCE,
<<<<<<< HEAD
    DEFAULT_ACCOUNT_PUBLIC_KEY, DEFAULT_MAX_ASSOCIATED_KEYS, DEFAULT_PAYMENT,
    DEFAULT_PROTOCOL_VERSION, MINIMUM_ACCOUNT_CREATION_BALANCE, PRODUCTION_RUN_GENESIS_REQUEST,
=======
    DEFAULT_ACCOUNT_PUBLIC_KEY, DEFAULT_MAX_ASSOCIATED_KEYS, DEFAULT_MAX_STORED_VALUE_SIZE,
    DEFAULT_PAYMENT, DEFAULT_PROTOCOL_VERSION, MINIMUM_ACCOUNT_CREATION_BALANCE,
    PRODUCTION_RUN_GENESIS_REQUEST,
>>>>>>> 33d46a3c
};
use casper_execution_engine::{
    core::engine_state::{
        engine_config::{
            DEFAULT_MINIMUM_DELEGATION_AMOUNT, DEFAULT_STRICT_ARGUMENT_CHECKING,
            DEFAULT_VESTING_SCHEDULE_LENGTH_MILLIS,
        },
        genesis::GenesisValidator,
        EngineConfig, GenesisAccount, DEFAULT_MAX_QUERY_DEPTH,
        DEFAULT_MAX_RUNTIME_CALL_STACK_HEIGHT,
    },
    shared::{
        host_function_costs::{Cost, HostFunction, HostFunctionCosts},
        opcode_costs::{BrTableCost, ControlFlowCosts, OpcodeCosts},
        storage_costs::StorageCosts,
        system_config::{
<<<<<<< HEAD
            auction_costs::{
                AuctionCosts, DEFAULT_ADD_BID_COST, DEFAULT_DELEGATE_COST, DEFAULT_UNDELEGATE_COST,
                DEFAULT_WITHDRAW_BID_COST,
            },
=======
            auction_costs::{AuctionCosts, DEFAULT_ADD_BID_COST},
>>>>>>> 33d46a3c
            handle_payment_costs::HandlePaymentCosts,
            mint_costs::{MintCosts, DEFAULT_TRANSFER_COST},
            standard_payment_costs::StandardPaymentCosts,
            SystemConfig, DEFAULT_WASMLESS_TRANSFER_COST,
        },
        wasm_config::{WasmConfig, DEFAULT_MAX_STACK_HEIGHT, DEFAULT_WASM_MAX_MEMORY},
    },
};
use casper_types::{
    runtime_args,
    system::{
        auction::{self, DelegationRate},
        handle_payment, mint, AUCTION,
    },
    EraId, Gas, Motes, ProtocolVersion, PublicKey, RuntimeArgs, SecretKey, U512,
};

use crate::wasm_utils;

const SYSTEM_CONTRACT_HASHES_NAME: &str = "system_contract_hashes.wasm";
const CONTRACT_ADD_BID: &str = "add_bid.wasm";
const CONTRACT_TRANSFER_TO_NAMED_PURSE: &str = "transfer_to_named_purse.wasm";

static VALIDATOR_1_SECRET_KEY: Lazy<SecretKey> =
    Lazy::new(|| SecretKey::ed25519_from_bytes([123; SecretKey::ED25519_LENGTH]).unwrap());
static VALIDATOR_1: Lazy<PublicKey> = Lazy::new(|| PublicKey::from(&*VALIDATOR_1_SECRET_KEY));
const VALIDATOR_1_STAKE: u64 = 250_000;
static VALIDATOR_2_SECRET_KEY: Lazy<SecretKey> =
    Lazy::new(|| SecretKey::ed25519_from_bytes([124; SecretKey::ED25519_LENGTH]).unwrap());
static VALIDATOR_2: Lazy<PublicKey> = Lazy::new(|| PublicKey::from(&*VALIDATOR_2_SECRET_KEY));
const BOND_AMOUNT: u64 = 42;
const BID_AMOUNT: u64 = 99 + DEFAULT_MINIMUM_DELEGATION_AMOUNT;
const TRANSFER_AMOUNT: u64 = 123;
const BID_DELEGATION_RATE: DelegationRate = auction::DELEGATION_RATE_DENOMINATOR;
const UPDATED_CALL_CONTRACT_COST: Cost = 12_345;
<<<<<<< HEAD
const NEW_ADD_BID_COST: u32 = DEFAULT_ADD_BID_COST * 2;
const NEW_WITHDRAW_BID_COST: u32 = DEFAULT_WITHDRAW_BID_COST * 3;
const NEW_DELEGATE_COST: u32 = DEFAULT_DELEGATE_COST * 4;
const NEW_UNDELEGATE_COST: u32 = DEFAULT_UNDELEGATE_COST * 5;
const NEW_REDELEGATE_COST: u32 = DEFAULT_UNDELEGATE_COST * 6;
=======
const NEW_ADD_BID_COST: u32 = 2_500_000_000;
const NEW_WITHDRAW_BID_COST: u32 = 2_500_000_000;
const NEW_DELEGATE_COST: u32 = 2_500_000_000;
const NEW_UNDELEGATE_COST: u32 = 2_500_000_000;
>>>>>>> 33d46a3c
const DEFAULT_ACTIVATION_POINT: EraId = EraId::new(1);

static OLD_PROTOCOL_VERSION: Lazy<ProtocolVersion> = Lazy::new(|| *DEFAULT_PROTOCOL_VERSION);
static NEW_PROTOCOL_VERSION: Lazy<ProtocolVersion> = Lazy::new(|| {
    ProtocolVersion::from_parts(
        OLD_PROTOCOL_VERSION.value().major,
        OLD_PROTOCOL_VERSION.value().minor,
        OLD_PROTOCOL_VERSION.value().patch + 1,
    )
});

const ARG_PURSE_NAME: &str = "purse_name";
const NAMED_PURSE_NAME: &str = "purse_1";
const ARG_AMOUNT: &str = "amount";

#[ignore]
#[test]
fn add_bid_and_withdraw_bid_have_expected_costs() {
    let mut builder = InMemoryWasmTestBuilder::default();

<<<<<<< HEAD
    builder.run_genesis(&PRODUCTION_RUN_GENESIS_REQUEST);
=======
    builder.run_genesis(&*PRODUCTION_RUN_GENESIS_REQUEST);
>>>>>>> 33d46a3c

    let system_contract_hashes_request = ExecuteRequestBuilder::standard(
        *DEFAULT_ACCOUNT_ADDR,
        SYSTEM_CONTRACT_HASHES_NAME,
        RuntimeArgs::default(),
    )
    .build();
    builder
        .exec(system_contract_hashes_request)
        .expect_success()
        .commit();

    let account = builder
        .get_account(*DEFAULT_ACCOUNT_ADDR)
        .expect("should have account");

    let add_bid_request = ExecuteRequestBuilder::contract_call_by_hash(
        *DEFAULT_ACCOUNT_ADDR,
        account
            .named_keys()
            .get(AUCTION)
            .unwrap()
            .into_hash()
            .unwrap()
            .into(),
        auction::METHOD_ADD_BID,
        runtime_args! {
            auction::ARG_PUBLIC_KEY => DEFAULT_ACCOUNT_PUBLIC_KEY.clone(),
            auction::ARG_AMOUNT => U512::from(BOND_AMOUNT),
            auction::ARG_DELEGATION_RATE => BID_DELEGATION_RATE,
        },
    )
    .build();

    let balance_before = builder.get_purse_balance(account.main_purse());

    let proposer_reward_starting_balance_1 = builder.get_proposer_purse_balance();

    builder.exec(add_bid_request).expect_success().commit();
    let balance_after = builder.get_purse_balance(account.main_purse());

    let transaction_fee_1 =
        builder.get_proposer_purse_balance() - proposer_reward_starting_balance_1;

    let expected_call_cost = U512::from(
        builder
            .get_engine_state()
            .config()
            .system_config()
            .auction_costs()
            .add_bid,
    );
    assert_eq!(
        balance_after,
        balance_before - U512::from(BOND_AMOUNT) - transaction_fee_1
    );
    assert_eq!(builder.last_exec_gas_cost().value(), expected_call_cost);

    // Withdraw bid
    let withdraw_bid_request = ExecuteRequestBuilder::contract_call_by_hash(
        *DEFAULT_ACCOUNT_ADDR,
        account
            .named_keys()
            .get(AUCTION)
            .unwrap()
            .into_hash()
            .unwrap()
            .into(),
        auction::METHOD_WITHDRAW_BID,
        runtime_args! {
            auction::ARG_PUBLIC_KEY => DEFAULT_ACCOUNT_PUBLIC_KEY.clone(),
            auction::ARG_AMOUNT => U512::from(BOND_AMOUNT),
        },
    )
    .build();

    let balance_before = builder.get_purse_balance(account.main_purse());

    let proposer_reward_starting_balance_2 = builder.get_proposer_purse_balance();

    builder.exec(withdraw_bid_request).expect_success().commit();

    let balance_after = builder.get_purse_balance(account.main_purse());

    let transaction_fee_2 =
        builder.get_proposer_purse_balance() - proposer_reward_starting_balance_2;

    let expected_call_cost = U512::from(
        builder
            .get_engine_state()
            .config()
            .system_config()
            .auction_costs()
            .withdraw_bid,
    );
    assert_eq!(balance_after, balance_before - transaction_fee_2);
    assert_eq!(builder.last_exec_gas_cost().value(), expected_call_cost);
}

#[ignore]
#[test]
fn upgraded_add_bid_and_withdraw_bid_have_expected_costs() {
    let new_wasmless_transfer_cost = DEFAULT_WASMLESS_TRANSFER_COST;
    let new_max_associated_keys = DEFAULT_MAX_ASSOCIATED_KEYS;

    let new_auction_costs = AuctionCosts {
        add_bid: NEW_ADD_BID_COST,
        withdraw_bid: NEW_WITHDRAW_BID_COST,
        ..Default::default()
    };
    let new_mint_costs = MintCosts::default();
    let new_standard_payment_costs = StandardPaymentCosts::default();
    let new_handle_payment_costs = HandlePaymentCosts::default();

    let new_system_config = SystemConfig::new(
        new_wasmless_transfer_cost,
        new_auction_costs,
        new_mint_costs,
        new_handle_payment_costs,
        new_standard_payment_costs,
    );

    let new_engine_config = EngineConfig::new(
        DEFAULT_MAX_QUERY_DEPTH,
        new_max_associated_keys,
        DEFAULT_MAX_RUNTIME_CALL_STACK_HEIGHT,
        DEFAULT_MINIMUM_DELEGATION_AMOUNT,
        DEFAULT_STRICT_ARGUMENT_CHECKING,
        DEFAULT_VESTING_SCHEDULE_LENGTH_MILLIS,
        WasmConfig::default(),
        new_system_config,
    );

    let mut builder = InMemoryWasmTestBuilder::default();
<<<<<<< HEAD
    builder.run_genesis(&PRODUCTION_RUN_GENESIS_REQUEST);
=======
    builder.run_genesis(&*PRODUCTION_RUN_GENESIS_REQUEST);
>>>>>>> 33d46a3c

    let mut upgrade_request = {
        UpgradeRequestBuilder::new()
            .with_current_protocol_version(*OLD_PROTOCOL_VERSION)
            .with_new_protocol_version(*NEW_PROTOCOL_VERSION)
            .with_activation_point(DEFAULT_ACTIVATION_POINT)
            .build()
    };

    builder.upgrade_with_upgrade_request(new_engine_config, &mut upgrade_request);

    let system_contract_hashes_request = ExecuteRequestBuilder::standard(
        *DEFAULT_ACCOUNT_ADDR,
        SYSTEM_CONTRACT_HASHES_NAME,
        RuntimeArgs::default(),
    )
    .with_protocol_version(*NEW_PROTOCOL_VERSION)
    .build();
    builder
        .exec(system_contract_hashes_request)
        .expect_success()
        .commit();

    let account = builder
        .get_account(*DEFAULT_ACCOUNT_ADDR)
        .expect("should have account");

    let add_bid_request = ExecuteRequestBuilder::contract_call_by_hash(
        *DEFAULT_ACCOUNT_ADDR,
        account
            .named_keys()
            .get(AUCTION)
            .unwrap()
            .into_hash()
            .unwrap()
            .into(),
        auction::METHOD_ADD_BID,
        runtime_args! {
            auction::ARG_PUBLIC_KEY => DEFAULT_ACCOUNT_PUBLIC_KEY.clone(),
            auction::ARG_AMOUNT => U512::from(BOND_AMOUNT),
            auction::ARG_DELEGATION_RATE => BID_DELEGATION_RATE,
        },
    )
    .with_protocol_version(*NEW_PROTOCOL_VERSION)
    .build();

    let balance_before = builder.get_purse_balance(account.main_purse());

    let proposer_reward_starting_balance_1 = builder.get_proposer_purse_balance();

    builder.exec(add_bid_request).expect_success().commit();

    let balance_after = builder.get_purse_balance(account.main_purse());

    let transaction_fee_1 =
        builder.get_proposer_purse_balance() - proposer_reward_starting_balance_1;

    let expected_call_cost = U512::from(NEW_ADD_BID_COST);
    assert_eq!(
        balance_after,
        balance_before - U512::from(BOND_AMOUNT) - transaction_fee_1
    );
    assert_eq!(builder.last_exec_gas_cost().value(), expected_call_cost);

    // Withdraw bid
    let withdraw_bid_request = ExecuteRequestBuilder::contract_call_by_hash(
        *DEFAULT_ACCOUNT_ADDR,
        account
            .named_keys()
            .get(AUCTION)
            .unwrap()
            .into_hash()
            .unwrap()
            .into(),
        auction::METHOD_WITHDRAW_BID,
        runtime_args! {
            auction::ARG_PUBLIC_KEY => DEFAULT_ACCOUNT_PUBLIC_KEY.clone(),
            auction::ARG_AMOUNT => U512::from(BOND_AMOUNT),
        },
    )
    .with_protocol_version(*NEW_PROTOCOL_VERSION)
    .build();

    let balance_before = builder.get_purse_balance(account.main_purse());

    let proposer_reward_starting_balance_2 = builder.get_proposer_purse_balance();

    builder.exec(withdraw_bid_request).expect_success().commit();
    let balance_after = builder.get_purse_balance(account.main_purse());

    let transaction_fee_2 =
        builder.get_proposer_purse_balance() - proposer_reward_starting_balance_2;

    let call_cost = U512::from(NEW_WITHDRAW_BID_COST);
    assert_eq!(balance_after, balance_before - transaction_fee_2);
    assert_eq!(builder.last_exec_gas_cost().value(), call_cost);
}

#[ignore]
#[test]
fn delegate_and_undelegate_have_expected_costs() {
    let mut builder = InMemoryWasmTestBuilder::default();
    let accounts = {
        let validator_1 = GenesisAccount::account(
            VALIDATOR_1.clone(),
            Motes::new(DEFAULT_ACCOUNT_INITIAL_BALANCE.into()),
            Some(GenesisValidator::new(
                Motes::new(VALIDATOR_1_STAKE.into()),
                DelegationRate::zero(),
            )),
        );
        let validator_2 = GenesisAccount::account(
            VALIDATOR_2.clone(),
            Motes::new(DEFAULT_ACCOUNT_INITIAL_BALANCE.into()),
            Some(GenesisValidator::new(
                Motes::new(VALIDATOR_1_STAKE.into()),
                DelegationRate::zero(),
            )),
        );

        let mut tmp: Vec<GenesisAccount> = DEFAULT_ACCOUNTS.clone();
        tmp.push(validator_1);
        tmp.push(validator_2);
        tmp
    };

    let run_genesis_request = utils::create_run_genesis_request(accounts);

    builder.run_genesis(&run_genesis_request);

    let system_contract_hashes_request = ExecuteRequestBuilder::standard(
        *DEFAULT_ACCOUNT_ADDR,
        SYSTEM_CONTRACT_HASHES_NAME,
        RuntimeArgs::default(),
    )
    .build();
    builder
        .exec(system_contract_hashes_request)
        .expect_success()
        .commit();

    let account = builder
        .get_account(*DEFAULT_ACCOUNT_ADDR)
        .expect("should have account");

    let delegate_request = ExecuteRequestBuilder::contract_call_by_hash(
        *DEFAULT_ACCOUNT_ADDR,
        account
            .named_keys()
            .get(AUCTION)
            .unwrap()
            .into_hash()
            .unwrap()
            .into(),
        auction::METHOD_DELEGATE,
        runtime_args! {
            auction::ARG_DELEGATOR => DEFAULT_ACCOUNT_PUBLIC_KEY.clone(),
            auction::ARG_VALIDATOR => VALIDATOR_1.clone(),
            auction::ARG_AMOUNT => U512::from(BID_AMOUNT),
        },
    )
    .build();

    let balance_before = builder.get_purse_balance(account.main_purse());

    let proposer_reward_starting_balance_1 = builder.get_proposer_purse_balance();

    builder.exec(delegate_request).expect_success().commit();

    let balance_after = builder.get_purse_balance(account.main_purse());

    let transaction_fee_1 =
        builder.get_proposer_purse_balance() - proposer_reward_starting_balance_1;

    let expected_call_cost = U512::from(
        builder
            .get_engine_state()
            .config()
            .system_config()
            .auction_costs()
            .delegate,
    );
    assert_eq!(
        balance_after,
        balance_before - U512::from(BID_AMOUNT) - transaction_fee_1,
    );
    assert_eq!(builder.last_exec_gas_cost().value(), expected_call_cost);

    let redelegate_request = ExecuteRequestBuilder::contract_call_by_hash(
        *DEFAULT_ACCOUNT_ADDR,
        account
            .named_keys()
            .get(AUCTION)
            .unwrap()
            .into_hash()
            .unwrap()
            .into(),
        auction::METHOD_REDELEGATE,
        runtime_args! {
            auction::ARG_DELEGATOR => DEFAULT_ACCOUNT_PUBLIC_KEY.clone(),
            auction::ARG_VALIDATOR => VALIDATOR_1.clone(),
            auction::ARG_AMOUNT => U512::from(DEFAULT_MINIMUM_DELEGATION_AMOUNT),
            auction::ARG_NEW_VALIDATOR => VALIDATOR_2.clone()
        },
    )
    .build();

    builder.exec(redelegate_request).expect_success().commit();

    let expected_call_cost = U512::from(
        builder
            .get_engine_state()
            .config()
            .system_config()
            .auction_costs()
            .undelegate,
    );
    assert_eq!(builder.last_exec_gas_cost().value(), expected_call_cost);

    // Withdraw bid
    let undelegate_request = ExecuteRequestBuilder::contract_call_by_hash(
        *DEFAULT_ACCOUNT_ADDR,
        account
            .named_keys()
            .get(AUCTION)
            .unwrap()
            .into_hash()
            .unwrap()
            .into(),
        auction::METHOD_UNDELEGATE,
        runtime_args! {
            auction::ARG_DELEGATOR => DEFAULT_ACCOUNT_PUBLIC_KEY.clone(),
            auction::ARG_VALIDATOR => VALIDATOR_1.clone(),
            auction::ARG_AMOUNT => U512::from(BID_AMOUNT - DEFAULT_MINIMUM_DELEGATION_AMOUNT),
        },
    )
    .build();

    let balance_before = builder.get_purse_balance(account.main_purse());

    let proposer_reward_starting_balance_2 = builder.get_proposer_purse_balance();

    builder.exec(undelegate_request).expect_success().commit();
    let balance_after = builder.get_purse_balance(account.main_purse());

    let transaction_fee_2 =
        builder.get_proposer_purse_balance() - proposer_reward_starting_balance_2;

    let expected_call_cost = U512::from(
        builder
            .get_engine_state()
            .config()
            .system_config()
            .auction_costs()
            .undelegate,
    );
    assert_eq!(balance_after, balance_before - transaction_fee_2);
    assert_eq!(builder.last_exec_gas_cost().value(), expected_call_cost);
}

#[ignore]
#[test]
fn upgraded_delegate_and_undelegate_have_expected_costs() {
    let new_wasmless_transfer_cost = DEFAULT_WASMLESS_TRANSFER_COST;
    let new_max_associated_keys = DEFAULT_MAX_ASSOCIATED_KEYS;

    let new_auction_costs = AuctionCosts {
        delegate: NEW_DELEGATE_COST,
        undelegate: NEW_UNDELEGATE_COST,
        redelegate: NEW_REDELEGATE_COST,
        ..Default::default()
    };
    let new_mint_costs = MintCosts::default();
    let new_standard_payment_costs = StandardPaymentCosts::default();
    let new_handle_payment_costs = HandlePaymentCosts::default();

    let new_system_config = SystemConfig::new(
        new_wasmless_transfer_cost,
        new_auction_costs,
        new_mint_costs,
        new_handle_payment_costs,
        new_standard_payment_costs,
    );

    let new_engine_config = EngineConfig::new(
        DEFAULT_MAX_QUERY_DEPTH,
        new_max_associated_keys,
        DEFAULT_MAX_RUNTIME_CALL_STACK_HEIGHT,
        DEFAULT_MINIMUM_DELEGATION_AMOUNT,
        DEFAULT_STRICT_ARGUMENT_CHECKING,
        DEFAULT_VESTING_SCHEDULE_LENGTH_MILLIS,
        WasmConfig::default(),
        new_system_config,
    );

    let mut builder = InMemoryWasmTestBuilder::default();
    let accounts = {
        let validator_1 = GenesisAccount::account(
            VALIDATOR_1.clone(),
            Motes::new(DEFAULT_ACCOUNT_INITIAL_BALANCE.into()),
            Some(GenesisValidator::new(
                Motes::new(VALIDATOR_1_STAKE.into()),
                DelegationRate::zero(),
            )),
        );
        let validator_2 = GenesisAccount::account(
            VALIDATOR_2.clone(),
            Motes::new(DEFAULT_ACCOUNT_INITIAL_BALANCE.into()),
            Some(GenesisValidator::new(
                Motes::new(VALIDATOR_1_STAKE.into()),
                DelegationRate::zero(),
            )),
        );

        let mut tmp: Vec<GenesisAccount> = DEFAULT_ACCOUNTS.clone();
        tmp.push(validator_1);
        tmp.push(validator_2);
        tmp
    };

    let run_genesis_request = utils::create_run_genesis_request(accounts);

    builder.run_genesis(&run_genesis_request);

    let mut upgrade_request = {
        UpgradeRequestBuilder::new()
            .with_current_protocol_version(*OLD_PROTOCOL_VERSION)
            .with_new_protocol_version(*NEW_PROTOCOL_VERSION)
            .with_activation_point(DEFAULT_ACTIVATION_POINT)
            .build()
    };

    builder.upgrade_with_upgrade_request(new_engine_config, &mut upgrade_request);

    let system_contract_hashes_request = ExecuteRequestBuilder::standard(
        *DEFAULT_ACCOUNT_ADDR,
        SYSTEM_CONTRACT_HASHES_NAME,
        RuntimeArgs::default(),
    )
    .with_protocol_version(*NEW_PROTOCOL_VERSION)
    .build();
    builder
        .exec(system_contract_hashes_request)
        .expect_success()
        .commit();

    let account = builder
        .get_account(*DEFAULT_ACCOUNT_ADDR)
        .expect("should have account");

    let delegate_request = ExecuteRequestBuilder::contract_call_by_hash(
        *DEFAULT_ACCOUNT_ADDR,
        account
            .named_keys()
            .get(AUCTION)
            .unwrap()
            .into_hash()
            .unwrap()
            .into(),
        auction::METHOD_DELEGATE,
        runtime_args! {
            auction::ARG_DELEGATOR => DEFAULT_ACCOUNT_PUBLIC_KEY.clone(),
            auction::ARG_VALIDATOR => VALIDATOR_1.clone(),
            auction::ARG_AMOUNT => U512::from(BID_AMOUNT),
        },
    )
    .with_protocol_version(*NEW_PROTOCOL_VERSION)
    .build();

    let proposer_reward_starting_balance_1 = builder.get_proposer_purse_balance();

    let balance_before = builder.get_purse_balance(account.main_purse());
    builder.exec(delegate_request).expect_success().commit();
    let balance_after = builder.get_purse_balance(account.main_purse());

    let transaction_fee_1 =
        builder.get_proposer_purse_balance() - proposer_reward_starting_balance_1;

    let call_cost = U512::from(NEW_DELEGATE_COST);
    assert_eq!(
        balance_after,
        balance_before - U512::from(BID_AMOUNT) - transaction_fee_1,
    );
    assert_eq!(builder.last_exec_gas_cost().value(), call_cost);

    // Redelegate bid
    let redelegate_request = ExecuteRequestBuilder::contract_call_by_hash(
        *DEFAULT_ACCOUNT_ADDR,
        account
            .named_keys()
            .get(AUCTION)
            .unwrap()
            .into_hash()
            .unwrap()
            .into(),
        auction::METHOD_REDELEGATE,
        runtime_args! {
            auction::ARG_DELEGATOR => DEFAULT_ACCOUNT_PUBLIC_KEY.clone(),
            auction::ARG_VALIDATOR => VALIDATOR_1.clone(),
            auction::ARG_AMOUNT => U512::from(DEFAULT_MINIMUM_DELEGATION_AMOUNT),
            auction::ARG_NEW_VALIDATOR => VALIDATOR_2.clone()
        },
    )
    .with_protocol_version(*NEW_PROTOCOL_VERSION)
    .build();

    builder.exec(redelegate_request).expect_success().commit();

    let expected_call_cost = U512::from(NEW_REDELEGATE_COST);
    assert_eq!(builder.last_exec_gas_cost().value(), expected_call_cost);

    // Withdraw bid (undelegate)
    let undelegate_request = ExecuteRequestBuilder::contract_call_by_hash(
        *DEFAULT_ACCOUNT_ADDR,
        account
            .named_keys()
            .get(AUCTION)
            .unwrap()
            .into_hash()
            .unwrap()
            .into(),
        auction::METHOD_UNDELEGATE,
        runtime_args! {
            auction::ARG_DELEGATOR => DEFAULT_ACCOUNT_PUBLIC_KEY.clone(),
            auction::ARG_VALIDATOR => VALIDATOR_1.clone(),
            auction::ARG_AMOUNT => U512::from(BID_AMOUNT - DEFAULT_MINIMUM_DELEGATION_AMOUNT),
        },
    )
    .with_protocol_version(*NEW_PROTOCOL_VERSION)
    .build();

    let balance_before = builder.get_purse_balance(account.main_purse());

    let proposer_reward_starting_balance_2 = builder.get_proposer_purse_balance();

    builder.exec(undelegate_request).expect_success().commit();
    let balance_after = builder.get_purse_balance(account.main_purse());

    let transaction_fee_2 =
        builder.get_proposer_purse_balance() - proposer_reward_starting_balance_2;

    let call_cost = U512::from(NEW_UNDELEGATE_COST);
    assert_eq!(balance_after, balance_before - transaction_fee_2);
    assert_eq!(builder.last_exec_gas_cost().value(), call_cost);
}

#[ignore]
#[test]
fn mint_transfer_has_expected_costs() {
    let mut builder = InMemoryWasmTestBuilder::default();

<<<<<<< HEAD
    builder.run_genesis(&PRODUCTION_RUN_GENESIS_REQUEST);
=======
    builder.run_genesis(&*PRODUCTION_RUN_GENESIS_REQUEST);
>>>>>>> 33d46a3c

    let transfer_request_1 = ExecuteRequestBuilder::standard(
        *DEFAULT_ACCOUNT_ADDR,
        CONTRACT_TRANSFER_TO_NAMED_PURSE,
        runtime_args! {
            ARG_PURSE_NAME => NAMED_PURSE_NAME,
            ARG_AMOUNT => U512::from(MINIMUM_ACCOUNT_CREATION_BALANCE),
        },
    )
    .build();

    builder.exec(transfer_request_1).expect_success().commit();

    let default_account = builder
        .get_account(*DEFAULT_ACCOUNT_ADDR)
        .expect("should have account");

    let purse_1 = default_account.named_keys()[NAMED_PURSE_NAME]
        .into_uref()
        .expect("should have purse");

    let mint_hash = builder.get_mint_contract_hash();

    let source = default_account.main_purse();
    let target = purse_1;

    let id = Some(0u64);

    let transfer_amount = U512::from(TRANSFER_AMOUNT);

    let transfer_request = ExecuteRequestBuilder::contract_call_by_hash(
        *DEFAULT_ACCOUNT_ADDR,
        mint_hash,
        mint::METHOD_TRANSFER,
        runtime_args! {
            mint::ARG_TO => Some(*DEFAULT_ACCOUNT_ADDR),
            mint::ARG_SOURCE => source,
            mint::ARG_TARGET => target,
            mint::ARG_AMOUNT => U512::from(TRANSFER_AMOUNT),
            mint::ARG_ID => id,
        },
    )
    .build();

    let balance_before = builder.get_purse_balance(source);

    let proposer_reward_starting_balance = builder.get_proposer_purse_balance();

    builder.exec(transfer_request).expect_success().commit();
    let balance_after = builder.get_purse_balance(source);

    let transaction_fee = builder.get_proposer_purse_balance() - proposer_reward_starting_balance;

    let expected_call_cost = U512::from(DEFAULT_TRANSFER_COST);
    assert_eq!(
        balance_after,
        balance_before - transfer_amount - transaction_fee,
    );
    assert_eq!(builder.last_exec_gas_cost().value(), expected_call_cost);
}

#[ignore]
#[test]
fn should_charge_for_erroneous_system_contract_calls() {
    let mut builder = InMemoryWasmTestBuilder::default();

<<<<<<< HEAD
    builder.run_genesis(&PRODUCTION_RUN_GENESIS_REQUEST);
=======
    builder.run_genesis(&*PRODUCTION_RUN_GENESIS_REQUEST);
>>>>>>> 33d46a3c

    let auction_hash = builder.get_auction_contract_hash();
    let mint_hash = builder.get_mint_contract_hash();
    let handle_payment_hash = builder.get_handle_payment_contract_hash();

    let account = builder
        .get_account(*DEFAULT_ACCOUNT_ADDR)
        .expect("should have account");

    let system_config = *builder.get_engine_state().config().system_config();

    // Entrypoints that could fail early due to missing arguments
    let entrypoint_calls = vec![
        (
            auction_hash,
            auction::METHOD_ADD_BID,
            system_config.auction_costs().add_bid,
        ),
        (
            auction_hash,
            auction::METHOD_WITHDRAW_BID,
            system_config.auction_costs().withdraw_bid,
        ),
        (
            auction_hash,
            auction::METHOD_DELEGATE,
            system_config.auction_costs().delegate,
        ),
        (
            auction_hash,
            auction::METHOD_UNDELEGATE,
            system_config.auction_costs().undelegate,
<<<<<<< HEAD
        ),
        (
            auction_hash,
            auction::METHOD_REDELEGATE,
            // We currently charge the same for both entrypoints.
            system_config.auction_costs().undelegate,
=======
>>>>>>> 33d46a3c
        ),
        (
            auction_hash,
            auction::METHOD_RUN_AUCTION,
            system_config.auction_costs().run_auction,
        ),
        (
            auction_hash,
            auction::METHOD_SLASH,
            system_config.auction_costs().slash,
        ),
        (
            auction_hash,
            auction::METHOD_DISTRIBUTE,
            system_config.auction_costs().distribute,
        ),
        (
            mint_hash,
            mint::METHOD_MINT,
            system_config.mint_costs().mint,
        ),
        (
            mint_hash,
            mint::METHOD_REDUCE_TOTAL_SUPPLY,
            system_config.mint_costs().reduce_total_supply,
        ),
        (
            mint_hash,
            mint::METHOD_BALANCE,
            system_config.mint_costs().balance,
        ),
        (
            mint_hash,
            mint::METHOD_TRANSFER,
            system_config.mint_costs().transfer,
        ),
        (
            handle_payment_hash,
            handle_payment::METHOD_SET_REFUND_PURSE,
            system_config.handle_payment_costs().set_refund_purse,
        ),
        (
            handle_payment_hash,
            handle_payment::METHOD_FINALIZE_PAYMENT,
            system_config.handle_payment_costs().finalize_payment,
        ),
    ];

    for (contract_hash, entrypoint, expected_cost) in entrypoint_calls {
        let exec_request = ExecuteRequestBuilder::contract_call_by_hash(
            *DEFAULT_ACCOUNT_ADDR,
            contract_hash,
            entrypoint,
            RuntimeArgs::default(),
        )
        .build();

        let balance_before = builder.get_purse_balance(account.main_purse());

        let proposer_reward_starting_balance = builder.get_proposer_purse_balance();

        builder.exec(exec_request).commit();

        let _error = builder
            .get_last_exec_results()
            .expect("should have results")
            .get(0)
            .expect("should have first result")
            .as_error()
            .unwrap_or_else(|| panic!("should have error while executing {}", entrypoint));

        let transaction_fee =
            builder.get_proposer_purse_balance() - proposer_reward_starting_balance;

        let balance_after = builder.get_purse_balance(account.main_purse());

        let call_cost = U512::from(expected_cost);
        assert_eq!(
            balance_after,
            balance_before - transaction_fee,
            "Calling a failed entrypoint {} does not incur expected cost of {}",
            entrypoint,
            expected_cost,
        );
        assert_eq!(builder.last_exec_gas_cost().value(), call_cost);
    }
}

#[ignore]
#[test]
fn should_verify_do_nothing_charges_only_for_standard_payment() {
    let mut builder = InMemoryWasmTestBuilder::default();

<<<<<<< HEAD
    builder.run_genesis(&PRODUCTION_RUN_GENESIS_REQUEST);
=======
    builder.run_genesis(&*PRODUCTION_RUN_GENESIS_REQUEST);
>>>>>>> 33d46a3c

    let default_account = builder
        .get_account(*DEFAULT_ACCOUNT_ADDR)
        .expect("should have default account");

    let do_nothing_request = {
        let deploy_item = DeployItemBuilder::new()
            .with_address(*DEFAULT_ACCOUNT_ADDR)
            .with_session_bytes(wasm_utils::do_nothing_bytes(), RuntimeArgs::default())
            .with_empty_payment_bytes(runtime_args! {
                ARG_AMOUNT => *DEFAULT_PAYMENT
            })
            .with_authorization_keys(&[*DEFAULT_ACCOUNT_ADDR])
            .with_deploy_hash([42; 32])
            .build();

        ExecuteRequestBuilder::from_deploy_item(deploy_item).build()
    };

    let user_funds_before = builder.get_purse_balance(default_account.main_purse());

    let proposer_reward_starting_balance = builder.get_proposer_purse_balance();

    builder.exec(do_nothing_request).commit().expect_success();

    let user_funds_after = builder.get_purse_balance(default_account.main_purse());

    let transaction_fee = builder.get_proposer_purse_balance() - proposer_reward_starting_balance;

    assert_eq!(user_funds_after, user_funds_before - transaction_fee,);

    assert_eq!(builder.last_exec_gas_cost(), Gas::new(U512::zero()));
}

#[ignore]
#[test]
fn should_verify_wasm_add_bid_wasm_cost_is_not_recursive() {
    let mut builder = InMemoryWasmTestBuilder::default();

<<<<<<< HEAD
    builder.run_genesis(&PRODUCTION_RUN_GENESIS_REQUEST);
=======
    builder.run_genesis(&*PRODUCTION_RUN_GENESIS_REQUEST);
>>>>>>> 33d46a3c

    let new_opcode_costs = OpcodeCosts {
        bit: 0,
        add: 0,
        mul: 0,
        div: 0,
        load: 0,
        store: 0,
        op_const: 0,
        local: 0,
        global: 0,
        control_flow: ControlFlowCosts {
            block: 0,
            op_loop: 0,
            op_if: 0,
            op_else: 0,
            end: 0,
            br: 0,
            br_if: 0,
            br_table: BrTableCost {
                cost: 0,
                size_multiplier: 0,
            },
            op_return: 0,
            call: 0,
            call_indirect: 0,
            drop: 0,
            select: 0,
        },
        integer_comparison: 0,
        conversion: 0,
        unreachable: 0,
        nop: 0,
        current_memory: 0,
        grow_memory: 0,
    };
    let new_storage_costs = StorageCosts::new(0);

    // We're elevating cost of `transfer_from_purse_to_purse` while zeroing others.
    // This will verify that user pays for the transfer host function _only_ while host does not
    // additionally charge for calling mint's "transfer" entrypoint under the hood.
    let new_host_function_costs = HostFunctionCosts {
        read_value: HostFunction::fixed(0),
        dictionary_get: HostFunction::fixed(0),
        write: HostFunction::fixed(0),
        dictionary_put: HostFunction::fixed(0),
        add: HostFunction::fixed(0),
        new_uref: HostFunction::fixed(0),
        load_named_keys: HostFunction::fixed(0),
        ret: HostFunction::fixed(0),
        get_key: HostFunction::fixed(0),
        has_key: HostFunction::fixed(0),
        put_key: HostFunction::fixed(0),
        remove_key: HostFunction::fixed(0),
        revert: HostFunction::fixed(0),
        is_valid_uref: HostFunction::fixed(0),
        add_associated_key: HostFunction::fixed(0),
        remove_associated_key: HostFunction::fixed(0),
        update_associated_key: HostFunction::fixed(0),
        set_action_threshold: HostFunction::fixed(0),
        get_caller: HostFunction::fixed(0),
        get_blocktime: HostFunction::fixed(0),
        create_purse: HostFunction::fixed(0),
        transfer_to_account: HostFunction::fixed(0),
        transfer_from_purse_to_account: HostFunction::fixed(0),
        transfer_from_purse_to_purse: HostFunction::fixed(0),
        get_balance: HostFunction::fixed(0),
        get_phase: HostFunction::fixed(0),
        get_system_contract: HostFunction::fixed(0),
        get_main_purse: HostFunction::fixed(0),
        read_host_buffer: HostFunction::fixed(0),
        create_contract_package_at_hash: HostFunction::fixed(0),
        create_contract_user_group: HostFunction::fixed(0),
        add_contract_version: HostFunction::fixed(0),
        disable_contract_version: HostFunction::fixed(0),
        call_contract: HostFunction::fixed(UPDATED_CALL_CONTRACT_COST),
        call_versioned_contract: HostFunction::fixed(0),
        get_named_arg_size: HostFunction::fixed(0),
        get_named_arg: HostFunction::fixed(0),
        remove_contract_user_group: HostFunction::fixed(0),
        provision_contract_user_group_uref: HostFunction::fixed(0),
        remove_contract_user_group_urefs: HostFunction::fixed(0),
        print: HostFunction::fixed(0),
        blake2b: HostFunction::fixed(0),
        random_bytes: HostFunction::fixed(0),
    };

    let new_wasm_config = WasmConfig::new(
        DEFAULT_WASM_MAX_MEMORY,
        DEFAULT_MAX_STACK_HEIGHT,
        new_opcode_costs,
        new_storage_costs,
        new_host_function_costs,
    );

    let new_wasmless_transfer_cost = 0;
    let new_max_associated_keys = DEFAULT_MAX_ASSOCIATED_KEYS;
    let new_auction_costs = AuctionCosts::default();
    let new_mint_costs = MintCosts::default();
    let new_standard_payment_costs = StandardPaymentCosts::default();
    let new_handle_payment_costs = HandlePaymentCosts::default();

    let new_system_config = SystemConfig::new(
        new_wasmless_transfer_cost,
        new_auction_costs,
        new_mint_costs,
        new_handle_payment_costs,
        new_standard_payment_costs,
    );

    let new_engine_config = EngineConfig::new(
        DEFAULT_MAX_QUERY_DEPTH,
        new_max_associated_keys,
        DEFAULT_MAX_RUNTIME_CALL_STACK_HEIGHT,
        DEFAULT_MINIMUM_DELEGATION_AMOUNT,
        DEFAULT_STRICT_ARGUMENT_CHECKING,
        DEFAULT_VESTING_SCHEDULE_LENGTH_MILLIS,
        new_wasm_config,
        new_system_config,
    );

    let mut upgrade_request = {
        UpgradeRequestBuilder::new()
            .with_current_protocol_version(*OLD_PROTOCOL_VERSION)
            .with_new_protocol_version(*NEW_PROTOCOL_VERSION)
            .with_activation_point(DEFAULT_ACTIVATION_POINT)
            .build()
    };

    builder.upgrade_with_upgrade_request(new_engine_config, &mut upgrade_request);

    let default_account = builder
        .get_account(*DEFAULT_ACCOUNT_ADDR)
        .expect("should have default account");

    let add_bid_request = ExecuteRequestBuilder::standard(
        *DEFAULT_ACCOUNT_ADDR,
        CONTRACT_ADD_BID,
        runtime_args! {
            auction::ARG_PUBLIC_KEY => DEFAULT_ACCOUNT_PUBLIC_KEY.clone(),
            auction::ARG_AMOUNT => U512::from(BOND_AMOUNT),
            auction::ARG_DELEGATION_RATE => BID_DELEGATION_RATE,
        },
    )
    .with_protocol_version(*NEW_PROTOCOL_VERSION)
    .build();

    // Verify that user is called and deploy raises runtime error
    let user_funds_before = builder.get_purse_balance(default_account.main_purse());

    let proposer_reward_starting_balance_1 = builder.get_proposer_purse_balance();

    builder.exec(add_bid_request).commit().expect_success();

    let user_funds_after = builder.get_purse_balance(default_account.main_purse());

    let transaction_fee_1 =
        builder.get_proposer_purse_balance() - proposer_reward_starting_balance_1;

    let expected_call_cost =
        U512::from(DEFAULT_ADD_BID_COST) + U512::from(UPDATED_CALL_CONTRACT_COST);

    assert_eq!(
        user_funds_after,
        user_funds_before - transaction_fee_1 - U512::from(BOND_AMOUNT)
    );

    assert_eq!(builder.last_exec_gas_cost(), Gas::new(expected_call_cost));
}<|MERGE_RESOLUTION|>--- conflicted
+++ resolved
@@ -4,14 +4,8 @@
 use casper_engine_test_support::{
     utils, DeployItemBuilder, ExecuteRequestBuilder, InMemoryWasmTestBuilder,
     UpgradeRequestBuilder, DEFAULT_ACCOUNTS, DEFAULT_ACCOUNT_ADDR, DEFAULT_ACCOUNT_INITIAL_BALANCE,
-<<<<<<< HEAD
     DEFAULT_ACCOUNT_PUBLIC_KEY, DEFAULT_MAX_ASSOCIATED_KEYS, DEFAULT_PAYMENT,
     DEFAULT_PROTOCOL_VERSION, MINIMUM_ACCOUNT_CREATION_BALANCE, PRODUCTION_RUN_GENESIS_REQUEST,
-=======
-    DEFAULT_ACCOUNT_PUBLIC_KEY, DEFAULT_MAX_ASSOCIATED_KEYS, DEFAULT_MAX_STORED_VALUE_SIZE,
-    DEFAULT_PAYMENT, DEFAULT_PROTOCOL_VERSION, MINIMUM_ACCOUNT_CREATION_BALANCE,
-    PRODUCTION_RUN_GENESIS_REQUEST,
->>>>>>> 33d46a3c
 };
 use casper_execution_engine::{
     core::engine_state::{
@@ -28,14 +22,7 @@
         opcode_costs::{BrTableCost, ControlFlowCosts, OpcodeCosts},
         storage_costs::StorageCosts,
         system_config::{
-<<<<<<< HEAD
-            auction_costs::{
-                AuctionCosts, DEFAULT_ADD_BID_COST, DEFAULT_DELEGATE_COST, DEFAULT_UNDELEGATE_COST,
-                DEFAULT_WITHDRAW_BID_COST,
-            },
-=======
             auction_costs::{AuctionCosts, DEFAULT_ADD_BID_COST},
->>>>>>> 33d46a3c
             handle_payment_costs::HandlePaymentCosts,
             mint_costs::{MintCosts, DEFAULT_TRANSFER_COST},
             standard_payment_costs::StandardPaymentCosts,
@@ -71,18 +58,11 @@
 const TRANSFER_AMOUNT: u64 = 123;
 const BID_DELEGATION_RATE: DelegationRate = auction::DELEGATION_RATE_DENOMINATOR;
 const UPDATED_CALL_CONTRACT_COST: Cost = 12_345;
-<<<<<<< HEAD
-const NEW_ADD_BID_COST: u32 = DEFAULT_ADD_BID_COST * 2;
-const NEW_WITHDRAW_BID_COST: u32 = DEFAULT_WITHDRAW_BID_COST * 3;
-const NEW_DELEGATE_COST: u32 = DEFAULT_DELEGATE_COST * 4;
-const NEW_UNDELEGATE_COST: u32 = DEFAULT_UNDELEGATE_COST * 5;
-const NEW_REDELEGATE_COST: u32 = DEFAULT_UNDELEGATE_COST * 6;
-=======
 const NEW_ADD_BID_COST: u32 = 2_500_000_000;
 const NEW_WITHDRAW_BID_COST: u32 = 2_500_000_000;
 const NEW_DELEGATE_COST: u32 = 2_500_000_000;
 const NEW_UNDELEGATE_COST: u32 = 2_500_000_000;
->>>>>>> 33d46a3c
+const NEW_REDELEGATE_COST: u32 = 2_500_000_000;
 const DEFAULT_ACTIVATION_POINT: EraId = EraId::new(1);
 
 static OLD_PROTOCOL_VERSION: Lazy<ProtocolVersion> = Lazy::new(|| *DEFAULT_PROTOCOL_VERSION);
@@ -103,11 +83,7 @@
 fn add_bid_and_withdraw_bid_have_expected_costs() {
     let mut builder = InMemoryWasmTestBuilder::default();
 
-<<<<<<< HEAD
     builder.run_genesis(&PRODUCTION_RUN_GENESIS_REQUEST);
-=======
-    builder.run_genesis(&*PRODUCTION_RUN_GENESIS_REQUEST);
->>>>>>> 33d46a3c
 
     let system_contract_hashes_request = ExecuteRequestBuilder::standard(
         *DEFAULT_ACCOUNT_ADDR,
@@ -242,11 +218,7 @@
     );
 
     let mut builder = InMemoryWasmTestBuilder::default();
-<<<<<<< HEAD
     builder.run_genesis(&PRODUCTION_RUN_GENESIS_REQUEST);
-=======
-    builder.run_genesis(&*PRODUCTION_RUN_GENESIS_REQUEST);
->>>>>>> 33d46a3c
 
     let mut upgrade_request = {
         UpgradeRequestBuilder::new()
@@ -462,7 +434,7 @@
             .config()
             .system_config()
             .auction_costs()
-            .undelegate,
+            .redelegate,
     );
     assert_eq!(builder.last_exec_gas_cost().value(), expected_call_cost);
 
@@ -698,11 +670,7 @@
 fn mint_transfer_has_expected_costs() {
     let mut builder = InMemoryWasmTestBuilder::default();
 
-<<<<<<< HEAD
     builder.run_genesis(&PRODUCTION_RUN_GENESIS_REQUEST);
-=======
-    builder.run_genesis(&*PRODUCTION_RUN_GENESIS_REQUEST);
->>>>>>> 33d46a3c
 
     let transfer_request_1 = ExecuteRequestBuilder::standard(
         *DEFAULT_ACCOUNT_ADDR,
@@ -769,11 +737,7 @@
 fn should_charge_for_erroneous_system_contract_calls() {
     let mut builder = InMemoryWasmTestBuilder::default();
 
-<<<<<<< HEAD
     builder.run_genesis(&PRODUCTION_RUN_GENESIS_REQUEST);
-=======
-    builder.run_genesis(&*PRODUCTION_RUN_GENESIS_REQUEST);
->>>>>>> 33d46a3c
 
     let auction_hash = builder.get_auction_contract_hash();
     let mint_hash = builder.get_mint_contract_hash();
@@ -806,15 +770,11 @@
             auction_hash,
             auction::METHOD_UNDELEGATE,
             system_config.auction_costs().undelegate,
-<<<<<<< HEAD
         ),
         (
             auction_hash,
             auction::METHOD_REDELEGATE,
-            // We currently charge the same for both entrypoints.
-            system_config.auction_costs().undelegate,
-=======
->>>>>>> 33d46a3c
+            system_config.auction_costs().redelegate,
         ),
         (
             auction_hash,
@@ -908,11 +868,7 @@
 fn should_verify_do_nothing_charges_only_for_standard_payment() {
     let mut builder = InMemoryWasmTestBuilder::default();
 
-<<<<<<< HEAD
     builder.run_genesis(&PRODUCTION_RUN_GENESIS_REQUEST);
-=======
-    builder.run_genesis(&*PRODUCTION_RUN_GENESIS_REQUEST);
->>>>>>> 33d46a3c
 
     let default_account = builder
         .get_account(*DEFAULT_ACCOUNT_ADDR)
@@ -952,11 +908,7 @@
 fn should_verify_wasm_add_bid_wasm_cost_is_not_recursive() {
     let mut builder = InMemoryWasmTestBuilder::default();
 
-<<<<<<< HEAD
     builder.run_genesis(&PRODUCTION_RUN_GENESIS_REQUEST);
-=======
-    builder.run_genesis(&*PRODUCTION_RUN_GENESIS_REQUEST);
->>>>>>> 33d46a3c
 
     let new_opcode_costs = OpcodeCosts {
         bit: 0,
