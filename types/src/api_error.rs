--- conflicted
+++ resolved
@@ -223,17 +223,12 @@
     /// assert_eq!(ApiError::from(20), ApiError::OutOfMemory);
     /// ```
     OutOfMemory,
-<<<<<<< HEAD
-    /// There are already [`MAX_ASSOCIATED_KEYS`](crate::account::MAX_ASSOCIATED_KEYS)
-    /// [`AccountHash`](crate::account::AccountHash)s associated with the given account.
-    /// ```
-    /// # use casper_types::ApiError;
-    /// assert_eq!(ApiError::from(21), ApiError::MaxKeysLimit);
-    /// ```
-=======
     /// There are already maximum [`AccountHash`](crate::account::AccountHash)s associated with the
     /// given account.
->>>>>>> 4925b7a6
+    /// ```
+    /// # use casper_types::ApiError;
+    /// assert_eq!(ApiError::from(21), ApiError::MaxKeysLimit);
+    /// ```
     MaxKeysLimit,
     /// The given [`AccountHash`](crate::account::AccountHash) is already associated with the given
     /// account.
